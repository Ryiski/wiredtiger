#
# This file defines the tasks and platforms for WiredTiger in the
# MongoDB continuous integration system (https://evergreen.mongodb.com).
#

#######################################
#            Project Settings         #
#######################################

stepback: true
pre:
  - func: "cleanup"
post:
  - func: "dump stacktraces"
  - func: "dump stderr/stdout"
  - func: "upload artifact"
    vars:
      postfix: -${execution}
  - func: "save wt hang analyzer core/debugger files"
  - func: "cleanup"
timeout:
  - func: "run wt hang analyzer"
exec_timeout_secs: 21600 # 6 hrs

#######################################
#            Functions                #
#######################################

functions:

  "get project" :
    command: git.get_project
    params:
      directory: wiredtiger
  "fetch artifacts" :
    command: s3.get
    params:
      aws_key: ${aws_key}
      aws_secret: ${aws_secret}
      remote_file: wiredtiger/${build_variant}/${revision}/artifacts/${dependent_task|compile}_${build_id}.tgz
      bucket: build_external
      extract_to: ${destination|wiredtiger}
  "fetch endian format artifacts" :
    - command: s3.get
      params:
        aws_key: ${aws_key}
        aws_secret: ${aws_secret}
        remote_file: wiredtiger/${endian_format}/${revision}/artifacts/${remote_file}.tgz
        bucket: build_external
        extract_to: wiredtiger/cmake_build/test/format
  "fetch mongo-tests repo" :
    command: shell.exec
    params:
      script: |
        set -o errexit
        set -o verbose
        git clone https://github.com/wiredtiger/mongo-tests
  "fetch mongo repo" :
    command: shell.exec
    params:
      shell: bash
      script: |
        set -o errexit
        set -o verbose
        mongo_repo=https://github.com/mongodb/mongo
        branch=${branch_name}
        if [[ $branch =~ "mongodb-" ]]; then   
          mongo_branch=v$(echo $branch | cut -d'-' -f 2)
        else
          mongo_branch=master
        fi
        git clone $mongo_repo -b $mongo_branch
  "import wiredtiger into mongo" :
    command: shell.exec
    params:
      script: |
        set -o errexit
        set -o verbose
        cp -a wiredtiger mongo/src/third_party/
  "compile mongodb" :
    command: shell.exec
    params:
      shell: bash
      working_dir: "mongo"
      script: |
        set -o errexit
        set -o verbose
        virtualenv -p python3 venv
        source venv/bin/activate
        pip3 install requirements_parser
        pip3 install -r etc/pip/compile-requirements.txt
        ./buildscripts/scons.py --variables-files=etc/scons/mongodbtoolchain_stable_gcc.vars --link-model=dynamic --ninja generate-ninja ICECC=icecc CCACHE=ccache
        ninja -j$(nproc --all) install-mongod
  "configure wiredtiger": &configure_wiredtiger
    command: shell.exec
    params:
      working_dir: "wiredtiger"
      shell: bash
      script: |
        # Fetch the gperftools library.
        if [[ "${posix_configure_flags|}" =~ (tcmalloc|TCMALLOC) ]]; then
          is_cmake_build=true
          git clone git@github.com:wiredtiger/automation-scripts.git
          . automation-scripts/evergreen/find_gperftools.sh ${s3_access_key} ${s3_secret_key} ${build_variant} $is_cmake_build
        fi
        
        set -o errexit
        set -o verbose

        if [ "$OS" = "Windows_NT" ]; then
          # Use the Windows powershell script to configure the CMake build.
          # We execute it in a powershell environment as its easier to detect and source the Visual Studio
          # toolchain in a native Windows environment. We can't easily execute the build in a cygwin environment.
          powershell.exe  -NonInteractive '.\test\evergreen\build_windows.ps1' -configure 1 ${windows_configure_flags|}
        else
          # Compiling with CMake.
          . test/evergreen/find_cmake.sh
          # If we've fetched the wiredtiger artifact from a previous compilation/build, it's best to remove
          # the previous build directory so we can create a fresh configuration. We can't use the the previous
          # CMake Cache configuration as its likely it will have absolute paths related to the previous build machine.
          if [ -d cmake_build ]; then rm -r cmake_build; fi
          mkdir -p cmake_build
          cd cmake_build
          $CMAKE \
          ${posix_configure_flags|-DCMAKE_TOOLCHAIN_FILE=../cmake/toolchains/mongodbtoolchain_v3_gcc.cmake -DCMAKE_C_FLAGS="-ggdb" -DHAVE_DIAGNOSTIC=1 -DENABLE_PYTHON=1 -DENABLE_ZLIB=1 -DENABLE_STATIC=1 -DENABLE_STRICT=1 -DCMAKE_INSTALL_PREFIX=$(pwd)/LOCAL_INSTALL} -G "${cmake_generator|Ninja}" ./..
        fi
  "make wiredtiger": &make_wiredtiger
    command: shell.exec
    params:
      working_dir: "wiredtiger"
      shell: bash
      script: |
        set -o errexit
        set -o verbose
        if [ "$OS" = "Windows_NT" ]; then
          # Use the Windows powershell script to execute Ninja build (can't execute directly in a cygwin environment).
          powershell.exe '.\test\evergreen\build_windows.ps1 -build 1'
        else
          # Compiling with CMake generated Ninja file.
          cd cmake_build
          ${make_command|ninja} ${smp_command|} 2>&1
        fi
  "compile wiredtiger":
    - *configure_wiredtiger
    - *make_wiredtiger
  "compile wiredtiger no linux ftruncate":
    - *configure_wiredtiger
    - command: shell.exec
      params:
        working_dir: "wiredtiger/cmake_build"
        shell: bash
        script: |
          set -o errexit
          set -o verbose
          echo '#undef HAVE_FTRUNCATE' >> config/wiredtiger_config.h
    - *make_wiredtiger
  "compile wiredtiger address sanitizer":
    - command: shell.exec
      params:
        working_dir: "wiredtiger"
        shell: bash
        script: |
          set -o errexit
          set -o verbose
          if [ "$OS" != "Windows_NT" ]; then
            . test/evergreen/find_cmake.sh
            if [ -d cmake_build ]; then rm -r cmake_build; fi
            mkdir -p cmake_build
            cd cmake_build
            $CMAKE -DCMAKE_TOOLCHAIN_FILE=../cmake/toolchains/mongodbtoolchain_v4_clang.cmake -DCMAKE_C_FLAGS="-ggdb" -DWITH_PIC=1 \
              -DENABLE_STRICT=1 -DHAVE_DIAGNOSTIC=1 ${NON_BARRIER_DIAGNOSTIC_YIELDS|} -DCMAKE_BUILD_TYPE=ASan \
              -DHAVE_BUILTIN_EXTENSION_LZ4=1 -DHAVE_BUILTIN_EXTENSION_SNAPPY=1 -DHAVE_BUILTIN_EXTENSION_ZLIB=1 -DHAVE_BUILTIN_EXTENSION_ZSTD=1 ${configure_python_setting|} \
              -G "${cmake_generator|Ninja}" ../.
          fi
    - *make_wiredtiger
  # FIXME-WT-8981 - Ubuntu PPC tests have been replaced by RHEL8 tests as of WT-8688, but the RHEL8 tests are currently disabled 
  # due to platform issues. On completion of WT-8981 this can be deleted.
  "compile wiredtiger address sanitizer ppc ubuntu":
    - command: shell.exec
      params:
        working_dir: "wiredtiger"
        shell: bash
        script: |
          set -o errexit
          set -o verbose
          if [ "$OS" != "Windows_NT" ]; then
            . test/evergreen/find_cmake.sh
            if [ -d cmake_build ]; then rm -r cmake_build; fi
            mkdir -p cmake_build
            cd cmake_build
            # CC is set to the system default "clang" binary here as a workaround to mongo toolchains not supporting ASAN on Ubuntu PPC.
            $CMAKE -DCMAKE_TOOLCHAIN_FILE=../cmake/toolchains/clang.cmake -DCMAKE_C_FLAGS="-ggdb" -DWITH_PIC=1 \
              -DHAVE_DIAGNOSTIC=1 ${NON_BARRIER_DIAGNOSTIC_YIELDS|} -DCMAKE_BUILD_TYPE=ASan \
              -DHAVE_BUILTIN_EXTENSION_LZ4=1 -DHAVE_BUILTIN_EXTENSION_SNAPPY=1 -DHAVE_BUILTIN_EXTENSION_ZLIB=1 ${configure_python_setting|} \
              -G "${cmake_generator|Ninja}" ../.
          fi
    - *make_wiredtiger

  "compile wiredtiger with builtins":
    - command: shell.exec
      params:
        working_dir: "wiredtiger"
        shell: bash
        script: |
          set -o errexit
          set -o verbose
          if [ "$OS" != "Windows_NT" ]; then
            . test/evergreen/find_cmake.sh
            if [ -d cmake_build ]; then rm -r cmake_build; fi
            mkdir -p cmake_build
            cd cmake_build
            $CMAKE -DCMAKE_TOOLCHAIN_FILE=../cmake/toolchains/mongodbtoolchain_v3_gcc.cmake -DCMAKE_C_FLAGS="-ggdb" -DWITH_PIC=1 \
              -DHAVE_DIAGNOSTIC=1 ${NON_BARRIER_DIAGNOSTIC_YIELDS|} -DENABLE_STRICT=1  \
              -DHAVE_BUILTIN_EXTENSION_LZ4=1 -DHAVE_BUILTIN_EXTENSION_SNAPPY=1 -DHAVE_BUILTIN_EXTENSION_ZLIB=1 ${configure_python_setting|} \
              -G "${cmake_generator|Ninja}" ../.
          fi
    - *make_wiredtiger
  "compile wiredtiger docs":
    - command: shell.exec
      params:
        working_dir: "wiredtiger"
        shell: bash
        script: |
          set -o errexit
          set -o verbose

          # Check if specific branches are provided to the function through the expansion variable
          # defined in the documentation-update build variant. If none are specified, use the
          # current branch.
          if [ -z ${doc_update_branches} ]; then
            branches=$(git rev-parse --abbrev-ref HEAD)
          else
            branches=${doc_update_branches}
          fi

          # Because of Evergreen's expansion syntax, this is used to process each branch separately.
          IFS=,
          for branch in $branches; do

            echo "Checking out branch $branch ..."
            git checkout $branch

            # Java API is removed in newer branches via WT-6675.
            if [ $branch == "mongodb-4.2" ]; then
              pushd build_posix
              sh reconf
              ../configure CFLAGS="-DMIGHT_NOT_RUN -Wno-error" --enable-java --enable-python --enable-strict
              (cd lang/python && make ../../../lang/python/wiredtiger_wrap.c)
              (cd lang/java && make ../../../lang/java/wiredtiger_wrap.c)
            elif [ $branch == "mongodb-5.0" ] || [ $branch == "mongodb-4.4" ]; then
              pushd build_posix
              sh reconf
              ../configure CFLAGS="-DMIGHT_NOT_RUN -Wno-error" --enable-python --enable-strict
              (cd lang/python && make ../../../lang/python/wiredtiger_wrap.c)
            else
              . test/evergreen/find_cmake.sh
              if [ -d cmake_build ]; then rm -r cmake_build; fi
              mkdir -p cmake_build
              pushd cmake_build
              $CMAKE -DCMAKE_C_FLAGS="-DMIGHT_NOT_RUN -Wno-error" -DENABLE_PYTHON=1 -DENABLE_STRICT=1 ../.
              make -C lang/python ${smp_command|}
            fi
            # Pop to root project directory.
            popd
            # Generate WiredTiger documentation.
            (cd dist && sh s_docs && echo "The documentation for $branch was successfully generated.")
            # Save generated documentation
            mv docs docs-$branch
          done

  "update wiredtiger docs":
    - command: shell.exec
      params:
        shell: bash
        script: |
          # Use a single function to update the documentation of each supported WiredTiger branch.
          # This is useful as not all branches have a dedicated Evergreen project. Furthermore, the
          # documentation-update task is not triggered by every commit. We rely on the activity of
          # the develop branch to update the documentation of all supported branches.
          set -o errexit
          set -o verbose

          if [[ "${branch_name}" != "develop" ]]; then
            echo "We only run the documentation update task on the WiredTiger (develop) Evergreen project."
            exit 0
          fi

          git clone git@github.com:wiredtiger/wiredtiger.github.com.git
          cd wiredtiger.github.com

          # Branches to update are defined through an expansion variable.
          branches=${doc_update_branches}

          # Go through each branch to stage the doc changes.
          IFS=,
          for branch in $branches; do

            # Synchronize the generated documentation with the current one.
            echo "Synchronizing documentation for branch $branch ..."
            rsync -avq ../wiredtiger/docs-$branch/ $branch/ --delete

            # Commit and push the changes if any.
            if [[ $(git status "$branch" --porcelain) ]]; then
              git add $branch
              git commit -m "Update auto-generated docs for $branch" \
                        --author="svc-bot-doc-build <svc-wiredtiger-doc-build@10gen.com>"
            else
              echo "No documentation changes for $branch."
            fi

          done
    - command: shell.exec
      params:
        shell: bash
        silent: true
        script: |
          set -o errexit

          # We could have exited the previous command for the same reason.
          if [[ "${branch_name}" != "develop" ]]; then
            echo "We only run the documentation update task on the WiredTiger (develop) Evergreen project."
            exit 0
          fi

          cd wiredtiger.github.com
          git push https://"${doc-update-github-token}"@github.com/wiredtiger/wiredtiger.github.com

  "make check directory":
    command: shell.exec
    params:
      working_dir: "wiredtiger"
      script: |
        set -o errexit
        set -o verbose
        . test/evergreen/find_cmake.sh
        cd cmake_build/${directory}
        ${test_env_vars|} $CTEST ${smp_command|} --output-on-failure 2>&1
  "make check all":
    command: shell.exec
    params:
      working_dir: "wiredtiger"
      script: |
        set -o errexit
        set -o verbose
        . test/evergreen/find_cmake.sh
        cd cmake_build
        ${test_env_vars|} $CTEST -L check ${smp_command|} --output-on-failure ${check_args|} 2>&1

  "cppsuite test":
    - command: shell.exec
      params:
        # The tests need to be executed in the cppsuite directory as some required libraries have
        # their paths defined relative to this directory.
        # The below script saves the exit code from the test to use it later in this function. By
        # doing this we can define our own custom artifact upload task without it being cancelled by
        # the test failing.
        # Additionally if the test fails perf statistics won't be uploaded as they may be invalid
        # due to the test failure.
        working_dir: "wiredtiger/cmake_build/test/cppsuite"
        shell: bash
        script: |
          set -o verbose
          ${test_env_vars|} ./run -t ${test_name} -C '${test_config}' -f ${test_config_filename} -l 2
          exit_code=$?
          echo "$exit_code" > cppsuite_exit_code
          if [ "$exit_code" != 0 ]; then
            echo "[{\"info\":{\"test_name\": \"${test_name}\"},\"metrics\": []}]" > ${test_name}.json
          fi
          exit 0
    - command: perf.send
      params:
        file: ./wiredtiger/cmake_build/test/cppsuite/${test_name}.json
    - command: archive.targz_pack
      params:
        target: archive.tgz
        source_dir: wiredtiger/cmake_build/test/cppsuite
        include:
          - "./**"
    - command: s3.put
      params:
        aws_secret: ${aws_secret}
        aws_key: ${aws_key}
        local_file: archive.tgz
        bucket: build_external
        permissions: public-read
        content_type: application/tar
        display_name: cppsuite-test
        remote_file: wiredtiger/${build_variant}/${revision}/artifacts/${task_name}_${build_id}${postfix|}.tgz
    # We remove the wiredtiger directory here to avoid to getting archived again by post tasks.
    - command: shell.exec
      params:
        shell: bash
        script: |
          set -o verbose
          if [ -f wiredtiger/cmake_build/test/cppsuite/cppsuite_exit_code ]; then
            exit_code=`cat wiredtiger/cmake_build/test/cppsuite/cppsuite_exit_code`
          else
            exit_code=0
          fi
          rm -rf wiredtiger
          exit "$exit_code"

  "wt2853_perf test":
    command: shell.exec
    params:
      working_dir: "wiredtiger/cmake_build/bench/wt2853_perf"
      script: |
        set -o errexit
        set -o verbose
        ${test_env_vars|} ./test_wt2853_perf ${wt2853_perf_args}

  "csuite test":
    command: shell.exec
    params:
      working_dir: "wiredtiger/cmake_build"
      script: |
        set -o errexit
        set -o verbose
        ${test_env_vars|} $(pwd)/test/csuite/${test_name}/test_${test_name} ${test_args|} 2>&1
        
  "unit test bug010":
    command: shell.exec
    params:
      working_dir: "wiredtiger"
      script: |
        set -o errexit
        set -o verbose
        cd cmake_build
        # Test is repeated 900 times using make_scenarios in the test. Test will run in parallel by default
        ${test_env_vars|} ${python_binary|python3} ../test/suite/run.py ${unit_test_args|-v 2} ${smp_command|} test_bug010 2>&1

  "unit test":
    command: shell.exec
    params:
      working_dir: "wiredtiger"
      script: |
        set -o errexit
        set -o verbose
        cd cmake_build
        ${test_env_vars|} ${python_binary|python3} ../test/suite/run.py ${unit_test_args|-v 2} ${smp_command|} 2>&1
  "format test":
    command: shell.exec
    params:
      working_dir: "wiredtiger/cmake_build/test/format"
      script: |
        set -o errexit
        set -o verbose
        for i in $(seq ${times|1}); do
          ./t -c ${config|../../../test/format/CONFIG.stress} ${extra_args|} || ( [ -f RUNDIR/CONFIG ] && cat RUNDIR/CONFIG ) 2>&1
        done
  "format test script":
    command: shell.exec
    params:
      working_dir: "wiredtiger/cmake_build/test/format"
      script: |
        set -o errexit
        set -o verbose
        ${format_test_setting|}
        for i in $(seq ${times|1}); do
          ${test_env_vars|} ./format.sh ${smp_command|} ${format_test_script_args|} 2>&1
        done
  "many dbs test":
    command: shell.exec
    params:
      working_dir: "wiredtiger/cmake_build/test/manydbs"
      script: |
        set -o errexit
        set -o verbose
        ${test_env_vars|} ./test_manydbs ${many_db_args|} 2>&1
  "thread test":
    command: shell.exec
    params:
      working_dir: "wiredtiger/cmake_build/test/thread"
      script: |
        set -o errexit
        set -o verbose
        ${test_env_vars|} ./t ${thread_test_args|} 2>&1
  "recovery stress test script":
    command: shell.exec
    params:
      working_dir: "wiredtiger/cmake_build/test/csuite"
      script: |
        set -o errexit
        set -o verbose

        for i in $(seq ${times|1}); do
          # Run the various combinations of args. Let time and threads be random. Add a
          # timing stress to test_timestamp_abort every other run.
          if [ $(( $i % 2 )) -eq 0 ]; then
            test_timestamp_abort_args=-s
          else
            test_timestamp_abort_args=
          fi

          # Run current version with write-no-sync txns.
          ${test_env_vars|} ./random_abort/test_random_abort 2>&1
          ${test_env_vars|} ./timestamp_abort/test_timestamp_abort $test_timestamp_abort_args 2>&1

          # Current version with memory-based txns (MongoDB usage).
          ${test_env_vars|} ./random_abort/test_random_abort -m 2>&1
          ${test_env_vars|} ./timestamp_abort/test_timestamp_abort -m $test_timestamp_abort_args 2>&1

          # V1 log compatibility mode with write-no-sync txns.
          ${test_env_vars|} ./random_abort/test_random_abort -C 2>&1
          ${test_env_vars|} ./timestamp_abort/test_timestamp_abort -C $test_timestamp_abort_args 2>&1

          # V1 log compatibility mode with memory-based txns.
          ${test_env_vars|} ./random_abort/test_random_abort -C -m 2>&1
          ${test_env_vars|} ./timestamp_abort/test_timestamp_abort -C -m $test_timestamp_abort_args 2>&1

          ${test_env_vars|} ./truncated_log/test_truncated_log ${truncated_log_args|} 2>&1

          # Just let the system take a breath
          sleep 10s
        done
  "upload artifact":
    - command: archive.targz_pack
      params:
        target: ${upload_filename|wiredtiger.tgz}
        source_dir: ${upload_source_dir|wiredtiger}
        include:
          - "./**"
    - command: s3.put
      params:
        aws_secret: ${aws_secret}
        aws_key: ${aws_key}
        local_file: ${upload_filename|wiredtiger.tgz}
        bucket: build_external
        permissions: public-read
        content_type: application/tar
        display_name: Artifacts
        remote_file: wiredtiger/${build_variant}/${revision}/artifacts/${task_name}_${build_id}${postfix|}.tgz
  "upload endian format artifacts":
    - command: s3.put
      params:
        aws_secret: ${aws_secret}
        aws_key: ${aws_key}
        local_file: ${local_file}
        bucket: build_external
        permissions: public-read
        content_type: application/tar
        display_name: WT_TEST
        remote_file: wiredtiger/${endian_format}/${revision}/artifacts/${remote_file}
  "cleanup":
    command: shell.exec
    params:
      script: |
        rm -rf "wiredtiger"
        rm -rf "wiredtiger.tgz"

  "run wt hang analyzer":
    command: shell.exec
    params:
      working_dir: "wiredtiger/cmake_build"
      script: |
        set -o verbose

        # Dump core (-c) and debugger outputs (-o)
        wt_hang_analyzer_option="-c -o file -o stdout"

        echo "Calling the wt hang analyzer ..."
        PATH="/opt/mongodbtoolchain/gdb/bin:$PATH" ${python_binary|python3} ../test/wt_hang_analyzer/wt_hang_analyzer.py $wt_hang_analyzer_option

  "save wt hang analyzer core/debugger files":
    - command: archive.targz_pack
      params:
        target: "wt-hang-analyzer.tgz"
        source_dir: "wiredtiger/cmake_build"
        include:
          - "./*core*"
          - "./debugger*.*"
    - command: s3.put
      params:
        aws_secret: ${aws_secret}
        aws_key: ${aws_key}
        local_file: wt-hang-analyzer.tgz
        bucket: build_external
        optional: true
        permissions: public-read
        content_type: application/tar
        display_name: WT Hang Analyzer Output - Execution ${execution}
        remote_file: wiredtiger/${build_variant}/${revision}/wt_hang_analyzer/wt-hang-analyzer_${task_name}_${build_id}${postfix|}.tgz

  "dump stacktraces":
    - command: shell.exec
      params:
        working_dir: "wiredtiger/cmake_build"
        script: |
          set -o errexit
          set -o verbose
          # Parse through any failures inside the WT_TEST directory.
          ${python_binary|python3} ../test/evergreen/print_stack_trace.py --unit_test -e ${python_binary|python3} -c WT_TEST -l .
          
          # Look through the stress format directory for any coredumps.
          cd test/format
          ${python_binary|python3} ../../../test/evergreen/print_stack_trace.py --format -e ./t -c . -l .
    - command: s3.put
      params:
        aws_secret: ${aws_secret}
        aws_key: ${aws_key}
        local_files_include_filter:
          - wiredtiger/cmake_build/*stacktrace.txt
          - wiredtiger/cmake_build/test/format/*stacktrace.txt
        bucket: build_external
        permissions: public-read
        content_type: text/plain
        remote_file: wiredtiger/${build_variant}/${revision}/artifacts/

  "dump stderr/stdout":
    command: shell.exec
    params:
      working_dir: "wiredtiger/cmake_build"
      script: |
        set -o errexit
        set -o verbose

        if [ -d "WT_TEST" ]; then
          # Dump stderr/stdout contents generated by the C libraries onto console for Python tests
          find "WT_TEST" -name "std*.txt" ! -empty -exec sh -c "echo 'Contents from {}:'; cat '{}'" \;
        fi

  "checkpoint test":
    command: shell.exec
    params:
      working_dir: "wiredtiger/cmake_build/test/checkpoint"
      script: |
        set -o errexit
        set -o verbose
        ${test_env_vars|} ./test_checkpoint ${checkpoint_args} 2>&1

  "checkpoint stress test":
    command: shell.exec
    params:
      working_dir: "wiredtiger/cmake_build/test/checkpoint"
      shell: bash
      script: |
        set -o errexit
        set -o verbose

        export WIREDTIGER_CONFIG='checkpoint_sync=0,transaction_sync=(method=none)'
        CMD='./test_checkpoint -h WT_TEST.$i.$t -t r -r 2 -W 3 -n 1000000 -k 1000000 -C "cache_size=100MB"'

        for i in $(seq ${times|1}); do
          for t in $(seq ${no_of_procs|1}); do
            eval nohup $CMD > nohup.out.$i.$t 2>&1 &
          done

          for t in $(seq ${no_of_procs|1}); do
            ret=0
            wait -n || ret=$?
            if [ $ret -ne 0 ]; then
              # Skip the below lines from nohup output file because they are very verbose and
              # print only the errors to evergreen log file.
              grep -v "Finished verifying" nohup.out.* | grep -v "Finished a checkpoint" | grep -v "thread starting"
            fi
            exit $ret
          done
        done

  "compatibility test":
    - command: shell.exec
      params:
        working_dir: "wiredtiger"
        script: |
          set -o errexit
          set -o verbose
          test/evergreen/compatibility_test_for_releases.sh ${compat_test_args}

  "run-perf-test":
    # Run a performance test
    # Parameterised using the 'perf-test-name' and 'maxruns' variables
    - command: shell.exec
      params:
        working_dir: "wiredtiger/cmake_build/bench/wtperf"
        shell: bash
        script: |
          set -o errexit
          set -o verbose
          if [ ${no_create|false} = false ]; then
            rm -rf WT_TEST*
          fi
          ${virtualenv_binary} -p ${python_binary} venv
          source venv/bin/activate
          ${pip3_binary} install psutil pygit2
          JSON_TASK_INFO='{ "evergreen_task_info": { "is_patch": "'${is_patch}'", "task_id": "'${task_id}'", "distro_id": "'${distro_id}'", "execution": "'${execution}'", "task_name": "'${task_name}'", "version_id": "'${version_id}'", "branch_name": "'${branch_name}'" } }'
          echo "JSON_TASK_INFO: $JSON_TASK_INFO"
          ${test_env_vars|} ${python_binary} ../../../bench/perf_run_py/perf_run.py --${test_type|wtperf} -e ${exec_path|./wtperf} -t ${perf-test-path|../../../bench/wtperf/runners}/${perf-test-name} -ho WT_TEST -m ${maxruns} -g "../.." -v -i "$JSON_TASK_INFO" -b -o test_stats/evergreen_out_${perf-test-name}.json ${wtarg}
          ${test_env_vars|} ${python_binary} ../../../bench/perf_run_py/perf_run.py --${test_type|wtperf} -e ${exec_path|./wtperf} -t ${perf-test-path|../../../bench/wtperf/runners}/${perf-test-name} -ho WT_TEST -m ${maxruns} -g "../.." -v -i "$JSON_TASK_INFO" -re -o test_stats/atlas_out_${perf-test-name}.json ${wtarg}

  "csuite smoke test":
    command: shell.exec
    params:
      working_dir: "wiredtiger"
      script: |
        set -o errexit
        set -o verbose
        ${test_env_vars|} test/csuite/${test_binary}/smoke.sh ${test_args|} 2>&1

  "upload test stats":
    - command: perf.send
      params:
        file: ./wiredtiger/cmake_build/${test_path}.json

  "upload-perf-test-stats":
    - command: shell.exec
      params:
        working_dir: "wiredtiger/cmake_build/bench/wtperf"
        shell: bash
        silent: true
        script: |
          set -o errexit
          ${virtualenv_binary} -p ${python_binary} venv
          source venv/bin/activate
          ${pip3_binary} install pymongo[srv]==3.12.2
          if [[ ! -d "automation-scripts" ]]; then
            git clone git@github.com:wiredtiger/automation-scripts.git
          fi
          ${python_binary} automation-scripts/evergreen/upload_stats_atlas.py -u ${atlas_perf_test_username} -p ${atlas_perf_test_password} -f test_stats/atlas_out_${perf-test-name}.json -t ${created_at}
    - command: perf.send
      params:
        file: ./wiredtiger/cmake_build/bench/wtperf/test_stats/evergreen_out_${perf-test-name}.json
    # Push the json results to the 'Files' tab of the task in Evergreen
    # Parameterised using the 'perf-test-name' variable
    - command: s3.put
      params:
        aws_secret: ${aws_secret}
        aws_key: ${aws_key}
        local_files_include_filter: wiredtiger/cmake_build/bench/wtperf/test_stats/*_${perf-test-name}.json
        bucket: build_external
        permissions: public-read
        content_type: text/html
        remote_file: wiredtiger/${build_variant}/${revision}/${task_name}-${build_id}-${execution}/

  "validate-expected-stats":
    - command: shell.exec
      params:
        working_dir: "wiredtiger/cmake_build/bench/wtperf"
        shell: bash
        script: |
          set -o errexit
          ${virtualenv_binary} -p ${python_binary} venv
          source venv/bin/activate
          ${python_binary} ../../../bench/perf_run_py/validate_expected_stats.py '${stat_file}' ${comparison_op} '${expected-stats}'

  "verify wt datafiles":
    - command: shell.exec
      params:
        working_dir: "wiredtiger"
        script: |
          set -o errexit
          set -o verbose
          ./test/evergreen/verify_wt_datafiles.sh 2>&1

#######################################
#               Variables             #
#######################################

variables:

#########################################################################################
# The following stress tests are configured to run for six hours via the "-t 360"
# argument to format.sh: format-stress-test, format-stress-sanitizer-test, and
# race-condition-stress-sanitizer-test. The recovery tests run in a loop, with
# the number of runs adjusted to provide aproximately six hours of testing.
#########################################################################################

  - &format-stress-test
    exec_timeout_secs: 25200
    commands:
      - func: "get project"
      - func: "compile wiredtiger with builtins"
      - func: "format test script"
        vars:
          format_test_script_args: -e "SEGFAULT_SIGNALS=all" -b "catchsegv ./t" -t 360

  - &format-stress-sanitizer-test
    exec_timeout_secs: 25200
    commands:
      - func: "get project"
      - func: "compile wiredtiger address sanitizer"
      - func: "format test script"
        vars:
          format_test_script_args: -t 360
          test_env_vars:
            ASAN_OPTIONS="detect_leaks=1:abort_on_error=1:disable_coredump=0:unmap_shadow_on_exit=1"
            ASAN_SYMBOLIZER_PATH=/opt/mongodbtoolchain/v4/bin/llvm-symbolizer

  # FIXME-WT-8981 - Ubuntu PPC tests have been replaced by RHEL8 tests as of WT-8688, but the RHEL8 tests are currently disabled 
  # due to platform issues. On completion of WT-8981 this can be deleted.
  - &format-stress-sanitizer-test-ppc-ubuntu
    exec_timeout_secs: 25200
    commands:
      - func: "get project"
      - func: "compile wiredtiger address sanitizer ppc ubuntu"
      - func: "format test script"
        vars:
          format_test_script_args: -t 360
          test_env_vars:
            ASAN_OPTIONS="detect_leaks=1:abort_on_error=1:disable_coredump=0:unmap_shadow_on_exit=1"
            ASAN_SYMBOLIZER_PATH=/opt/mongodbtoolchain/v4/bin/llvm-symbolizer

  - &race-condition-stress-sanitizer-test
    exec_timeout_secs: 25200
    commands:
      - func: "get project"
      - func: "compile wiredtiger address sanitizer"
      - func: "format test script"
        vars:
          format_test_script_args: -R -t 360
          test_env_vars:
            ASAN_OPTIONS="detect_leaks=1:abort_on_error=1:disable_coredump=0:unmap_shadow_on_exit=1"
            ASAN_SYMBOLIZER_PATH=/opt/mongodbtoolchain/v4/bin/llvm-symbolizer

  - &recovery-stress-test
    exec_timeout_secs: 25200
    commands:
      - func: "get project"
      - func: "compile wiredtiger"
        vars:
          posix_configure_flags: -DENABLE_STRICT=1 -DHAVE_DIAGNOSTIC=1 -DHAVE_BUILTIN_EXTENSION_LZ4=1 -DHAVE_BUILTIN_EXTENSION_SNAPPY=1 -DHAVE_BUILTIN_EXTENSION_ZLIB=1
      - func: "recovery stress test script"
        vars:
          times: 25

#######################################
#               Tasks                 #
#######################################

tasks:

  # Base compile task on posix flavours
  - name: compile
    tags: ["pull_request"]
    commands:
      - func: "get project"
      - func: "compile wiredtiger"
      - func: "upload artifact"
      - func: "cleanup"

  # production build with --disable-shared
  - name: compile-production-disable-shared
    tags: ["pull_request"]
    commands:
      - func: "get project"
      - func: "compile wiredtiger"
        vars:
          posix_configure_flags: -DENABLE_STRICT=1 -DENABLE_SHARED=0 -DENABLE_STATIC=1
      - func: "upload artifact"
      - func: "cleanup"

  # production build with --disable-static
  - name: compile-production-disable-static
    tags: ["pull_request"]
    commands:
      - func: "get project"
      - func: "compile wiredtiger"
        vars:
          posix_configure_flags: -DENABLE_SHARED=1 -DENABLE_STATIC=0 -DENABLE_STRICT=1 -DHAVE_BUILTIN_EXTENSION_LZ4=1 -DHAVE_BUILTIN_EXTENSION_SNAPPY=1 -DHAVE_BUILTIN_EXTENSION_ZLIB=1 -DHAVE_BUILTIN_EXTENSION_ZSTD=1 -DENABLE_PYTHON=1
      - func: "upload artifact"
      - func: "cleanup"

  - name: compile-linux-no-ftruncate
    commands:
      - func: "get project"
      - func: "compile wiredtiger"
        vars:
          posix_configure_flags: -DHAVE_DIAGNOSTIC=1 -DENABLE_STRICT=1 -DENABLE_PYTHON=1 -DHAVE_FTRUNCATE=0
      - func: "upload artifact"
      - func: "cleanup"

  - name: compile-wtperf
    commands:
      - func: "get project"
      - func: "compile wiredtiger"
        vars:
          posix_configure_flags: -DENABLE_STRICT=1 -DHAVE_DIAGNOSTIC=1
      - func: "upload artifact"
      - func: "cleanup"

  - name: compile-gcc
    tags: ["pull_request", "pull_request_compilers"]
    commands:
      - func: "get project"
      - func: "compile wiredtiger"
        vars:
          posix_configure_flags: -DCMAKE_TOOLCHAIN_FILE=../cmake/toolchains/gcc.cmake -DENABLE_STRICT=1 -DHAVE_DIAGNOSTIC=0
      - func: "compile wiredtiger"
        vars:
          posix_configure_flags: -DCMAKE_TOOLCHAIN_FILE=../cmake/toolchains/gcc.cmake -DGNU_C_VERSION=7 -DCMAKE_C_FLAGS="-ggdb" -DWITH_PIC=1
      - func: "compile wiredtiger"
        vars:
          posix_configure_flags: -DCMAKE_TOOLCHAIN_FILE=../cmake/toolchains/gcc.cmake -DGNU_C_VERSION=8 -DGNU_CXX_VERSION=8 -DCMAKE_C_FLAGS="-ggdb" -DWITH_PIC=1
      - func: "compile wiredtiger"
        vars:
          posix_configure_flags: -DCMAKE_TOOLCHAIN_FILE=../cmake/toolchains/gcc.cmake -DGNU_C_VERSION=9 -DGNU_CXX_VERSION=9 -DCMAKE_C_FLAGS="-ggdb" -DWITH_PIC=1

  - name: compile-clang
    tags: ["pull_request", "pull_request_compilers"]
    commands:
      - func: "get project"
      - func: "compile wiredtiger"
        vars:
          posix_configure_flags: -DCMAKE_TOOLCHAIN_FILE=../cmake/toolchains/clang.cmake -DENABLE_STRICT=1 -DHAVE_DIAGNOSTIC=0
      - func: "compile wiredtiger"
        vars:
          posix_configure_flags: -DCMAKE_TOOLCHAIN_FILE=../cmake/toolchains/clang.cmake -DCLANG_C_VERSION=6.0 -DCLANG_CXX_VERSION=6.0 -DCMAKE_C_FLAGS="-ggdb" -DWITH_PIC=1
      - func: "compile wiredtiger"
        vars:
          posix_configure_flags: -DCMAKE_TOOLCHAIN_FILE=../cmake/toolchains/clang.cmake -DCLANG_C_VERSION=7 -DCLANG_CXX_VERSION=7 -DCMAKE_C_FLAGS="-ggdb" -DWITH_PIC=1
      - func: "compile wiredtiger"
        vars:
          posix_configure_flags: -DCMAKE_TOOLCHAIN_FILE=../cmake/toolchains/clang.cmake -DCLANG_C_VERSION=8 -DCLANG_CXX_VERSION=8 -DCMAKE_C_FLAGS="-ggdb" -DWITH_PIC=1

  - name: make-check-test
    commands:
      - func: "get project"
      - func: "compile wiredtiger"
      - func: "make check all"

  - name: make-check-linux-no-ftruncate-test
    commands:
      - func: "get project"
      - func: "compile wiredtiger"
        vars:
          posix_configure_flags: -DHAVE_DIAGNOSTIC=1 -DENABLE_STRICT=1 -DENABLE_PYTHON=1 -DHAVE_FTRUNCATE=0
      - func: "make check all"

  # Start of normal make check test tasks

  - name: lang-python-test
    tags: ["pull_request", "python"]
    commands:
      - func: "get project"
      - func: "compile wiredtiger"
      - func: "make check directory"
        vars:
          directory: lang/python

  - name: examples-c-test
    tags: ["pull_request"]
    commands:
      - func: "get project"
      - func: "compile wiredtiger"
      - func: "make check directory"
        vars:
          directory: examples/c

  - name: examples-c-production-disable-shared-test
    tags: ["pull_request"]
    commands:
      - func: "get project"
      - func: "compile wiredtiger"
        vars:
          posix_configure_flags: -DENABLE_STRICT=1 -DENABLE_SHARED=0 -DENABLE_STATIC=1
      - func: "make check directory"
        vars:
          directory: examples/c

  - name: examples-c-production-disable-static-test
    tags: ["pull_request"]
    commands:
      - func: "get project"
      - func: "compile wiredtiger"
        vars:
          posix_configure_flags: -DENABLE_SHARED=1 -DENABLE_STATIC=0 -DENABLE_STRICT=1 -DHAVE_BUILTIN_EXTENSION_LZ4=1 -DHAVE_BUILTIN_EXTENSION_SNAPPY=1 -DHAVE_BUILTIN_EXTENSION_ZLIB=1 -DHAVE_BUILTIN_EXTENSION_ZSTD=1 -DENABLE_PYTHON=1
      - func: "make check directory"
        vars:
          directory: examples/c

  - name: bloom-test
    tags: ["pull_request"]
    commands:
      - func: "get project"
      - func: "compile wiredtiger"
      - func: "make check directory"
        vars:
          directory: test/bloom

  - name: checkpoint-test
    tags: ["pull_request"]
    commands:
      - func: "get project"
      - func: "compile wiredtiger"
      - func: "make check directory"
        vars:
          directory: test/checkpoint

  - name: cursor-order-test
    tags: ["pull_request"]
    commands:
      - func: "get project"
      - func: "compile wiredtiger"
      - func: "make check directory"
        vars:
          directory: test/cursor_order

  - name: fops-test
    tags: ["pull_request"]
    commands:
      - func: "get project"
      - func: "compile wiredtiger"
      - func: "make check directory"
        vars:
          directory: test/fops

  - name: format-test
    tags: ["pull_request"]
    commands:
      - func: "get project"
      - func: "compile wiredtiger"
      - func: "make check directory"
        vars:
          directory: test/format

  - name: huge-test
    tags: ["pull_request"]
    commands:
      - func: "get project"
      - func: "compile wiredtiger"
      - func: "make check directory"
        vars:
          directory: test/huge

  - name: manydbs-test
    tags: ["pull_request"]
    commands:
      - func: "get project"
      - func: "compile wiredtiger"
      - func: "make check directory"
        vars:
          directory: test/manydbs

  - name: packing-test
    tags: ["pull_request"]
    commands:
      - func: "get project"
      - func: "compile wiredtiger"
      - func: "make check directory"
        vars:
          directory: test/packing

  - name: readonly-test
    tags: ["pull_request"]
    commands:
      - func: "get project"
      - func: "compile wiredtiger"
      - func: "make check directory"
        vars:
          directory: test/readonly

  - name: salvage-test
    tags: ["pull_request"]
    commands:
      - func: "get project"
      - func: "compile wiredtiger"
      - func: "make check directory"
        vars:
          directory: test/salvage

  - name: thread-test
    tags: ["pull_request"]
    commands:
      - func: "get project"
      - func: "compile wiredtiger"
      - func: "make check directory"
        vars:
          directory: test/thread

  - name: bench-wtperf-test
    tags: ["pull_request"]
    commands:
      - func: "get project"
      - func: "compile wiredtiger"
      - func: "make check directory"
        vars:
          directory: bench/wtperf

  - name: unittest-test
    tags: ["pull_request"]
    commands:
      - func: "get project"
      - func: "compile wiredtiger"
        vars:
          posix_configure_flags: -DENABLE_STRICT=1 -DHAVE_DIAGNOSTIC=1 -DENABLE_LZ4=1 -DENABLE_SNAPPY=1 -DENABLE_ZLIB=1 -DHAVE_UNITTEST=1
          # Different flags for windows based on what is supported and enabled by default.
          windows_configure_flags: -DHAVE_DIAGNOSTIC=1 -DHAVE_UNITTEST=1
      - command: shell.exec
        params:
          working_dir: "wiredtiger/cmake_build"
          script: |
            set -o errexit
            set -o verbose
            test/unittest/unittests
  # End of normal make check test tasks

  # Start of cppsuite test tasks.
  # All cppsuite pull request tasks must supply the relative path to the config file as we are in
  # the cmake build working directory and the LD_LIBRARY_PATH is .libs.

  - name: cppsuite-cache-resize-test-default
    tags: ["pull_request"]
    depends_on:
      - name: compile
    commands:
      - func: "fetch artifacts"
      - func: "cppsuite test"
        vars:
          test_config_filename: configs/cache_resize_default.txt
          test_name: cache_resize

  - name: cppsuite-operations-test-default
    tags: ["pull_request"]
    depends_on:
      - name: compile
    commands:
      - func: "fetch artifacts"
      - func: "cppsuite test"
        vars:
          test_config: debug_mode=(cursor_copy=true)
          test_config_filename: configs/operations_test_default.txt
          test_name: operations_test

  - name: cppsuite-hs-cleanup-default
    tags: ["pull_request"]
    depends_on:
      - name: compile
    commands:
      - func: "fetch artifacts"
      - func: "cppsuite test"
        vars:
          test_config: debug_mode=(cursor_copy=true)
          test_config_filename: configs/hs_cleanup_default.txt
          test_name: hs_cleanup

  - name: cppsuite-burst-inserts-default
    tags: ["pull_request"]
    depends_on:
      - name: compile
    commands:
      - func: "fetch artifacts"
      - func: "cppsuite test"
        vars:
          test_config: debug_mode=(cursor_copy=true)
          test_config_filename: configs/burst_inserts_default.txt
          test_name: burst_inserts

  - name: cppsuite-search-near-01-default
    tags: ["pull_request"]
    depends_on:
      - name: compile
    commands:
      - func: "fetch artifacts"
      - func: "cppsuite test"
        vars:
          test_config_filename: configs/search_near_01_default.txt
          test_name: search_near_01

  - name: cppsuite-search-near-02-default
    tags: ["pull_request"]
    depends_on:
      - name: compile
    commands:
      - func: "fetch artifacts"
      - func: "cppsuite test"
        vars:
          test_config_filename: configs/search_near_02_default.txt
          test_name: search_near_02

  - name: cppsuite-search-near-03-default
    tags: ["pull_request"]
    depends_on:
      - name: compile
    commands:
      - func: "fetch artifacts"
      - func: "cppsuite test"
        vars:
          test_config_filename: configs/search_near_03_default.txt
          test_name: search_near_03

  - name: cppsuite-bounded-cursor-perf-default
    tags: ["pull_request"]
    depends_on:
      - name: compile
    commands:
      - func: "fetch artifacts"
      - func: "cppsuite test"
        vars:
          test_config_filename: configs/bounded_cursor_perf_default.txt
          test_name: bounded_cursor_perf

  - name: cppsuite-operations-test-stress
    depends_on:
      - name: compile
    commands:
      - func: "fetch artifacts"
      - func: "cppsuite test"
        vars:
          test_config_filename: configs/operations_test_stress.txt
          test_name: operations_test

  - name: cppsuite-hs-cleanup-stress
    depends_on:
      - name: compile
    commands:
      - func: "fetch artifacts"
      - func: "cppsuite test"
        vars:
          test_config_filename: configs/hs_cleanup_stress.txt
          test_name: hs_cleanup

  - name: cppsuite-burst-inserts-stress
    depends_on:
      - name: compile
    commands:
      - func: "fetch artifacts"
      - func: "cppsuite test"
        vars:
          test_config_filename: configs/burst_inserts_stress.txt
          test_name: burst_inserts

  - name: cppsuite-search-near-01-stress
    depends_on:
      - name: compile
    commands:
      - func: "fetch artifacts"
      - func: "cppsuite test"
        vars:
          test_config_filename: configs/search_near_01_stress.txt
          test_name: search_near_01

  - name: cppsuite-search-near-02-stress
    depends_on:
      - name: compile
    commands:
      - func: "fetch artifacts"
      - func: "cppsuite test"
        vars:
          test_config_filename: configs/search_near_02_stress.txt
          test_name: search_near_02

  - name: cppsuite-search-near-03-stress
    depends_on:
      - name: compile
    commands:
      - func: "fetch artifacts"
      - func: "cppsuite test"
        vars:
          test_config_filename: configs/search_near_03_stress.txt
          test_name: search_near_03

  - name: cppsuite-bounded-cursor-perf-stress
    depends_on:
      - name: compile
    commands:
      - func: "fetch artifacts"
      - func: "cppsuite test"
        vars:
          test_config_filename: configs/bounded_cursor_perf_stress.txt
          test_name: bounded_cursor_perf

  # End of cppsuite test tasks.
  # Start of csuite test tasks

  - name: csuite-incr-backup-test
    tags: ["pull_request"]
    depends_on:
      - name: compile
    commands:
      - func: "fetch artifacts"
      - func: "csuite test"
        vars:
          test_name: incr_backup

  - name: csuite-random-abort-test
    tags: ["pull_request"]
    depends_on:
      - name: compile
    commands:
      - func: "fetch artifacts"
      - func: "csuite smoke test"
        vars:
          test_args: cmake_build/test/csuite/random_abort/test_random_abort
          test_binary: random_abort

  - name: csuite-random-directio-test
    tags: ["pull_request"]
    depends_on:
      - name: compile
    commands:
      - func: "fetch artifacts"
      - func: "csuite smoke test"
        vars:
          test_args: cmake_build/test/csuite/random_directio/test_random_directio
          test_binary: random_directio

  - name: csuite-schema-abort-test
    tags: ["pull_request"]
    depends_on:
      - name: compile
    commands:
      - func: "fetch artifacts"
      - func: "csuite smoke test"
        vars:
          test_args: cmake_build/test/csuite/schema_abort/test_schema_abort
          test_binary: schema_abort

  - name: csuite-tiered-abort-test
    tags: ["pull_request"]
    depends_on:
      - name: compile
    commands:
      - func: "fetch artifacts"
      - func: "csuite smoke test"
        vars:
          test_args: cmake_build/test/csuite/tiered_abort/test_tiered_abort
          test_binary: tiered_abort

  - name: csuite-timestamp-abort-test
    tags: ["pull_request"]
    depends_on:
      - name: compile
    commands:
      - func: "fetch artifacts"
      - func: "csuite smoke test"
        vars:
          test_args: -b cmake_build/test/csuite/timestamp_abort/test_timestamp_abort
          test_binary: timestamp_abort

  - name: csuite-timestamp-abort-stress-test
    tags: ["pull_request"]
    depends_on:
      - name: compile
    commands:
      - func: "fetch artifacts"
      - func: "csuite smoke test"
        vars:
          test_args: -s -b cmake_build/test/csuite/timestamp_abort/test_timestamp_abort
          test_binary: timestamp_abort

  - name: csuite-scope-test
    tags: ["pull_request"]
    depends_on:
      - name: compile
    commands:
      - func: "fetch artifacts"
      - func: "csuite test"
        vars:
          test_name: scope

  - name: csuite-truncated-log-test
    tags: ["pull_request"]
    depends_on:
      - name: compile
    commands:
      - func: "fetch artifacts"
      - func: "csuite test"
        vars:
          test_name: truncated_log

  - name: csuite-wt1965-col-efficiency-test
    tags: ["pull_request"]
    depends_on:
      - name: compile
    commands:
      - func: "fetch artifacts"
      - func: "csuite test"
        vars:
          test_name: wt1965_col_efficiency

  - name: csuite-wt2403-lsm-workload-test
    tags: ["pull_request"]
    depends_on:
      - name: compile
    commands:
      - func: "fetch artifacts"
      - func: "csuite test"
        vars:
          test_name: wt2403_lsm_workload

  - name: csuite-wt2447-join-main-table-test
    tags: ["pull_request"]
    depends_on:
      - name: compile
    commands:
      - func: "fetch artifacts"
      - func: "csuite test"
        vars:
          test_name: wt2447_join_main_table

  - name: csuite-wt2695-checksum-test
    tags: ["pull_request"]
    depends_on:
      - name: compile
    commands:
      - func: "fetch artifacts"
      - func: "csuite test"
        vars:
          test_name: wt2695_checksum

  - name: csuite-wt2592-join-schema-test
    tags: ["pull_request"]
    depends_on:
      - name: compile
    commands:
      - func: "fetch artifacts"
      - func: "csuite test"
        vars:
          test_name: wt2592_join_schema

  - name: csuite-wt2719-reconfig-test
    tags: ["pull_request"]
    depends_on:
      - name: compile
    commands:
      - func: "fetch artifacts"
      - func: "csuite test"
        vars:
          test_name: wt2719_reconfig

  - name: csuite-wt2999-join-extractor-test
    tags: ["pull_request"]
    depends_on:
      - name: compile
    commands:
      - func: "fetch artifacts"
      - func: "csuite test"
        vars:
          test_name: wt2999_join_extractor

  - name: csuite-wt3120-filesys-test
    tags: ["pull_request"]
    depends_on:
      - name: compile
    commands:
      - func: "fetch artifacts"
      - func: "csuite test"
        vars:
          test_args: -b $(pwd)
          test_name: wt3120_filesys

  - name: csuite-wt3135-search-near-collator-test
    tags: ["pull_request"]
    depends_on:
      - name: compile
    commands:
      - func: "fetch artifacts"
      - func: "csuite test"
        vars:
          test_name: wt3135_search_near_collator

  - name: csuite-wt3184-dup-index-collator-test
    tags: ["pull_request"]
    depends_on:
      - name: compile
    commands:
      - func: "fetch artifacts"
      - func: "csuite test"
        vars:
          test_name: wt3184_dup_index_collator

  - name: csuite-wt3363-checkpoint-op-races-test
    tags: ["pull_request"]
    depends_on:
      - name: compile
    commands:
      - func: "fetch artifacts"
      - func: "csuite test"
        vars:
          test_name: wt3363_checkpoint_op_races

  - name: csuite-wt3874-pad-byte-collator-test
    tags: ["pull_request"]
    depends_on:
      - name: compile
    commands:
      - func: "fetch artifacts"
      - func: "csuite test"
        vars:
          test_name: wt3874_pad_byte_collator

  - name: csuite-wt4105-large-doc-small-upd-test
    tags: ["pull_request"]
    depends_on:
      - name: compile
    commands:
      - func: "fetch artifacts"
      - func: "csuite test"
        vars:
          test_name: wt4105_large_doc_small_upd

  - name: csuite-wt4117-checksum-test
    tags: ["pull_request"]
    depends_on:
      - name: compile
    commands:
      - func: "fetch artifacts"
      - func: "csuite test"
        vars:
          test_name: wt4117_checksum

  - name: csuite-wt4156-metadata-salvage-test
    tags: ["pull_request"]
    depends_on:
      - name: compile
    commands:
      - func: "fetch artifacts"
      - func: "csuite test"
        vars:
          test_name: wt4156_metadata_salvage

  - name: csuite-wt4699-json-test
    tags: ["pull_request"]
    depends_on:
      - name: compile
    commands:
      - func: "fetch artifacts"
      - func: "csuite test"
        vars:
          test_name: wt4699_json

  - name: csuite-wt4803-history-store-abort-test
    tags: ["pull_request"]
    depends_on:
      - name: compile
    commands:
      - func: "fetch artifacts"
      - func: "csuite test"
        vars:
          test_name: wt4803_history_store_abort

  - name: csuite-wt4891-meta-ckptlist-get-alloc-test
    tags: ["pull_request"]
    depends_on:
      - name: compile
    commands:
      - func: "fetch artifacts"
      - func: "csuite test"
        vars:
          test_name: wt4891_meta_ckptlist_get_alloc

  - name: csuite-wt6185-modify-ts-test
    tags: ["pull_request"]
    depends_on:
      - name: compile
    commands:
      - func: "fetch artifacts"
      - func: "csuite test"
        vars:
          test_name: wt6185_modify_ts

  - name: csuite-rwlock-test
    tags: ["pull_request"]
    depends_on:
      - name: compile
    commands:
      - func: "fetch artifacts"
      - func: "csuite test"
        vars:
          test_name: rwlock

  - name: csuite-wt2246-col-append-test
    tags: ["pull_request"]
    depends_on:
      - name: compile
    commands:
      - func: "fetch artifacts"
      - func: "csuite test"
        vars:
          test_name: wt2246_col_append

  - name: csuite-wt2323-join-visibility-test
    tags: ["pull_request"]
    depends_on:
      - name: compile
    commands:
      - func: "fetch artifacts"
      - func: "csuite test"
        vars:
          test_name: wt2323_join_visibility

  - name: csuite-wt2535-insert-race-test
    tags: ["pull_request"]
    depends_on:
      - name: compile
    commands:
      - func: "fetch artifacts"
      - func: "csuite test"
        vars:
          test_name: wt2535_insert_race

  - name: csuite-wt2834-join-bloom-fix-test
    tags: ["pull_request"]
    depends_on:
      - name: compile
    commands:
      - func: "fetch artifacts"
      - func: "csuite test"
        vars:
          test_name: wt2834_join_bloom_fix

  - name: csuite-wt2909-checkpoint-integrity-test
    tags: ["pull_request"]
    depends_on:
      - name: compile
    commands:
      - func: "fetch artifacts"
      - func: "csuite test"
        vars:
          test_args: -b $(pwd)
          test_name: wt2909_checkpoint_integrity

  - name: csuite-wt3338-partial-update-test
    tags: ["pull_request"]
    depends_on:
      - name: compile
    commands:
      - func: "fetch artifacts"
      - func: "csuite test"
        vars:
          test_name: wt3338_partial_update

  - name: csuite-wt4333-handle-locks-test
    tags: ["pull_request"]
    depends_on:
      - name: compile
    commands:
      - func: "fetch artifacts"
      - func: "csuite test"
        vars:
          test_name: wt4333_handle_locks

  - name: csuite-wt6616-checkpoint-oldest-ts-test
    tags: ["pull_request"]
    depends_on:
      - name: compile
    commands:
      - func: "fetch artifacts"
      - func: "csuite test"
        vars:
          test_name: wt6616_checkpoint_oldest_ts

  - name: csuite-wt7989-compact-checkpoint-test
    tags: ["pull_request"]
    depends_on:
      - name: compile
    commands:
      - func: "fetch artifacts"
      - func: "csuite test"
        vars:
          test_name: wt7989_compact_checkpoint

  - name: csuite-wt8057-compact-stress-test
    tags: ["pull_request"]
    depends_on:
      - name: compile
    commands:
      - func: "fetch artifacts"
      - func: "csuite test"
        vars:
          test_name: wt8057_compact_stress

  - name: csuite-wt8246-compact-rts-data-correctness-test
    tags: ["pull_request"]
    depends_on:
      - name: compile
    commands:
      - func: "fetch artifacts"
      - func: "csuite test"
        vars:
          test_name: wt8246_compact_rts_data_correctness

  - name: csuite-wt8659-reconstruct-database-from-logs-test
    tags: ["pull_request"]
    depends_on:
      - name: compile
    commands:
      - func: "fetch artifacts"
      - func: "csuite test"
        vars:
          test_name: wt8659_reconstruct_database_from_logs

  - name: csuite-wt8963-insert-stress-test
    tags: ["stress-test-1"]
    commands:
      - func: "get project"
      - func: "compile wiredtiger"
      - func: "csuite test"
        vars:
          test_name: wt8963_insert_stress

  # End of csuite test tasks

  # Start of Python unit test tasks

  - name: unit-test
    tags: ["python"]
    depends_on:
    - name: compile
    commands:
      - func: "fetch artifacts"
      - func: "unit test"

  - name: unit-test-zstd
    tags: ["python"]
    depends_on:
    - name: compile
    commands:
      - func: "fetch artifacts"
      - func: "unit test"
        vars:
          unit_test_args: -v 2 --zstd

  - name: unit-test-long
    tags: ["python"]
    depends_on:
    - name: compile
    commands:
      - func: "fetch artifacts"
      - func: "unit test"
        vars:
          unit_test_args: -v 2 --long

  - name: unit-linux-no-ftruncate-test
    tags: ["python"]
    depends_on:
    - name: compile-linux-no-ftruncate
    commands:
      - func: "fetch artifacts"
        vars:
          dependent_task: compile-linux-no-ftruncate
      - func: "unit test"

  # Run the tests that uses suite_random with a random starting seed
  - name: unit-test-random-seed
    tags: ["python"]
    depends_on:
    - name: compile
    commands:
      - func: "fetch artifacts"
      - func: "unit test"
        vars:
          unit_test_args: -v 2 -R cursor13 join02 join07 schema03 timestamp22
  # Break out Python unit tests into multiple buckets/tasks.  We have a fixed number of buckets,
  # and we use the -b option of the test/suite/run.py script to split up the tests.

  - name: unit-test-bucket00
    tags: ["pull_request", "python", "unit_test"]
    depends_on:
    - name: compile
    commands:
      - func: "fetch artifacts"
      - func: "unit test"
        vars:
          unit_test_args: -v 2 -b 0/11

  - name: unit-test-bucket01
    tags: ["pull_request", "python", "unit_test"]
    depends_on:
    - name: compile
    commands:
      - func: "fetch artifacts"
      - func: "unit test"
        vars:
          unit_test_args: -v 2 -b 1/11

  - name: unit-test-bucket02
    tags: ["pull_request", "python", "unit_test"]
    depends_on:
    - name: compile
    commands:
      - func: "fetch artifacts"
      - func: "unit test"
        vars:
          unit_test_args: -v 2 -b 2/11

  - name: unit-test-bucket03
    tags: ["pull_request", "python", "unit_test"]
    depends_on:
    - name: compile
    commands:
      - func: "fetch artifacts"
      - func: "unit test"
        vars:
          unit_test_args: -v 2 -b 3/11

  - name: unit-test-bucket04
    tags: ["pull_request", "python", "unit_test"]
    depends_on:
    - name: compile
    commands:
      - func: "fetch artifacts"
      - func: "unit test"
        vars:
          unit_test_args: -v 2 -b 4/11

  - name: unit-test-bucket05
    tags: ["pull_request", "python", "unit_test"]
    depends_on:
    - name: compile
    commands:
      - func: "fetch artifacts"
      - func: "unit test"
        vars:
          unit_test_args: -v 2 -b 5/11

  - name: unit-test-bucket06
    tags: ["pull_request", "python", "unit_test"]
    depends_on:
    - name: compile
    commands:
      - func: "fetch artifacts"
      - func: "unit test"
        vars:
          unit_test_args: -v 2 -b 6/11

  - name: unit-test-bucket07
    tags: ["pull_request", "python", "unit_test"]
    depends_on:
    - name: compile
    commands:
      - func: "fetch artifacts"
      - func: "unit test"
        vars:
          unit_test_args: -v 2 -b 7/11

  - name: unit-test-bucket08
    tags: ["pull_request", "python", "unit_test"]
    depends_on:
    - name: compile
    commands:
      - func: "fetch artifacts"
      - func: "unit test"
        vars:
          unit_test_args: -v 2 -b 8/11

  - name: unit-test-bucket09
    tags: ["pull_request", "python", "unit_test"]
    depends_on:
    - name: compile
    commands:
      - func: "fetch artifacts"
      - func: "unit test"
        vars:
          unit_test_args: -v 2 -b 9/11

  - name: unit-test-bucket10
    tags: ["pull_request", "python", "unit_test"]
    depends_on:
    - name: compile
    commands:
      - func: "fetch artifacts"
      - func: "unit test"
        vars:
          unit_test_args: -v 2 -b 10/11
  # End of Python unit test tasks

  - name: s-all
    tags: ["pull_request"]
    depends_on:
    - name: compile
    commands:
      - func: "fetch artifacts"
      - command: shell.exec
        params:
          working_dir: "wiredtiger/dist"
          script: |
            set -o errexit
            set -o verbose
            sh s_all -A -E 2>&1

  - name: conf-dump-test
    tags: ["pull_request", "python"]
    depends_on:
    - name: compile
    commands:
      - func: "fetch artifacts"
      - command: shell.exec
        params:
          working_dir: "wiredtiger/cmake_build/bench/wtperf"
          script: |
            set -o errexit
            set -o verbose

            ${test_env_vars|} ${python_binary|python3} ../../../test/wtperf/test_conf_dump.py -d $(pwd) 2>&1

  - name: fops
    tags: ["pull_request"]
    depends_on:
    - name: compile
    commands:
      - func: "fetch artifacts"
      - command: shell.exec
        params:
          working_dir: "wiredtiger/cmake_build/test/fops"
          script: |
            set -o errexit
            set -o verbose
            if [ "Windows_NT" = "$OS" ]; then
              cmd.exe /c test_fops.exe
            else
              ${test_env_vars|} ./test_fops
            fi

  - name: compatibility-test-for-newer-releases
    commands:
      - func: "get project"
      - func: "compatibility test"
        vars:
          compat_test_args: -n

  - name: compatibility-test-for-older-releases
    commands:
      - func: "get project"
      - func: "compatibility test"
        vars:
          compat_test_args: -o

  - name: compatibility-test-upgrade-to-latest
    commands:
      - func: "get project"
      - func: "compatibility test"
        vars:
          compat_test_args: -u

  - name: compatibility-test-for-patch-releases
    commands:
      - func: "get project"
      - command: shell.exec
        params:
          working_dir: "wiredtiger"
          script: |
            set -o errexit
            set -o verbose
            test/evergreen/compatibility_test_for_releases.sh -p

  - name: compatibility-test-for-wt-standalone-releases
    commands:
      - func: "get project"
      - func: "compatibility test"
        vars:
          compat_test_args: -w

  - name: import-compatibility-test
    commands:
      - func: "get project"
      - command: shell.exec
        params:
          working_dir: "wiredtiger"
          script: |
            set -o errexit
            set -o verbose
            test/evergreen/import_compatibility_test.sh

  - name: generate-datafile-little-endian
    commands:
      - func: "get project"
      - func: "compile wiredtiger"
      - func: "format test"
        vars:
          times: 10
          config: ../../../test/format/CONFIG.endian
          extra_args: -h "WT_TEST.$i"
      - command: shell.exec
        params:
          working_dir: "wiredtiger/cmake_build/test/format"
          shell: bash
          script: |
            set -o errexit
            set -o verbose
            # Archive the WT_TEST directories which include the generated wt data files. We cannot
            # use the Evergreen archive command as we need to archive multiple WT_TEST folders.
            tar -zcvf WT_TEST.tgz WT_TEST*
      - func: "upload endian format artifacts"
        vars:
          endian_format: little-endian
          local_file: wiredtiger/cmake_build/test/format/WT_TEST.tgz
          remote_file: WT_TEST-little-endian.tgz

  - name: verify-datafile-little-endian
    depends_on:
    - name: compile
    - name: generate-datafile-little-endian
    commands:
      - func: "fetch artifacts"
      - func: "fetch endian format artifacts"
        vars:
          endian_format: little-endian
          remote_file: WT_TEST-little-endian
      - func: "verify wt datafiles"

  - name: verify-datafile-from-little-endian
    depends_on:
    - name: compile
    - name: generate-datafile-little-endian
      variant: little-endian
    - name: verify-datafile-little-endian
      variant: little-endian
    commands:
      - func: "fetch artifacts"
      - func: "fetch endian format artifacts"
        vars:
          endian_format: little-endian
          remote_file: WT_TEST-little-endian
      - func: "verify wt datafiles"

  - name: generate-datafile-big-endian
    commands:
      - func: "get project"
      - func: "compile wiredtiger"
      - func: "format test"
        vars:
          times: 10
          config: ../../../test/format/CONFIG.endian
          extra_args: -h "WT_TEST.$i"
      - command: shell.exec
        params:
          working_dir: "wiredtiger/cmake_build/test/format"
          shell: bash
          script: |
            set -o errexit
            set -o verbose
            # Archive the WT_TEST directories which include the generated wt data files. We cannot
            # use the Evergreen archive command as we need to archive multiple WT_TEST folders.
            tar -zcvf WT_TEST.tgz WT_TEST*
      - func: "upload endian format artifacts"
        vars:
          endian_format: big-endian
          local_file: wiredtiger/cmake_build/test/format/WT_TEST.tgz
          remote_file: WT_TEST-big-endian.tgz

  - name: verify-datafile-big-endian
    depends_on:
    - name: compile
    - name: generate-datafile-big-endian
    commands:
      - func: "fetch artifacts"
      - func: "fetch endian format artifacts"
        vars:
          endian_format: big-endian
          remote_file: WT_TEST-big-endian
      - func: "verify wt datafiles"

  - name: verify-datafile-from-big-endian
    depends_on:
    - name: compile
    - name: generate-datafile-big-endian
      variant: big-endian
    - name: verify-datafile-big-endian
      variant: big-endian
    commands:
      - func: "fetch artifacts"
      - func: "fetch endian format artifacts"
        vars:
          endian_format: big-endian
          remote_file: WT_TEST-big-endian
      - func: "verify wt datafiles"

  - name: clang-analyzer
    tags: ["pull_request"]
    commands:
      - func: "get project"
      - command: shell.exec
        params:
          working_dir: "wiredtiger"
          script: |
            set -o errexit
            set -o verbose
            sh dist/s_clang-scan 2>&1

  - name: configure-combinations
    commands:
      - func: "get project"
      - command: shell.exec
        params:
          working_dir: "wiredtiger"
          script: |
            set -o errexit
            set -o verbose
            . test/evergreen/find_cmake.sh
            cd test/evergreen
            CMAKE_BIN=$CMAKE ./configure_combinations.sh -g="${cmake_generator|Ninja}" -j=$(grep -c ^processor /proc/cpuinfo) 2>&1
      # Handle special build combination for running all the diagnostic tests.
      - func: "configure wiredtiger"
        vars:
          posix_configure_flags: -DENABLE_STRICT=1 -DHAVE_DIAGNOSTIC=1 -DENABLE_STATIC=0
      - func: "make wiredtiger"
      - func: "make check all"

  # Use format.sh to run tests in parallel for just under two hours (the
  # default Evergreen timeout) on the higher spec build distros. This allows
  # us to perform multiple test runs while ensuring a long-running config does
  # not result in an Evergreen test timeout failure. This test is run on a 
  # higher spec distro due to historical issues with timeout failures. Consider 
  # reducing the parallelism if frequent timeouts occur.
  - name: linux-directio
    commands:
      - func: "get project"
      - func: "compile wiredtiger"
      - func: "format test script"
        vars:
          format_test_script_args: -t 110 direct_io=1

  - name: format-linux-no-ftruncate
    commands:
      - func: "get project"
      - func: "compile wiredtiger no linux ftruncate"
      - func: "format test"
        vars:
          times: 3

  - name: package
    commands:
      - func: "get project"
      - command: shell.exec
        params:
          working_dir: "wiredtiger/dist"
          script: |
            set -o errexit
            set -o verbose
            env CC=/opt/mongodbtoolchain/v3/bin/gcc CXX=/opt/mongodbtoolchain/v3/bin/g++ PATH=/opt/mongodbtoolchain/v3/bin:/opt/java/jdk11/bin:$PATH sh s_release `date +%Y%m%d`

  - name: doc-compile
    tags: ["pull_request"]
    run_on:
    - ubuntu2004-test
    commands:
      - func: "get project"
      - func: "compile wiredtiger docs"

  - name: doc-update
    patchable: false
    stepback: false
    commands:
      - func: "get project"
      - func: "compile wiredtiger docs"
      - func: "update wiredtiger docs"

  - name: syscall-linux
    commands:
      - func: "get project"
      - func: "compile wiredtiger"
      - command: shell.exec
        params:
          working_dir: "wiredtiger/test/syscall"
          script: |
            set -o errexit
            set -o verbose
            WT_BUILDDIR=$(pwd)/../../cmake_build LD_LIBRARY_PATH=$WT_BUILDDIR ${python_binary|python3} syscall.py --verbose --preserve

  - name: checkpoint-filetypes-test
    commands:
      - func: "get project"
      - func: "compile wiredtiger"
        vars:
          # Don't use diagnostic - this test looks for timing problems that are more likely to occur without it
          posix_configure_flags: -DENABLE_STRICT=1
      - func: "checkpoint test"
        vars:
          checkpoint_args: -t m -n 1000000 -k 5000000 -C cache_size=100MB
      - func: "checkpoint test"
        vars:
          checkpoint_args: -t c -n 1000000 -k 5000000 -C cache_size=100MB
      - func: "checkpoint test"
        vars:
          checkpoint_args: -t r -n 1000000 -k 5000000 -C cache_size=100MB

  - name: coverage-report
    commands:
      - command: timeout.update
        params:
          exec_timeout_secs: 36000 # 10 hrs
          timeout_secs: 1800 # 30 mins
      - func: "get project"
      - func: "compile wiredtiger"
        vars:
          posix_configure_flags: -DCMAKE_TOOLCHAIN_FILE=../cmake/toolchains/mongodbtoolchain_v3_gcc.cmake -DCMAKE_BUILD_TYPE=Coverage -DCMAKE_C_FLAGS="-ggdb" -DWITH_PIC=1 -DHAVE_DIAGNOSTIC=1 -DENABLE_STRICT=1 -DENABLE_PYTHON=1 -DHAVE_BUILTIN_EXTENSION_LZ4=1 -DHAVE_BUILTIN_EXTENSION_ZSTD=1 -DHAVE_BUILTIN_EXTENSION_SNAPPY=1 -DHAVE_BUILTIN_EXTENSION_ZLIB=1
      - func: "make check all"
      - func: "unit test"
        vars:
          unit_test_args: -v 2 --long
      - func: "format test"
        vars:
          config: ../../../test/format/CONFIG.coverage
          extra_args: file_type=row compression=snappy logging=1 logging_compression=snappy logging_prealloc=1
      - func: "format test"
        vars:
          config: ../../../test/format/CONFIG.coverage
          extra_args: file_type=row alter=1 backups=1 compaction=1 data_extend=1 prepare=1 salvage=1 statistics=1 statistics_server=1 verify=1
      - func: "format test"
        vars:
          config: ../../../test/format/CONFIG.coverage
          extra_args: file_type=row firstfit=1 internal_key_truncation=1
      - func: "format test"
        vars:
          config: ../../../test/format/CONFIG.coverage
          extra_args: file_type=row checkpoints=0 in_memory=1 reverse=1 truncate=1
      - func: "format test"
        vars:
          config: ../../../test/format/CONFIG.coverage
          extra_args: file_type=row compression=zlib huffman_value=1
      - func: "format test"
        vars:
          config: ../../../test/format/CONFIG.coverage
          extra_args: file_type=row data_source=lsm bloom=1
      - func: "format test"
        vars:
          config: ../../../test/format/CONFIG.coverage
          extra_args: file_type=row compression=lz4 prefix_compression=1 leaf_page_max=9 internal_page_max=9 key_min=256 value_min=256
      - func: "format test"
        vars:
          config: ../../../test/format/CONFIG.coverage
          extra_args: file_type=var compression=snappy checksum=uncompressed dictionary=1 repeat_data_pct=10
      - func: "format test"
        vars:
          config: ../../../test/format/CONFIG.coverage
          extra_args: file_type=var leaf_page_max=9 internal_page_max=9 value_min=256
      - func: "format test"
        vars:
          config: ../../../test/format/CONFIG.coverage
          extra_args: file_type=fix
      - command: shell.exec
        params:
          shell: bash
          working_dir: "wiredtiger/cmake_build"
          script: |
            set -o errexit
            set -o verbose
            virtualenv -p python3 venv
            source venv/bin/activate
            pip3 install gcovr
            mkdir -p ../coverage_report
            GCOV=/opt/mongodbtoolchain/v3/bin/gcov gcovr -r .. -f ../src -e '.*/bt_(debug|dump|misc|salvage|vrfy).*' -e '.*/(log|progress|verify_build|strerror|env_msg|err_file|cur_config|os_abort)\..*' -e '.*_stat\..*' -e 'bench' -e 'examples' -e 'test' -e 'ext' -e 'dist' -e 'tools' -j 4 --html-details --html-self-contained -o ../coverage_report/2_coverage_report.html
      - command: s3.put
        params:
          aws_secret: ${aws_secret}
          aws_key: ${aws_key}
          local_files_include_filter: wiredtiger/coverage_report/*
          bucket: build_external
          permissions: public-read
          content_type: text/html
          remote_file: wiredtiger/${build_variant}/${revision}/coverage_report_${build_id}-${execution}/
      - command: s3.put
        params:
          aws_secret: ${aws_secret}
          aws_key: ${aws_key}
          local_file: wiredtiger/coverage_report/2_coverage_report.html
          bucket: build_external
          permissions: public-read
          content_type: text/html
          # Ensure that the first character of the display_name is a space
          # This will ensure that it sorts before the per-file report pages which also get a space
          # at the start of their display name (why this happens is not yet clear).
          display_name: " 1 Coverage report main page"
          remote_file: wiredtiger/${build_variant}/${revision}/coverage_report_${build_id}-${execution}/1_coverage_report_main.html

  - name: tiered-storage-extensions-test
    commands:
      - func: "get project"
      - func: "compile wiredtiger"
        vars:
          posix_configure_flags: -DENABLE_STRICT=1 -DHAVE_DIAGNOSTIC=1 -DENABLE_S3=1 -DIMPORT_S3_SDK=external -DENABLE_PYTHON=1 -DHAVE_UNITTEST=1 -DCMAKE_CXX_FLAGS="-ggdb"
      - command: shell.exec
        params:
          working_dir: "wiredtiger/cmake_build"
          shell: bash
          silent: true
          script: |
            set -o errexit
            export AWS_ACCESS_KEY_ID=${aws_sdk_s3_ext_access_key}
            export AWS_SECRET_ACCESS_KEY=${aws_sdk_s3_ext_secret_key}

            # Only set verbose after having put the AWS access credentials into the environment.
            set -o verbose

            virtualenv -p python3 venv
            source venv/bin/activate
            pip3 install boto3

            # Run S3 extension unit testing
            ext/storage_sources/s3_store/test/run_s3_unit_tests
            # Run Python testing for all tiered tests
            ${test_env_vars|} python3 ../test/suite/run.py -j $(nproc) tiered

  - name: tiered-test-small
    tags: ["pull_request"]
    commands:
      - func: "get project"
      - func: "compile wiredtiger"
        vars:
          posix_configure_flags: -DENABLE_STRICT=1 -DHAVE_DIAGNOSTIC=1 -DENABLE_S3=1 -DIMPORT_S3_SDK=external -DENABLE_PYTHON=1 -DHAVE_UNITTEST=1 -DCMAKE_CXX_FLAGS="-ggdb"
      - command: shell.exec
        params:
          working_dir: "wiredtiger/cmake_build"
          shell: bash
          silent: true
          script: |
            set -o errexit
            export AWS_ACCESS_KEY_ID=${aws_sdk_s3_ext_access_key}
            export AWS_SECRET_ACCESS_KEY=${aws_sdk_s3_ext_secret_key}

            # Only set verbose after having put the AWS access credentials into the environment.
            set -o verbose

            virtualenv -p python3 venv
            source venv/bin/activate
            pip3 install boto3

            # Run S3 extension unit testing
            ext/storage_sources/s3_store/test/run_s3_unit_tests
            # Run Python testing for tiered06 
            ${test_env_vars|} python3 ../test/suite/run.py -j $(nproc) tiered06


  - name: spinlock-gcc-test
    commands:
      - func: "get project"
      - func: "compile wiredtiger"
        vars:
          posix_configure_flags: -DENABLE_PYTHON=1 -DSPINLOCK_TYPE=gcc -DENABLE_STRICT=1
      - func: "make check all"
      - func: "format test"
        vars:
          times: 3
      - func: "unit test"

  - name: spinlock-pthread-adaptive-test
    commands:
      - func: "get project"
      - func: "compile wiredtiger"
        vars:
          posix_configure_flags: -DENABLE_PYTHON=1 -DSPINLOCK_TYPE=pthread_adaptive -DENABLE_STRICT=1
      - func: "make check all"
      - func: "format test"
        vars:
          times: 3
      - func: "unit test"

  - name: spinlock-pthread-adaptive-bug010-1
    commands:
      - func: "get project"
      - func: "compile wiredtiger"
        vars:
<<<<<<< HEAD
          posix_configure_flags: -DENABLE_PYTHON=1 -DSPINLOCK_TYPE=pthread_adaptive -DENABLE_STRICT=1
=======
          posix_configure_flags: -DCC_OPTIMIZE_LEVEL=-O0  -DCMAKE_C_FLAGS="-ggdb" -DENABLE_PYTHON=1 -DSPINLOCK_TYPE=pthread_adaptive -DENABLE_STRICT=1
>>>>>>> 08feed84
      - func: "unit test bug010"

  - name: spinlock-pthread-adaptive-bug010-2
    commands:
      - func: "get project"
      - func: "compile wiredtiger"
        vars:
<<<<<<< HEAD
          posix_configure_flags: -DENABLE_PYTHON=1 -DSPINLOCK_TYPE=pthread_adaptive -DENABLE_STRICT=1
=======
          posix_configure_flags: -DCC_OPTIMIZE_LEVEL=-O0  -DCMAKE_C_FLAGS="-ggdb" -DENABLE_PYTHON=1 -DSPINLOCK_TYPE=pthread_adaptive -DENABLE_STRICT=1
>>>>>>> 08feed84
      - func: "unit test bug010"

  - name: spinlock-pthread-adaptive-bug010-3
    commands:
      - func: "get project"
      - func: "compile wiredtiger"
        vars:
<<<<<<< HEAD
          posix_configure_flags: -DENABLE_PYTHON=1 -DSPINLOCK_TYPE=pthread_adaptive -DENABLE_STRICT=1
=======
          posix_configure_flags: -DCC_OPTIMIZE_LEVEL=-O0  -DCMAKE_C_FLAGS="-ggdb" -DENABLE_PYTHON=1 -DSPINLOCK_TYPE=pthread_adaptive -DENABLE_STRICT=1
>>>>>>> 08feed84
      - func: "unit test bug010"

  - name: spinlock-pthread-adaptive-bug010-4
    commands:
      - func: "get project"
      - func: "compile wiredtiger"
        vars:
<<<<<<< HEAD
          posix_configure_flags: -DENABLE_PYTHON=1 -DSPINLOCK_TYPE=pthread_adaptive -DENABLE_STRICT=1
=======
          posix_configure_flags: -DCC_OPTIMIZE_LEVEL=-O0  -DCMAKE_C_FLAGS="-ggdb" -DENABLE_PYTHON=1 -DSPINLOCK_TYPE=pthread_adaptive -DENABLE_STRICT=1
>>>>>>> 08feed84
      - func: "unit test bug010"

  - name: spinlock-pthread-adaptive-bug010-5
    commands:
      - func: "get project"
      - func: "compile wiredtiger"
        vars:
<<<<<<< HEAD
          posix_configure_flags: -DENABLE_PYTHON=1 -DSPINLOCK_TYPE=pthread_adaptive -DENABLE_STRICT=1
=======
          posix_configure_flags: -DCC_OPTIMIZE_LEVEL=-O0  -DCMAKE_C_FLAGS="-ggdb" -DENABLE_PYTHON=1 -DSPINLOCK_TYPE=pthread_adaptive -DENABLE_STRICT=1
>>>>>>> 08feed84
      - func: "unit test bug010"

  - name: spinlock-pthread-adaptive-bug010-6
    commands:
      - func: "get project"
      - func: "compile wiredtiger"
        vars:
<<<<<<< HEAD
          posix_configure_flags: -DENABLE_PYTHON=1 -DSPINLOCK_TYPE=pthread_adaptive -DENABLE_STRICT=1
=======
          posix_configure_flags: -DCC_OPTIMIZE_LEVEL=-O0 -DCMAKE_C_FLAGS="-ggdb" -DENABLE_PYTHON=1 -DSPINLOCK_TYPE=pthread_adaptive -DENABLE_STRICT=1
>>>>>>> 08feed84
      - func: "unit test bug010"


  - name: wtperf-test
    depends_on:
      - name: compile-wtperf
    commands:
      - func: "fetch artifacts"
        vars:
          dependent_task: compile-wtperf
      - command: shell.exec
        params:
          working_dir: "wiredtiger/cmake_build"
          script: |
            set -o errexit
            set -o verbose
            # The test will generate WT_TEST directory automatically
            dir=../bench/wtperf/stress
            for file in `ls $dir`
            do
              echo "Disk usage and free space for the current drive (pre-test):"
              df -h .
              echo "===="
              echo "==== Initiating wtperf test using $dir/$file ===="
              echo "===="
              ${test_env_vars|} ./bench/wtperf/wtperf -O $dir/$file -o verbose=2
              echo "===="
              echo "Disk usage and free space for the current drive (post-test):"
              df -h .
              echo "Total size of WT_TEST directory prior to move:"
              du -hs WT_TEST
              mv WT_TEST WT_TEST_$file
            done

  - name: ftruncate-test
    commands:
      - func: "get project"
      - func: "compile wiredtiger"
        vars:
          posix_configure_flags: -DENABLE_STRICT=1 -DHAVE_FTRUNCATE=0
      - func: "csuite test"
        vars:
          test_name: truncated_log
      - func: "csuite smoke test"
        vars:
          test_args: cmake_build/test/csuite/random_abort/test_random_abort
          test_binary: random_abort
      - func: "csuite smoke test"
        vars:
          test_args: -b cmake_build/test/csuite/timestamp_abort/test_timestamp_abort
          test_binary: timestamp_abort

  - name: long-test
    commands:
      - func: "get project"
      - func: "configure wiredtiger"
        vars:
          posix_configure_flags:
            -DCMAKE_TOOLCHAIN_FILE=../cmake/toolchains/mongodbtoolchain_v3_gcc.cmake
            -DCMAKE_C_FLAGS='-g -Werror'
            -DHAVE_DIAGNOSTIC=1
            -DENABLE_STRICT=1
            -DENABLE_STATIC=0
      - func: "make wiredtiger"

      # Run the long version of make check, that includes the full csuite tests
      - func: "make check all"

      # Many dbs test - Run with:
      # 1.  The defaults
      - func: "many dbs test"
      # 2.  Set idle flag to turn off operations.
      - func: "many dbs test"
        vars:
          many_db_args: -I
      # 3.  More dbs.
      - func: "many dbs test"
        vars:
          many_db_args: -D 40
      # 4.  With idle flag and more dbs.
      - func: "many dbs test"
        vars:
          many_db_args: -I -D 40

      # extended test/thread runs
      - func: "thread test"
        vars:
          thread_test_args: -t f
      - func: "thread test"
        vars:
          thread_test_args: -S -F -n 100000 -t f
      - func: "thread test"
        vars:
          thread_test_args: -t r
      - func: "thread test"
        vars:
          thread_test_args: -S -F -n 100000 -t r
      - func: "thread test"
        vars:
          thread_test_args: -t v
      - func: "thread test"
        vars:
          thread_test_args: -S -F -n 100000 -t v

      # random-abort - default (random time and number of threads)
      - func: "csuite test"
        vars:
          test_name: random_abort

      # truncated-log
      - func: "csuite test"
        vars:
          test_name: truncated_log

      # random-abort - minimum time, random number of threads
      - func: "csuite test"
        vars:
          test_args: -t 10
          test_name: random_abort
      # random-abort - maximum time, random number of threads
      - func: "csuite test"
        vars:
          test_args: -t 40
          test_name: random_abort
      # random-abort - run compaction
      - func: "csuite test"
        vars:
          test_args: -c -t 60
          test_name: random_abort

      # format test
      - func: "format test"
        vars:
          extra_args: file_type=fix
      - func: "format test"
        vars:
          extra_args: file_type=row

      # format test for stressing compaction code path
      - func: "format test"
        vars:
          times: 3
          extra_args: file_type=row compaction=1 verify=1 runs.timer=3 ops.pct.delete=30

  - name: time-shift-sensitivity-test
    depends_on:
    - name: compile
    commands:
      - func: "fetch artifacts"
        vars:
          posix_configure_flags: -DENABLE_STRICT=1
      - command: shell.exec
        params:
          working_dir: "wiredtiger/test/csuite"
          script: |
            set -o errexit
            set -o verbose

            RW_LOCK_FILE=$(pwd)/../../cmake_build/test/csuite/rwlock/test_rwlock ./time_shift_test.sh /usr/local/lib/faketime/libfaketimeMT.so.1 0-1 2>&1

  - name: format-stress-pull-request-test
    tags: ["pull_request"]
    commands:
      - func: "get project"
      - func: "compile wiredtiger"
      - func: "format test script"
        vars:
          smp_command: -j $(grep -c ^processor /proc/cpuinfo)
          # run for 10 minutes.
          format_test_script_args: -t 10 rows=10000 ops=50000

  - name: format-smoke-test
    commands:
      - func: "get project"
      - func: "compile wiredtiger with builtins"
      - func: "format test script"
        vars:
          format_test_script_args: -e "SEGFAULT_SIGNALS=all" -b "catchsegv ./t" -S

  - name: format-asan-smoke-test
    commands:
      - func: "get project"
      - func: "compile wiredtiger address sanitizer"
      - func: "format test script"
        vars:
          test_env_vars:
            ASAN_OPTIONS="detect_leaks=1:abort_on_error=1:disable_coredump=0:unmap_shadow_on_exit=1"
            ASAN_SYMBOLIZER_PATH=/opt/mongodbtoolchain/v4/bin/llvm-symbolizer
          format_test_script_args: -S

  # FIXME-WT-8981 - Ubuntu PPC tests have been replaced by RHEL8 tests as of WT-8688, but the RHEL8 tests are currently disabled 
  # due to platform issues. On completion of WT-8981 this can be deleted.
  - name: format-asan-smoke-ppc-test
    commands:
      - func: "get project"
      - func: "compile wiredtiger"
        vars:
          posix_configure_flags:
            -DCMAKE_TOOLCHAIN_FILE=../cmake/toolchains/clang.cmake
            -DHAVE_DIAGNOSTIC=1
            -DWITH_PIC=1
            -DCMAKE_BUILD_TYPE=ASan
            -DHAVE_BUILTIN_EXTENSION_LZ4=1 -DHAVE_BUILTIN_EXTENSION_SNAPPY=1 -DHAVE_BUILTIN_EXTENSION_ZLIB=1
      - func: "format test script"
        # Run smoke tests, don't stop at failed tests, use default config
        vars:
          test_env_vars:
            ASAN_OPTIONS="detect_leaks=1:abort_on_error=1:disable_coredump=0:unmap_shadow_on_exit=1"
            ASAN_SYMBOLIZER_PATH=/usr/lib/llvm-6.0/bin/llvm-symbolizer
          format_test_script_args: -S

  - name: format-wtperf-test
    commands:
      - func: "get project"
      - func: "compile wiredtiger with builtins"
      - command: shell.exec
        params:
          working_dir: "wiredtiger/cmake_build/bench/wtperf"
          script: |
            set -o errexit
            set -o verbose

            cp ../../../bench/wtperf/split_heavy.wtperf .
            ./wtperf -O ./split_heavy.wtperf -o verbose=2

  - name: data-validation-stress-test-checkpoint
    depends_on:
    - name: compile
    commands:
      - func: "fetch artifacts"
      - command: shell.exec
        params:
          working_dir: "wiredtiger/cmake_build/test/checkpoint"
          shell: bash
          script: |
            set -o errexit
            set -o verbose
            ${test_env_vars|} ../../../tools/run_parallel.sh 'nice ./recovery-test.sh "${data_validation_stress_test_args} -x" WT_TEST.$t test_checkpoint' 120

  - name: data-validation-stress-test-checkpoint-no-timestamp
    depends_on:
    - name: compile
    commands:
      - func: "fetch artifacts"
      - command: shell.exec
        params:
          working_dir: "wiredtiger/cmake_build/test/checkpoint"
          shell: bash
          script: |
            set -o errexit
            set -o verbose
            ${test_env_vars|} ../../../tools/run_parallel.sh 'nice ./recovery-test.sh "${data_validation_stress_test_args}" WT_TEST.$t test_checkpoint' 120

  - name: data-validation-stress-test-checkpoint-fp-hs-insert-s1
    depends_on:
    - name: compile
    commands:
      - func: "fetch artifacts"
      - command: shell.exec
        params:
          working_dir: "wiredtiger/cmake_build/test/checkpoint"
          shell: bash
          script: |
            set -o errexit
            set -o verbose
            ${test_env_vars|} ../../../tools/run_parallel.sh 'nice ./recovery-test.sh "${data_validation_stress_test_args} -x -s 1" WT_TEST.$t test_checkpoint' 120

  - name: data-validation-stress-test-checkpoint-fp-hs-insert-s1-no-timestamp
    depends_on:
    - name: compile
    commands:
      - func: "fetch artifacts"
      - command: shell.exec
        params:
          working_dir: "wiredtiger/cmake_build/test/checkpoint"
          shell: bash
          script: |
            set -o errexit
            set -o verbose
            ${test_env_vars|} ../../../tools/run_parallel.sh 'nice ./recovery-test.sh "${data_validation_stress_test_args} -s 1" WT_TEST.$t test_checkpoint' 120

  - name: data-validation-stress-test-checkpoint-fp-hs-insert-s2
    depends_on:
    - name: compile
    commands:
      - func: "fetch artifacts"
      - command: shell.exec
        params:
          working_dir: "wiredtiger/cmake_build/test/checkpoint"
          shell: bash
          script: |
            set -o errexit
            set -o verbose
            ${test_env_vars|} ../../../tools/run_parallel.sh 'nice ./recovery-test.sh "${data_validation_stress_test_args} -x -s 2" WT_TEST.$t test_checkpoint' 120

  - name: data-validation-stress-test-checkpoint-fp-hs-insert-s3
    depends_on:
    - name: compile
    commands:
      - func: "fetch artifacts"
      - command: shell.exec
        params:
          working_dir: "wiredtiger/cmake_build/test/checkpoint"
          shell: bash
          script: |
            set -o errexit
            set -o verbose
            ${test_env_vars|} ../../../tools/run_parallel.sh 'nice ./recovery-test.sh "${data_validation_stress_test_args} -x -s 3" WT_TEST.$t test_checkpoint' 120

  - name: data-validation-stress-test-checkpoint-fp-hs-insert-s3-no-timestamp
    depends_on:
    - name: compile
    commands:
      - func: "fetch artifacts"
      - command: shell.exec
        params:
          working_dir: "wiredtiger/cmake_build/test/checkpoint"
          shell: bash
          script: |
            set -o errexit
            set -o verbose
            ${test_env_vars|} ../../../tools/run_parallel.sh 'nice ./recovery-test.sh "${data_validation_stress_test_args} -s 3" WT_TEST.$t test_checkpoint' 120

  - name: data-validation-stress-test-checkpoint-fp-hs-insert-s4
    depends_on:
    - name: compile
    commands:
      - func: "fetch artifacts"
      - command: shell.exec
        params:
          working_dir: "wiredtiger/cmake_build/test/checkpoint"
          shell: bash
          script: |
            set -o errexit
            set -o verbose
            ${test_env_vars|} ../../../tools/run_parallel.sh 'nice ./recovery-test.sh "${data_validation_stress_test_args} -x -s 4" WT_TEST.$t test_checkpoint' 120

  - name: data-validation-stress-test-checkpoint-fp-hs-insert-s5
    depends_on:
    - name: compile
    commands:
      - func: "fetch artifacts"
      - command: shell.exec
        params:
          working_dir: "wiredtiger/cmake_build/test/checkpoint"
          shell: bash
          script: |
            set -o errexit
            set -o verbose
            ${test_env_vars|} ../../../tools/run_parallel.sh 'nice ./recovery-test.sh "${data_validation_stress_test_args} -x -s 5" WT_TEST.$t test_checkpoint' 120

  - name: data-validation-stress-test-checkpoint-fp-hs-insert-s5-no-timestamp
    depends_on:
    - name: compile
    commands:
      - func: "fetch artifacts"
      - command: shell.exec
        params:
          working_dir: "wiredtiger/cmake_build/test/checkpoint"
          shell: bash
          script: |
            set -o errexit
            set -o verbose
            ${test_env_vars|} ../../../tools/run_parallel.sh 'nice ./recovery-test.sh "${data_validation_stress_test_args} -s 5" WT_TEST.$t test_checkpoint' 120

  - name: data-validation-stress-test-checkpoint-fp-hs-insert-s6
    depends_on:
    - name: compile
    commands:
      - func: "fetch artifacts"
      - command: shell.exec
        params:
          working_dir: "wiredtiger/cmake_build/test/checkpoint"
          shell: bash
          script: |
            set -o errexit
            set -o verbose
            ${test_env_vars|} ../../../tools/run_parallel.sh 'nice ./recovery-test.sh "${data_validation_stress_test_args} -x -s 6" WT_TEST.$t test_checkpoint' 120

  - name: format-failure-configs-test
    depends_on:
    - name: compile
    commands:
      - func: "fetch artifacts"
      - command: shell.exec
        params:
          working_dir: "wiredtiger/test/evergreen"
          script: |
            set -o errexit
            set -o verbose

            ${test_env_vars|} ./run_format_configs.sh

  - name: static-wt-build-test
    commands:
      - func: "get project"
      - func: "compile wiredtiger"
        vars:
          posix_configure_flags: -DENABLE_STRICT=1 -DENABLE_STATIC=1 -DENABLE_SHARED=0 -DHAVE_BUILTIN_EXTENSION_ZSTD=1 -DHAVE_BUILTIN_EXTENSION_SNAPPY=1 -DHAVE_BUILTIN_EXTENSION_ZLIB=1
      - command: shell.exec
        params:
          working_dir: "wiredtiger/cmake_build"
          shell: bash
          script: |
            set -o errexit
            set -o verbose

            # -V option displays Wiredtiger library version
            ./wt -V

            if [ $? -ne 0 ]; then
              echo "Error, WT util is not generated or is not functioning"
              exit 1
            fi

            # Test if libwiredtiger is dynamically linked.
            (ldd wt | grep "libwiredtiger.so") || wt_static_build=1

            if [ $wt_static_build -ne 1 ]; then
              echo "Error, WT util is not statically linked"
              exit 1
            fi

  - name: format-stress-sanitizer-lsm-test
    # FIXME-WT-6258: Re-enable the test once the outstanding issues with LSM are resolved.
    # tags: ["stress-test-sanitizer-1"]
    commands:
      - func: "get project"
      - func: "compile wiredtiger address sanitizer"
      - func: "format test script"
        vars:
          test_env_vars:
            ASAN_OPTIONS="detect_leaks=1:abort_on_error=1:disable_coredump=0:unmap_shadow_on_exit=1"
            ASAN_SYMBOLIZER_PATH=/opt/mongodbtoolchain/v4/bin/llvm-symbolizer
          # Run for 30 mins, and explicitly set data_source to LSM with a large cache
          format_test_script_args: -t 30 data_source=lsm cache_minimum=5000

  - name: checkpoint-stress-test
    tags: ["stress-test-1"]
    exec_timeout_secs: 86400
    commands:
      - command: timeout.update
        params:
          timeout_secs: 86400
      - func: "get project"
      - func: "compile wiredtiger with builtins"
      - func: "checkpoint stress test"
        vars:
          times: 1       # No of times to run the loop
          no_of_procs: 10 # No of processes to run in the background

  - name: split-stress-test
    tags: ["stress-test-1", "stress-test-zseries-1"]
    commands:
      - func: "get project"
      - func: "compile wiredtiger"
        vars:
          posix_configure_flags:
            -DCMAKE_TOOLCHAIN_FILE=../cmake/toolchains/mongodbtoolchain_v3_gcc.cmake
            -DCMAKE_C_FLAGS="-ggdb"
            -DENABLE_PYTHON=1
            -DWITH_PIC=1
            -DENABLE_STRICT=1
      - command: shell.exec
        params:
          working_dir: "wiredtiger/bench/workgen/runner"
          script: |
            set -o errexit
            set -o verbose
            for i in {1..10}; do ${test_env_vars|} ${python_binary|python3} split_stress.py; done

  # The task name is ppc-zseries because this task will be used in both buildVariants
  - name: format-stress-ppc-zseries-test
    tags: ["stress-test-ppc-1", "stress-test-zseries-1", "stress-test-ppc-ubuntu"]
    # Set 2.5 hours timeout (60 * 60 * 2.5)
    exec_timeout_secs: 9000
    commands:
      - func: "get project"
      - func: "compile wiredtiger with builtins"
      - func: "format test script"
        vars:
          #run for 2 hours ( 2 * 60 = 120 minutes), use default config
          format_test_script_args: -e "SEGFAULT_SIGNALS=all" -b "catchsegv ./t" -t 120

  # FIXME-WT-8981 - Ubuntu PPC tests have been replaced by RHEL8 tests as of WT-8688, but the RHEL8 tests are currently disabled
  # due to platform issues. On completion of WT-8981 this can be deleted.
  - name: format-stress-sanitizer-ppc-test
    tags: ["stress-test-ppc-ubuntu"]
    # Set 2.5 hours timeout (60 * 60 * 2.5)
    exec_timeout_secs: 9000
    commands:
      - func: "get project"
      - func: "compile wiredtiger"
        vars:
          # CC is set to the system default "clang" binary here as a workaround to mongo toolchains not supporting ASAN on Ubuntu PPC.
          posix_configure_flags:
            -DCMAKE_TOOLCHAIN_FILE=../cmake/toolchains/clang.cmake
            -DHAVE_DIAGNOSTIC=1
            -DWITH_PIC=1
            -DHAVE_BUILTIN_EXTENSION_LZ4=1
            -DHAVE_BUILTIN_EXTENSION_SNAPPY=1
            -DHAVE_BUILTIN_EXTENSION_ZLIB=1
            -DCMAKE_BUILD_TYPE=ASan
      - func: "format test script"
        vars:
          test_env_vars:
            ASAN_OPTIONS="detect_leaks=1:abort_on_error=1:disable_coredump=0:unmap_shadow_on_exit=1"
            ASAN_SYMBOLIZER_PATH=/usr/lib/llvm-6.0/bin/llvm-symbolizer
          # Run for 2 hours (2 * 60 = 120 minutes), don't stop at failed tests, use default config
          format_test_script_args: -t 120

  - <<: *format-stress-test
    name: format-stress-test-1
    tags: ["stress-test-1"]
  - <<: *format-stress-test
    name: format-stress-test-2
    tags: ["stress-test-2"]
  - <<: *format-stress-test
    name: format-stress-test-3
    tags: ["stress-test-3"]
  - <<: *format-stress-test
    name: format-stress-test-4
    tags: ["stress-test-4"]
  - <<: *format-stress-sanitizer-test-ppc-ubuntu
    name: format-stress-sanitizer-test-ppc-ubuntu
    tags: ["stress-test-ppc-ubuntu"]
  - <<: *format-stress-sanitizer-test
    name: format-stress-sanitizer-test-1
    tags: ["stress-test-sanitizer-1", "stress-test-ppc-1"]
  - <<: *format-stress-sanitizer-test
    name: format-stress-sanitizer-test-2
    tags: ["stress-test-sanitizer-2", "stress-test-ppc-2"]
  - <<: *format-stress-sanitizer-test
    name: format-stress-sanitizer-test-3
    tags: ["stress-test-sanitizer-3"]
  - <<: *format-stress-sanitizer-test
    name: format-stress-sanitizer-test-4
    tags: ["stress-test-sanitizer-4"]
  - <<: *race-condition-stress-sanitizer-test
    name: race-condition-stress-sanitizer-test-1
    tags: ["stress-test-sanitizer-1"]
  - <<: *race-condition-stress-sanitizer-test
    name: race-condition-stress-sanitizer-test-2
    tags: ["stress-test-sanitizer-2"]
  - <<: *race-condition-stress-sanitizer-test
    name: race-condition-stress-sanitizer-test-3
    tags: ["stress-test-sanitizer-3"]
  - <<: *race-condition-stress-sanitizer-test
    name: race-condition-stress-sanitizer-test-4
    tags: ["stress-test-sanitizer-4"]
  - <<: *recovery-stress-test
    name: recovery-stress-test-1
    tags: ["stress-test-1", "stress-test-zseries-1"]
  - <<: *recovery-stress-test
    name: recovery-stress-test-2
    tags: ["stress-test-2", "stress-test-zseries-2"]
  - <<: *recovery-stress-test
    name: recovery-stress-test-3
    tags: ["stress-test-3", "stress-test-zseries-3"]

  - name: format-stress-test-no-barrier
    tags: ["stress-test-no-barrier"]
    exec_timeout_secs: 25200
    commands:
      - func: "get project"
      - func: "compile wiredtiger with builtins"
        vars: 
          NON_BARRIER_DIAGNOSTIC_YIELDS: -DNON_BARRIER_DIAGNOSTIC_YIELDS=1
      - func: "format test script"
        vars:
          format_test_script_args: -e "SEGFAULT_SIGNALS=all" -b "catchsegv ./t" -t 360

  - name: format-stress-sanitizer-test-no-barrier
    tags: ["stress-test-no-barrier-sanitizer"]
    exec_timeout_secs: 25200
    commands:
      - func: "get project"
      - func: "compile wiredtiger address sanitizer"
        vars: 
          NON_BARRIER_DIAGNOSTIC_YIELDS: -DNON_BARRIER_DIAGNOSTIC_YIELDS=1
      - func: "format test script"
        vars:
          format_test_script_args: -t 360
          test_env_vars:
            ASAN_OPTIONS="detect_leaks=1:abort_on_error=1:disable_coredump=0:unmap_shadow_on_exit=1"
            ASAN_SYMBOLIZER_PATH=/opt/mongodbtoolchain/v4/bin/llvm-symbolizer

  - name: race-condition-stress-sanitizer-test-no-barrier
    tags: ["stress-test-no-barrier-sanitizer"]
    exec_timeout_secs: 25200
    commands:
      - func: "get project"
      - func: "compile wiredtiger address sanitizer"
        vars: 
          NON_BARRIER_DIAGNOSTIC_YIELDS: -DNON_BARRIER_DIAGNOSTIC_YIELDS=1
      - func: "format test script"
        vars:
          format_test_script_args: -R -t 360
          test_env_vars:
            ASAN_OPTIONS="detect_leaks=1:abort_on_error=1:disable_coredump=0:unmap_shadow_on_exit=1"
            ASAN_SYMBOLIZER_PATH=/opt/mongodbtoolchain/v4/bin/llvm-symbolizer

  - name: recovery-stress-test-no-barrier
    tags: ["stress-test-no-barrier"]
    exec_timeout_secs: 25200
    commands:
      - func: "get project"
      - func: "compile wiredtiger"
        vars:
          posix_configure_flags: -DENABLE_STRICT=1 -DHAVE_DIAGNOSTIC=1 -DNON_BARRIER_DIAGNOSTIC_YIELDS=1 -DHAVE_BUILTIN_EXTENSION_LZ4=1 -DHAVE_BUILTIN_EXTENSION_SNAPPY=1 -DHAVE_BUILTIN_EXTENSION_ZLIB=1
      - func: "recovery stress test script"
        vars:
          times: 25

  - name: format-abort-recovery-stress-test
    commands:
      # Allow 30 minutes beyond test runtime because recovery under load can cause the test to
      # run longer.
      - command: timeout.update
        params:
          exec_timeout_secs: 3600
      - func: "get project"
      - func: "compile wiredtiger with builtins"
      - func: "format test script"
        vars:
          format_test_script_args: -a -t 30

  - name: many-collection-test
    commands:
      - command: timeout.update
        params:
          exec_timeout_secs: 86400
          timeout_secs: 86400
      - func: "fetch mongo repo"
      - func: "get project"
      - func: "import wiredtiger into mongo"
      - func: "compile mongodb"
      - func: "fetch mongo-tests repo"
      # FIXME-WT-7868: we should download a pre populated database here and remove the
      # "clean-and-populate" argument in the step below.
      - command: shell.exec
        params:
          working_dir: mongo-tests/largescale
          shell: bash
          script: |
            set -o errexit
            set -o verbose
            export "PATH=/opt/mongodbtoolchain/v3/bin:$PATH"
            virtualenv -p python3 venv
            source venv/bin/activate
            pip3 install lorem pymongo==3.12.2
            mongod_path=$(find ../../mongo/build -executable -type f -path \*/bin/mongod)
            ./run_many_coll.sh $mongod_path mongodb.log config/many-collection-testing many-collection clean-and-populate

      - command: shell.exec
        params:
          working_dir: mongo-tests/largescale
          shell: bash
          silent: true
          script: |
            set -o errexit
            set -o verbose
            virtualenv -p python3 venv
            source venv/bin/activate
            pip3 install "pymongo[srv]==3.12.2"
            res_dir=`find ./ -type d -name "many-collection-artifacts" -print`
            ./upload-results-atlas.py ${atlas_wt_perf_test_user} ${atlas_wt_perf_pass} wt-perf-tests many-collection-test ${branch_name} $res_dir/results/results.json

  - name: cyclomatic-complexity
    commands:
      - func: "get project"
      - command: shell.exec
        params:
          working_dir: "wiredtiger"
          shell: bash
          script: |
            set -o verbose

            # Install Metrix++, ensuring it is outside the 'src' directory
            git clone https://github.com/metrixplusplus/metrixplusplus metrixplusplus

            # We only want complexity measures for the 'src' directory
            cd src

            python "../metrixplusplus/metrix++.py" collect --std.code.lines.code --std.code.complexity.cyclomatic
            python "../metrixplusplus/metrix++.py" view

            # Set the cyclomatic complexity limit to 20
            python "../metrixplusplus/metrix++.py" limit --max-limit=std.code.complexity:cyclomatic:20

            # Fail if there are functions with cyclomatic complexity larger than 95
            set -o errexit
            python "../metrixplusplus/metrix++.py" limit --max-limit=std.code.complexity:cyclomatic:95

    #############################
    # Performance Tests for lsm #
    #############################

  - name: perf-test-small-lsm
    tags: ["lsm-perf"]
    depends_on:
      - name: compile
    commands:
      - func: "fetch artifacts"
      - func: "run-perf-test"
        vars:
          perf-test-name: small-lsm.wtperf
          maxruns: 3
          wtarg: -ops ['"load", "read"']
      - func: "upload-perf-test-stats"
        vars:
          perf-test-name: small-lsm.wtperf

  - name: perf-test-medium-lsm
    tags: ["lsm-perf"]
    depends_on:
      - name: compile
    commands:
      - func: "fetch artifacts"
      - func: "run-perf-test"
        vars:
          perf-test-name: medium-lsm.wtperf
          maxruns: 1
          wtarg: -ops ['"load", "read"']
      - func: "upload-perf-test-stats"
        vars:
          perf-test-name: medium-lsm.wtperf

  - name: perf-test-medium-lsm-compact
    tags: ["lsm-perf"]
    depends_on:
      - name: compile
    commands:
      - func: "fetch artifacts"
      - func: "run-perf-test"
        vars:
          perf-test-name: medium-lsm-compact.wtperf
          maxruns: 1
          wtarg: -ops ['"load", "read"']
      - func: "upload-perf-test-stats"
        vars:
          perf-test-name: medium-lsm-compact.wtperf

  - name: perf-test-medium-multi-lsm
    tags: ["lsm-perf"]
    depends_on:
      - name: compile
    commands:
      - func: "fetch artifacts"
      - func: "run-perf-test"
        vars:
          perf-test-name: medium-multi-lsm.wtperf
          maxruns: 1
          wtarg: -ops ['"load", "read", "update"']
      - func: "upload-perf-test-stats"
        vars:
          perf-test-name: medium-multi-lsm.wtperf

  - name: perf-test-parallel-pop-lsm
    tags: ["lsm-perf"]
    depends_on:
      - name: compile
    commands:
      - func: "fetch artifacts"
      - func: "run-perf-test"
        vars:
          perf-test-name: parallel-pop-lsm.wtperf
          maxruns: 1
          wtarg: -ops ['"load"']
      - func: "upload-perf-test-stats"
        vars:
          perf-test-name: parallel-pop-lsm.wtperf

  - name: perf-test-update-lsm
    tags: ["lsm-perf"]
    depends_on:
      - name: compile
    commands:
      - func: "fetch artifacts"
      - func: "run-perf-test"
        vars:
          perf-test-name: update-lsm.wtperf
          maxruns: 1
          wtarg: -ops ['"load", "read", "update", "insert"']
      - func: "upload-perf-test-stats"
        vars:
          perf-test-name: update-lsm.wtperf

    ###############################
    # Performance Tests for btree #
    ###############################

  - name: perf-test-small-btree
    tags: ["btree-perf"]
    depends_on:
      - name: compile
    commands:
      - func: "fetch artifacts"
      - func: "run-perf-test"
        vars:
          perf-test-name: small-btree.wtperf
          maxruns: 1
          wtarg: -ops ['"load", "read"']
      - func: "upload-perf-test-stats"
        vars:
          perf-test-name: small-btree.wtperf

  - name: perf-test-small-btree-backup
    tags: ["btree-perf"]
    depends_on:
      - name: compile
    commands:
      - func: "fetch artifacts"
      - func: "run-perf-test"
        vars:
          perf-test-name: small-btree-backup.wtperf
          maxruns: 1
          wtarg: -ops ['"load", "read"']
      - func: "upload-perf-test-stats"
        vars:
          perf-test-name: small-btree-backup.wtperf

  - name: perf-test-medium-btree
    tags: ["btree-perf"]
    depends_on:
      - name: compile
    commands:
      - func: "fetch artifacts"
      - func: "run-perf-test"
        vars:
          perf-test-name: medium-btree.wtperf
          maxruns: 3
          wtarg: -ops ['"load", "read"']
      - func: "upload-perf-test-stats"
        vars:
          perf-test-name: medium-btree.wtperf

  - name: perf-test-medium-btree-backup
    tags: ["btree-perf"]
    depends_on:
      - name: compile
    commands:
      - func: "fetch artifacts"
      - func: "run-perf-test"
        vars:
          perf-test-name: medium-btree-backup.wtperf
          maxruns: 3
          wtarg: -ops ['"load", "read"']
      - func: "upload-perf-test-stats"
        vars:
          perf-test-name: medium-btree-backup.wtperf

  - name: perf-test-parallel-pop-btree
    tags: ["btree-perf"]
    depends_on:
      - name: compile
    commands:
      - func: "fetch artifacts"
      - func: "run-perf-test"
        vars:
          perf-test-name: parallel-pop-btree.wtperf
          maxruns: 1
          wtarg: -ops ['"load"']
      - func: "upload-perf-test-stats"
        vars:
          perf-test-name: parallel-pop-btree.wtperf

  - name: perf-test-update-only-btree
    tags: ["btree-perf"]
    depends_on:
      - name: compile
    commands:
      - func: "fetch artifacts"
      - func: "run-perf-test"
        vars:
          perf-test-name: update-only-btree.wtperf
          maxruns: 3
          wtarg: -ops ['"update"']
      - func: "upload-perf-test-stats"
        vars:
          perf-test-name: update-only-btree.wtperf

  - name: perf-test-update-btree
    tags: ["btree-perf"]
    depends_on:
      - name: compile
    commands:
      - func: "fetch artifacts"
      - func: "run-perf-test"
        vars:
          perf-test-name: update-btree.wtperf
          maxruns: 1
          wtarg: "-bf ../../../bench/wtperf/runners/update-btree.json"
      - func: "upload-perf-test-stats"
        vars:
          perf-test-name: update-btree.wtperf

  - name: perf-test-update-large-record-btree
    tags: ["btree-perf"]
    depends_on:
      - name: compile
    commands:
      - func: "fetch artifacts"
      - func: "run-perf-test"
        vars:
          perf-test-name: update-large-record-btree.wtperf
          maxruns: 3
          wtarg: -ops ['"load", "update"']
      - func: "upload-perf-test-stats"
        vars:
          perf-test-name: update-large-record-btree.wtperf

  - name: perf-test-modify-large-record-btree
    tags: ["btree-perf"]
    depends_on:
      - name: compile
    commands:
      - func: "fetch artifacts"
      - func: "run-perf-test"
        vars:
          perf-test-name: modify-large-record-btree.wtperf
          maxruns: 3
          wtarg: -ops ['"load", "modify"']
      - func: "upload-perf-test-stats"
        vars:
          perf-test-name: modify-large-record-btree.wtperf

  - name: perf-test-modify-force-update-large-record-btree
    tags: ["btree-perf"]
    depends_on:
      - name: compile
    commands:
      - func: "fetch artifacts"
      - func: "run-perf-test"
        vars:
          perf-test-name: modify-force-update-large-record-btree.wtperf
          maxruns: 3
          wtarg: -ops ['"load", "modify"']
      - func: "upload-perf-test-stats"
        vars:
          perf-test-name: modify-force-update-large-record-btree.wtperf

    #########################################
    # Performance Tests for perf-checkpoint #
    #########################################

  - name: perf-test-update-checkpoint-btree
    tags: ["checkpoint-perf"]
    depends_on:
      - name: compile
    commands:
      - func: "fetch artifacts"
      - func: "run-perf-test"
        vars:
          perf-test-name: update-checkpoint-btree.wtperf
          maxruns: 1
          wtarg: "-bf ../../../bench/wtperf/runners/update-checkpoint.json"
      - func: "upload-perf-test-stats"
        vars:
          perf-test-name: update-checkpoint-btree.wtperf

  - name: perf-test-update-checkpoint-lsm
    # Disable/Un-tag the LSM perf test till the support for LSM is restored.
    # tags: ["checkpoint-perf"]
    depends_on:
      - name: compile
    commands:
      - func: "fetch artifacts"
      - func: "run-perf-test"
        vars:
          perf-test-name: update-checkpoint-lsm.wtperf
          maxruns: 1
          wtarg: "-bf ../../../bench/wtperf/runners/update-checkpoint.json"
      - func: "upload-perf-test-stats"
        vars:
          perf-test-name: update-checkpoint-lsm.wtperf

    ###############################
    # Performance Tests for stress #
    ###############################

  - name: perf-test-overflow-10k
    tags: ["stress-perf"]
    depends_on:
      - name: compile
    commands:
      - func: "fetch artifacts"
      - func: "run-perf-test"
        vars:
          perf-test-name: overflow-10k.wtperf
          maxruns: 1
          wtarg: -ops ['"load", "read", "update"']
      - func: "upload-perf-test-stats"
        vars:
          perf-test-name: overflow-10k.wtperf

  - name: perf-test-overflow-130k
    tags: ["stress-perf"]
    depends_on:
      - name: compile
    commands:
      - func: "fetch artifacts"
      - func: "run-perf-test"
        vars:
          perf-test-name: overflow-130k.wtperf
          maxruns: 1
          wtarg: -ops ['"load", "read", "update"']
      - func: "upload-perf-test-stats"
        vars:
          perf-test-name: overflow-130k.wtperf

  - name: perf-test-parallel-pop-stress
    tags: ["stress-perf"]
    depends_on:
      - name: compile
    commands:
      - func: "fetch artifacts"
      - func: "run-perf-test"
        vars:
          perf-test-name: parallel-pop-stress.wtperf
          maxruns: 1
          wtarg: -ops ['"load"']
      - func: "upload-perf-test-stats"
        vars:
          perf-test-name: parallel-pop-stress.wtperf

  - name: perf-test-update-grow-stress
    tags: ["stress-perf"]
    depends_on:
      - name: compile
    commands:
      - func: "fetch artifacts"
      - func: "run-perf-test"
        vars:
          perf-test-name: update-grow-stress.wtperf
          maxruns: 1
          wtarg: -ops ['"update"']
      - func: "upload-perf-test-stats"
        vars:
          perf-test-name: update-grow-stress.wtperf

  - name: perf-test-update-shrink-stress
    tags: ["stress-perf"]
    depends_on:
      - name: compile
    commands:
      - func: "fetch artifacts"
      - func: "run-perf-test"
        vars:
          perf-test-name: update-shrink-stress.wtperf
          maxruns: 1
          wtarg: -ops ['"update"']
      - func: "upload-perf-test-stats"
        vars:
          perf-test-name: update-shrink-stress.wtperf

  - name: perf-test-update-delta-mix1
    tags: ["stress-perf"]
    depends_on:
      - name: compile
    commands:
      - func: "fetch artifacts"
      - func: "run-perf-test"
        vars:
          perf-test-name: update-delta-mix1.wtperf
          maxruns: 1
          wtarg: -ops ['"update"']
      - func: "upload-perf-test-stats"
        vars:
          perf-test-name: update-delta-mix1.wtperf

  - name: perf-test-update-delta-mix2
    tags: ["stress-perf"]
    depends_on:
      - name: compile
    commands:
      - func: "fetch artifacts"
      - func: "run-perf-test"
        vars:
          perf-test-name: update-delta-mix2.wtperf
          maxruns: 1
          wtarg: -ops ['"update"']
      - func: "upload-perf-test-stats"
        vars:
          perf-test-name: update-delta-mix2.wtperf

  - name: perf-test-update-delta-mix3
    tags: ["stress-perf"]
    depends_on:
      - name: compile
    commands:
      - func: "fetch artifacts"
      - func: "run-perf-test"
        vars:
          perf-test-name: update-delta-mix3.wtperf
          maxruns: 1
          wtarg: -ops ['"update"']
      - func: "upload-perf-test-stats"
        vars:
          perf-test-name: update-delta-mix3.wtperf

  - name: perf-test-multi-btree-zipfian
    tags: ["stress-perf"]
    depends_on:
      - name: compile
    commands:
      - func: "fetch artifacts"
      - func: "run-perf-test"
        vars:
          perf-test-name: multi-btree-zipfian-populate.wtperf
          maxruns: 1
      - func: "run-perf-test"
        vars:
          perf-test-name: multi-btree-zipfian-workload.wtperf
          maxruns: 1
          no_create: true
          wtarg: -ops ['"read"']
      - func: "upload-perf-test-stats"
        vars:
          perf-test-name: multi-btree-zipfian-workload.wtperf

  - name: perf-test-many-table-stress
    tags: ["stress-perf"]
    depends_on:
      - name: compile
    commands:
      - func: "fetch artifacts"
      - func: "run-perf-test"
        vars:
          perf-test-name: many-table-stress.wtperf
          maxruns: 1

  - name: perf-test-many-table-stress-backup
    tags: ["stress-perf"]
    depends_on:
      - name: compile
    commands:
      - func: "fetch artifacts"
      - func: "run-perf-test"
        vars:
          perf-test-name: many-table-stress-backup.wtperf
          maxruns: 1

  - name: perf-test-evict-fairness
    tags: ["stress-perf"]
    depends_on:
      - name: compile
    commands:
      - func: "fetch artifacts"
      - func: "run-perf-test"
        vars:
          perf-test-name: evict-fairness.wtperf
          maxruns: 1
          wtarg: -args ['"-C statistics_log=(wait=10000,on_close=true,json=false,sources=[file:])", "-o reopen_connection=false"'] -ops ['"eviction_page_seen"']
      - func: "validate-expected-stats"
        vars:
          stat_file: './test_stats/evergreen_out_evict-fairness.wtperf.json'
          comparison_op: "eq"
          expected-stats: '{"Pages seen by eviction": 200}'

  - name: perf-test-evict-btree-stress-multi
    tags: ["stress-perf"]
    depends_on:
      - name: compile
    commands:
      - func: "fetch artifacts"
      - func: "run-perf-test"
        vars:
          perf-test-name: evict-btree-stress-multi.wtperf
          maxruns: 1
          wtarg: -ops ['"warnings", "top5_latencies_read_update"']
      - func: "upload-perf-test-stats"
        vars:
          perf-test-name: evict-btree-stress-multi.wtperf

    ##################################
    # Performance Tests for eviction #
    ##################################

  - name: perf-test-evict-btree 
    tags: ["evict-perf"]
    depends_on:
      - name: compile
    commands:
      - func: "fetch artifacts"
      - func: "run-perf-test"
        vars:
          perf-test-name: evict-btree.wtperf
          maxruns: 1
          wtarg: -ops ['"load", "read"']
      - func: "upload-perf-test-stats"
        vars:
          perf-test-name: evict-btree.wtperf

  - name: perf-test-evict-btree-1 
    tags: ["evict-perf"]
    depends_on:
      - name: compile
    commands:
      - func: "fetch artifacts"
      - func: "run-perf-test"
        vars:
          perf-test-name: evict-btree-1.wtperf
          maxruns: 1
          wtarg: -ops ['"read"']
      - func: "upload-perf-test-stats"
        vars:
          perf-test-name: evict-btree-1.wtperf

  - name: perf-test-evict-lsm 
    # Disable/Un-tag the LSM perf test till the support for LSM is restored.
    # tags: ["evict-perf"]
    depends_on:
      - name: compile
    commands:
      - func: "fetch artifacts"
      - func: "run-perf-test"
        vars:
          perf-test-name: evict-lsm.wtperf
          maxruns: 1
          wtarg: -ops ['"load", "read"']
      - func: "upload-perf-test-stats"
        vars:
          perf-test-name: evict-lsm.wtperf
      
  - name: perf-test-evict-lsm-1 
    # Disable/Un-tag the LSM perf test till the support for LSM is restored.
    # tags: ["evict-perf"]
    depends_on:
      - name: compile
    commands:
      - func: "fetch artifacts"
      - func: "run-perf-test"
        vars:
          perf-test-name: evict-lsm-1.wtperf
          maxruns: 1
          wtarg: -ops ['"read"']
      - func: "upload-perf-test-stats"
        vars:
          perf-test-name: evict-lsm-1.wtperf

    ###########################################
    # Performance Tests for log consolidation #
    ###########################################

  - name: perf-test-log
    tags: ["log-perf"]
    depends_on:
      - name: compile
    commands:
      - func: "fetch artifacts"
      - func: "run-perf-test"
        vars:
          perf-test-name: log.wtperf
          maxruns: 1
          wtarg: -ops ['"update", "min_max_update_throughput"']
      - func: "upload-perf-test-stats"
        vars:
          perf-test-name: log.wtperf

  - name: perf-test-log-small-files
    tags: ["log-perf"]
    depends_on:
      - name: compile
    commands:
      - func: "fetch artifacts"
      - func: "run-perf-test"
        vars:
          perf-test-name: log.wtperf
          maxruns: 1
          wtarg: -args ['"-C log=(enabled,file_max=1M)"'] -ops ['"update"']
      - func: "upload-perf-test-stats"
        vars:
          perf-test-name: log.wtperf

  - name: perf-test-log-no-checkpoints
    tags: ["log-perf"]
    depends_on:
      - name: compile
    commands:
      - func: "fetch artifacts"
      - func: "run-perf-test"
        vars:
          perf-test-name: log.wtperf
          maxruns: 1
          wtarg: -args ['"-C checkpoint=(wait=0)"'] -ops ['"update"']
      - func: "upload-perf-test-stats"
        vars:
          perf-test-name: log.wtperf

  - name: perf-test-log-no-prealloc
    tags: ["log-perf"]
    depends_on:
      - name: compile
    commands:
      - func: "fetch artifacts"
      - func: "run-perf-test"
        vars:
          perf-test-name: log.wtperf
          maxruns: 1
          wtarg: -args ['"-C log=(enabled,file_max=1M,prealloc=false)"'] -ops ['"update"']
      - func: "upload-perf-test-stats"
        vars:
          perf-test-name: log.wtperf

  - name: perf-test-log-zero-fill
    tags: ["log-perf"]
    depends_on:
      - name: compile
    commands:
      - func: "fetch artifacts"
      - func: "run-perf-test"
        vars:
          perf-test-name: log.wtperf
          maxruns: 1
          wtarg: -args ['"-C log=(enabled,file_max=1M,zero_fill=true)"'] -ops ['"update"']
      - func: "upload-perf-test-stats"
        vars:
          perf-test-name: log.wtperf

  - name: perf-test-log-many-threads
    tags: ["log-perf"]
    depends_on:
      - name: compile
    commands:
      - func: "fetch artifacts"
      - func: "run-perf-test"
        vars:
          perf-test-name: log.wtperf
          maxruns: 1
          wtarg: -args ['"-C log=(enabled,file_max=1M),session_max=256", "-o threads=((count=128,updates=1))"'] -ops ['"update"']
      - func: "upload-perf-test-stats"
        vars:
          perf-test-name: log.wtperf

    ###########################################
    #        Performance Long Tests           #
    ###########################################

  - name: perf-test-long-500m-btree-populate
    tags: ["long-perf"]
    depends_on:
      - name: compile
    commands:
      - command: timeout.update
        params:
          exec_timeout_secs: 7200
          timeout_secs: 7200
      - func: "fetch artifacts"
      - func: "run-perf-test"
        vars:
          perf-test-name: 500m-btree-populate.wtperf
          maxruns: 1
          wtarg: -args ['"-C create,statistics=(fast),statistics_log=(json,wait=1,sources=[file:])"'] -ops ['"load", "warnings", "max_latency_insert"']
      - func: "upload-perf-test-stats"
        vars:
          perf-test-name: 500m-btree-populate.wtperf
      - func: "upload artifact"
        vars:
          upload_filename: WT_TEST.tgz
          upload_source_dir: wiredtiger/cmake_build/bench/wtperf/WT_TEST_0_0/
      # Call cleanup function to avoid duplicated artifact upload in the post-task stage.
      - func: "cleanup"

  - name: perf-test-long-500m-btree-50r50u
    tags: ["long-perf"]
    depends_on:
      - name: perf-test-long-500m-btree-populate
    commands:
      - command: timeout.update
        params:
          exec_timeout_secs: 10800
          timeout_secs: 10800
      # Fetch the compile artifacts.
      - func: "fetch artifacts"
      # Fetch the database created by perf-test-long-500m-btree-populate task.
      - func: "fetch artifacts"
        vars:
          dependent_task: perf-test-long-500m-btree-populate
          destination: "wiredtiger/cmake_build/bench/wtperf/WT_TEST_0_0"
      - func: "run-perf-test"
        vars:
          perf-test-name: 500m-btree-50r50u.wtperf
          maxruns: 1
          no_create: true
          wtarg: -args ['"-C create,statistics=(fast),statistics_log=(json,wait=1,sources=[file:])"'] -ops ['"read", "update", "warnings", "max_latency_read_update"']
      - func: "upload-perf-test-stats"
        vars:
          perf-test-name: 500m-btree-50r50u.wtperf
      - func: "cleanup"

  - name: perf-test-long-500m-btree-50r50u-backup
    tags: ["long-perf"]
    depends_on:
      - name: perf-test-long-500m-btree-populate
    commands:
      - command: timeout.update
        params:
          exec_timeout_secs: 10800
          timeout_secs: 10800
      # Fetch the compile artifacts.
      - func: "fetch artifacts"
      # Fetch the database created by perf-test-long-500m-btree-populate task.
      - func: "fetch artifacts"
        vars:
          dependent_task: perf-test-long-500m-btree-populate
          destination: "wiredtiger/cmake_build/bench/wtperf/WT_TEST_0_0"
      - func: "run-perf-test"
        vars:
          perf-test-name: 500m-btree-50r50u-backup.wtperf
          maxruns: 1
          no_create: true
          wtarg: -args ['"-C create,statistics=(fast),statistics_log=(json,wait=1,sources=[file:])"'] -ops ['"read", "update", "warnings", "max_latency_read_update"']
      - func: "upload-perf-test-stats"
        vars:
          perf-test-name: 500m-btree-50r50u-backup.wtperf
      - func: "cleanup"

  - name: perf-test-long-500m-btree-80r20u
    tags: ["long-perf"]
    depends_on:
      - name: perf-test-long-500m-btree-populate
    commands:
      - command: timeout.update
        params:
          exec_timeout_secs: 10800
          timeout_secs: 10800
      # Fetch the compile artifacts.
      - func: "fetch artifacts"
      # Fetch the database created by perf-test-long-500m-btree-populate task.
      - func: "fetch artifacts"
        vars:
          dependent_task: perf-test-long-500m-btree-populate
          destination: "wiredtiger/cmake_build/bench/wtperf/WT_TEST_0_0"
      - func: "run-perf-test"
        vars:
          perf-test-name: 500m-btree-80r20u.wtperf
          maxruns: 1
          no_create: true
          wtarg: -args ['"-C create,statistics=(fast),statistics_log=(json,wait=1,sources=[file:])"'] -ops ['"read", "update", "warnings", "max_latency_read_update"']
      - func: "upload-perf-test-stats"
        vars:
          perf-test-name: 500m-btree-80r20u.wtperf
      - func: "cleanup"

  - name: perf-test-long-500m-btree-rdonly
    tags: ["long-perf"]
    depends_on:
      - name: perf-test-long-500m-btree-populate
    commands:
      - command: timeout.update
        params:
          exec_timeout_secs: 10800
          timeout_secs: 10800
      # Fetch the compile artifacts.
      - func: "fetch artifacts"
      # Fetch the database created by perf-test-long-500m-btree-populate task.
      - func: "fetch artifacts"
        vars:
          dependent_task: perf-test-long-500m-btree-populate
          destination: "wiredtiger/cmake_build/bench/wtperf/WT_TEST_0_0"
      - func: "run-perf-test"
        vars:
          perf-test-name: 500m-btree-rdonly.wtperf
          maxruns: 1
          no_create: true
          wtarg: -args ['"-C create,statistics=(fast),statistics_log=(json,wait=1,sources=[file:])"'] -ops ['"read", "warnings", "max_latency_read_update", "min_max_read_throughput"']
      - func: "upload-perf-test-stats"
        vars:
          perf-test-name: 500m-btree-rdonly.wtperf
      - func: "cleanup"

  - name: perf-test-long-checkpoint-stress
    tags: ["long-perf"]
    depends_on:
      - name: compile
    commands:
      - func: "fetch artifacts"
      - func: "run-perf-test"
        vars:
          perf-test-name: checkpoint-stress.wtperf
          maxruns: 1
          wtarg: -args ['"-C create,statistics=(fast),statistics_log=(json,wait=1,sources=[file:])"'] -ops ['"update", "checkpoint"']
      - func: "upload-perf-test-stats"
        vars:
          perf-test-name: checkpoint-stress.wtperf

  - name: many-dhandle-stress
    depends_on:
      - name: compile
    commands:
      - func: "fetch artifacts"
      - func: "run-perf-test"
        vars:
          test_type: workgen
          exec_path: ${python_binary}
          perf-test-path: ../../../bench/workgen/runner
          perf-test-name: many-dhandle-stress.py
          maxruns: 1
          wtarg: -ops ['"max_latency_create", "max_latency_drop", "max_latency_drop_diff", "max_latency_insert_micro_sec", "max_latency_read_micro_sec", "max_latency_update_micro_sec", "warning_idle", "warning_idle_create", "warning_idle_drop", "warning_insert", "warning_operations", "warning_read", "warning_update"']
      - func: "upload-perf-test-stats"
        vars:
          perf-test-name: many-dhandle-stress.py
      - func: "validate-expected-stats"
        vars:
          stat_file: './test_stats/evergreen_out_many-dhandle-stress.py.json'
          comparison_op: "lt"
          expected-stats: '{"Warning Idle (drop)": 50, "Latency drop(in sec.) Max1": 500, "Latency warnings (read, insert, update)": 500}'

  - name: bench-wt2853-perf-test-row
    tags: ["wt2853-perf"]
    depends_on:
      - name: compile
    commands:
      - func: "fetch artifacts"
      - func: "wt2853_perf test"
        vars:
          wt2853_perf_args: "-t r"
      - func: "upload test stats"
        vars:
          test_path: bench/wt2853_perf/wt2853_perf

  - name: bench-wt2853-perf-test-col
    tags: ["wt2853-perf"]
    depends_on:
      - name: compile
    commands:
      - func: "fetch artifacts"
      - func: "wt2853_perf test"
        vars:
          wt2853_perf_args: "-t c"
      - func: "upload test stats"
        vars:
          test_path: bench/wt2853_perf/wt2853_perf

#######################################
#            Buildvariants            #
#######################################

buildvariants:

- name: ubuntu2004
  display_name: "! Ubuntu 20.04"
  run_on:
  - ubuntu2004-test
  expansions:
    test_env_vars:
      WT_TOPDIR=$(git rev-parse --show-toplevel)
      WT_BUILDDIR=$WT_TOPDIR/cmake_build
      LD_LIBRARY_PATH=$WT_BUILDDIR:$WT_TOPDIR/TCMALLOC_LIB/lib
    posix_configure_flags:
      -DCMAKE_TOOLCHAIN_FILE=../cmake/toolchains/mongodbtoolchain_v3_gcc.cmake
      -DCMAKE_C_FLAGS="-ggdb"
      -DCMAKE_CXX_FLAGS="-ggdb"
      -DHAVE_DIAGNOSTIC=1
      -DENABLE_PYTHON=1
      -DENABLE_ZLIB=1
      -DENABLE_SNAPPY=1
      -DENABLE_STRICT=1
      -DENABLE_TCMALLOC=1
      -DCMAKE_PREFIX_PATH="$(pwd)/../TCMALLOC_LIB"
      -DCMAKE_INSTALL_PREFIX=$(pwd)/LOCAL_INSTALL
    python_binary: '/opt/mongodbtoolchain/v3/bin/python3'
    smp_command: -j $(echo "`grep -c ^processor /proc/cpuinfo` * 2" | bc)
    cmake_generator: Ninja
    make_command: ninja
    data_validation_stress_test_args: -t r -m -W 3 -D -p -n 100000 -k 100000 -C cache_size=100MB
  tasks:
    - name: ".pull_request !.pull_request_compilers"
    - name: compile
    - name: make-check-test
    - name: unit-test
    - name: configure-combinations
    - name: syscall-linux
    - name: checkpoint-filetypes-test
    - name: unit-test-zstd
    - name: unit-test-random-seed
    - name: spinlock-gcc-test
    - name: spinlock-pthread-adaptive-bug010-1
    - name: spinlock-pthread-adaptive-bug010-2
    - name: spinlock-pthread-adaptive-bug010-3
    - name: spinlock-pthread-adaptive-bug010-4
    - name: spinlock-pthread-adaptive-bug010-5
    - name: spinlock-pthread-adaptive-bug010-6
    - name: spinlock-pthread-adaptive-test
    - name: compile-wtperf
    - name: ftruncate-test
    - name: long-test
    - name: unit-test-long
      distros: ubuntu2004-large
    - name: static-wt-build-test
    - name: linux-directio
      distros: ubuntu2004-build
    - name: format-smoke-test
    - name: format-failure-configs-test
    - name: data-validation-stress-test-checkpoint
    - name: data-validation-stress-test-checkpoint-fp-hs-insert-s1
    - name: data-validation-stress-test-checkpoint-fp-hs-insert-s1-no-timestamp
    - name: data-validation-stress-test-checkpoint-fp-hs-insert-s2
    - name: data-validation-stress-test-checkpoint-fp-hs-insert-s3
    - name: data-validation-stress-test-checkpoint-fp-hs-insert-s3-no-timestamp
    - name: data-validation-stress-test-checkpoint-fp-hs-insert-s4
    - name: data-validation-stress-test-checkpoint-fp-hs-insert-s5
    - name: data-validation-stress-test-checkpoint-fp-hs-insert-s5-no-timestamp
    - name: data-validation-stress-test-checkpoint-fp-hs-insert-s6
    - name: data-validation-stress-test-checkpoint-no-timestamp
    - name: unittest-test
    - name: tiered-storage-extensions-test

- name: ubuntu2004-asan
  display_name: "! Ubuntu 20.04 ASAN"
  run_on:
  - ubuntu2004-test
  expansions:
    posix_configure_flags:
      -DCMAKE_TOOLCHAIN_FILE=../cmake/toolchains/mongodbtoolchain_v3_clang.cmake
      -DCMAKE_BUILD_TYPE=ASan
      -DENABLE_STRICT=1
      -DHAVE_DIAGNOSTIC=1
      -DENABLE_STATIC=0
      -DENABLE_TCMALLOC=1
      -DCMAKE_PREFIX_PATH="$(pwd)/../TCMALLOC_LIB"
      -DCMAKE_INSTALL_PREFIX=$(pwd)/LOCAL_INSTALL
      -DCMAKE_C_FLAGS="-ggdb"
      -DCMAKE_CXX_FLAGS="-ggdb"
    smp_command: -j $(grep -c ^processor /proc/cpuinfo)
    make_command: ninja
    test_env_vars:
      WT_TOPDIR=$(git rev-parse --show-toplevel)
      WT_BUILDDIR=$WT_TOPDIR/cmake_build
      ASAN_OPTIONS="detect_leaks=1:abort_on_error=1:disable_coredump=0:unmap_shadow_on_exit=1"
      LSAN_OPTIONS="print_suppressions=0:suppressions=$WT_TOPDIR/test/evergreen/asan_leaks.supp"
      ASAN_SYMBOLIZER_PATH=/opt/mongodbtoolchain/v4/bin/llvm-symbolizer
      TESTUTIL_BYPASS_ASAN=1
      LD_PRELOAD=/usr/lib/x86_64-linux-gnu/libeatmydata.so 
      PATH=/opt/mongodbtoolchain/v3/bin:$PATH
      LD_LIBRARY_PATH=$WT_BUILDDIR:$WT_TOPDIR/TCMALLOC_LIB/lib
  tasks:
    - name: ".pull_request !.pull_request_compilers !.python"
    - name: examples-c-test
    - name: format-asan-smoke-test

- name: ubuntu2004-msan
  display_name: "! Ubuntu 20.04 MSAN"
  run_on:
  - ubuntu2004-test
  expansions:
    posix_configure_flags:
      -DCMAKE_TOOLCHAIN_FILE=../cmake/toolchains/mongodbtoolchain_v3_clang.cmake
      -DCMAKE_BUILD_TYPE=MSan
      -DCC_OPTIMIZE_LEVEL=-O1
      -DENABLE_STRICT=1
      -DHAVE_DIAGNOSTIC=1
      -DENABLE_STATIC=0
      -DCMAKE_INSTALL_PREFIX=$(pwd)/LOCAL_INSTALL
      -DCMAKE_C_FLAGS="-ggdb"
    smp_command: -j $(grep -c ^processor /proc/cpuinfo)
    make_command: ninja
    test_env_vars:
      MSAN_OPTIONS="abort_on_error=1:disable_coredump=0:print_stacktrace=1"
      MSAN_SYMBOLIZER_PATH=/opt/mongodbtoolchain/v4/bin/llvm-symbolizer
      LD_PRELOAD=/usr/lib/x86_64-linux-gnu/libeatmydata.so
      PATH=/opt/mongodbtoolchain/v3/bin:$PATH
      WT_TOPDIR=$(git rev-parse --show-toplevel)
      WT_BUILDDIR=$WT_TOPDIR/cmake_build
      LD_LIBRARY_PATH=$WT_BUILDDIR
    # We don't run C++ memory sanitized testing as it creates false positives.
    check_args: -LE cppsuite
  tasks:
    - name: clang-analyzer
    - name: compile
    - name: compile-production-disable-shared
    - name: compile-production-disable-static
    - name: examples-c-production-disable-shared-test
    - name: examples-c-production-disable-static-test
    - name: format-stress-pull-request-test
    - name: make-check-test

- name: ubuntu2004-ubsan
  display_name: "! Ubuntu 20.04 UBSAN"
  run_on:
  - ubuntu2004-test
  expansions:
    posix_configure_flags:
      -DCMAKE_TOOLCHAIN_FILE=../cmake/toolchains/mongodbtoolchain_v3_clang.cmake
      -DCMAKE_BUILD_TYPE=UBSan
      -DCC_OPTIMIZE_LEVEL=-O1
      -DENABLE_STRICT=1
      -DHAVE_DIAGNOSTIC=1
      -DENABLE_STATIC=0
      -DENABLE_TCMALLOC=1
      -DCMAKE_PREFIX_PATH="$(pwd)/../TCMALLOC_LIB"
      -DCMAKE_INSTALL_PREFIX=$(pwd)/LOCAL_INSTALL
      -DCMAKE_C_FLAGS="-ggdb"
      -DCMAKE_CXX_FLAGS="-ggdb"
    smp_command: -j $(grep -c ^processor /proc/cpuinfo)
    make_command: ninja
    test_env_vars:
      UBSAN_OPTIONS="detect_leaks=1:disable_coredump=0:external_symbolizer_path=/opt/mongodbtoolchain/v4/bin/llvm-symbolizer:abort_on_error=1:print_stacktrace=1"
      LD_PRELOAD=/usr/lib/x86_64-linux-gnu/libeatmydata.so
      PATH=/opt/mongodbtoolchain/v3/bin:$PATH
      WT_TOPDIR=$(git rev-parse --show-toplevel)
      WT_BUILDDIR=$WT_TOPDIR/cmake_build
      LD_LIBRARY_PATH=$WT_BUILDDIR:$WT_TOPDIR/TCMALLOC_LIB/lib
  tasks:
    - name: clang-analyzer
    - name: compile
    - name: compile-production-disable-shared
    - name: compile-production-disable-static
    - name: examples-c-production-disable-shared-test
    - name: examples-c-production-disable-static-test
    - name: format-stress-pull-request-test
    - name: make-check-test
    - name: cppsuite-operations-test-default
    - name: cppsuite-hs-cleanup-default
    - name: cppsuite-search-near-01-default
    - name: cppsuite-search-near-02-default
    - name: cppsuite-search-near-03-default

- name: ubuntu2004-compilers
  display_name: "! Ubuntu 20.04 Compilers"
  run_on:
  - ubuntu2004-wt-build
  expansions:
    posix_configure_flags: 
      -DHAVE_DIAGNOSTIC=1
      -DENABLE_STRICT=1
      -DENABLE_LZ4=1
      -DENABLE_SNAPPY=1
      -DENABLE_ZLIB=1
      -DENABLE_ZSTD=1
      -DENABLE_PYTHON=1
      -DENABLE_TCMALLOC=1
      -DCMAKE_PREFIX_PATH="$(pwd)/../TCMALLOC_LIB"
    python_binary: '/opt/mongodbtoolchain/v3/bin/python3'
    smp_command: -j $(grep -c ^processor /proc/cpuinfo)
    make_command: ninja
  tasks:
    - name: ".pull_request_compilers"

- name: ubuntu2004-stress-tests
  display_name: Ubuntu 20.04 Stress tests
  run_on:
  - ubuntu2004-test
  expansions:
    smp_command: -j $(grep -c ^processor /proc/cpuinfo)
    make_command: ninja
    test_env_vars:
      LD_PRELOAD=/usr/lib/x86_64-linux-gnu/libeatmydata.so
      PATH=/opt/mongodbtoolchain/v3/bin:$PATH
      WT_TOPDIR=$(git rev-parse --show-toplevel)
      WT_BUILDDIR=$WT_TOPDIR/cmake_build
      LD_LIBRARY_PATH=$WT_BUILDDIR:$WT_TOPDIR/TCMALLOC_LIB/lib
    posix_configure_flags:
      -DHAVE_DIAGNOSTIC=1
      -DENABLE_PYTHON=1
      -DENABLE_ZLIB=1
      -DENABLE_SNAPPY=1
      -DENABLE_STRICT=1
      -DENABLE_STATIC=1
      -DENABLE_TCMALLOC=1
      -DCMAKE_PREFIX_PATH="$(pwd)/../TCMALLOC_LIB"
      -DCMAKE_INSTALL_PREFIX=$(pwd)/LOCAL_INSTALL
    python_binary: '/opt/mongodbtoolchain/v3/bin/python3'
  tasks:
    - name: ".stress-test-1"
    - name: ".stress-test-2"
    - name: ".stress-test-3"
    - name: ".stress-test-4"
    - name: ".stress-test-no-barrier"
    - name: ".stress-test-no-barrier-sanitizer"
    - name: ".stress-test-sanitizer-1"
    - name: ".stress-test-sanitizer-2"
    - name: ".stress-test-sanitizer-3"
    - name: ".stress-test-sanitizer-4"
    - name: format-abort-recovery-stress-test

- name: ubuntu2004-stress-tests-arm64
  display_name: Ubuntu 20.04 Stress tests (ARM64)
  run_on:
  - ubuntu2004-arm64-large
  expansions:
    smp_command: -j $(grep -c ^processor /proc/cpuinfo)
    make_command: ninja
    test_env_vars:
      LD_PRELOAD=/usr/lib/aarch64-linux-gnu/libeatmydata.so
      PATH=/opt/mongodbtoolchain/v3/bin:$PATH
      WT_TOPDIR=$(git rev-parse --show-toplevel)
      WT_BUILDDIR=$WT_TOPDIR/cmake_build
      LD_LIBRARY_PATH=$WT_BUILDDIR:$WT_TOPDIR/TCMALLOC_LIB/lib
    posix_configure_flags:
      -DHAVE_DIAGNOSTIC=1
      -DENABLE_PYTHON=1
      -DENABLE_ZLIB=1
      -DENABLE_SNAPPY=1
      -DENABLE_STRICT=1
      -DENABLE_STATIC=1
      -DENABLE_TCMALLOC=1
      -DCMAKE_PREFIX_PATH="$(pwd)/../TCMALLOC_LIB"
      -DCMAKE_INSTALL_PREFIX=$(pwd)/LOCAL_INSTALL
    python_binary: '/opt/mongodbtoolchain/v3/bin/python3'
  tasks:
  # FIXME-WT-8947: For now run the whole stress test suite like we do on the x86 platform. But later
  # find a smaller set of tests that give an optimal test coverage while being mindful of machine
  # costs and availability.
    - name: ".stress-test-1"
    - name: ".stress-test-2"
    - name: ".stress-test-3"
    - name: ".stress-test-4"
    - name: ".stress-test-no-barrier"
    - name: format-abort-recovery-stress-test

- name: ubuntu2004-perf-tests
  display_name: Ubuntu 20.04 Performance tests
  batchtime: 1440 # 1 day
  run_on:
    - ubuntu2004-medium
  expansions:
    test_env_vars:
      WT_TOPDIR=$(git rev-parse --show-toplevel)
      WT_BUILDDIR=$WT_TOPDIR/cmake_build
      LD_LIBRARY_PATH=$WT_BUILDDIR:$WT_BUILDDIR/test/utility/
    posix_configure_flags:
      -DCMAKE_TOOLCHAIN_FILE=../cmake/toolchains/mongodbtoolchain_v3_gcc.cmake
      -DCMAKE_C_FLAGS="-ggdb"
      -DHAVE_DIAGNOSTIC=1
      -DENABLE_PYTHON=1
      -DENABLE_ZLIB=1
      -DENABLE_SNAPPY=1
      -DENABLE_STRICT=1
      -DCMAKE_INSTALL_PREFIX=$(pwd)/LOCAL_INSTALL
    python_binary: '/opt/mongodbtoolchain/v3/bin/python3'
    pip3_binary: '/opt/mongodbtoolchain/v3/bin/pip3'
    virtualenv_binary: '/opt/mongodbtoolchain/v3/bin/virtualenv'
    smp_command: -j $(echo "`grep -c ^processor /proc/cpuinfo` * 2" | bc)
    cmake_generator: Ninja
    make_command: ninja
  tasks:
    - name: compile
    - name: ".btree-perf"
    # Disable LSM perf tests till the support for LSM is restored.
    # - name: ".lsm-perf"
    - name: ".stress-perf"
    - name: ".checkpoint-perf"
    - name: ".evict-perf"
    - name: ".log-perf"
    - name: ".long-perf"
    - name: many-dhandle-stress
    - name: ".wt2853-perf"
  display_tasks:
    - name: Wiredtiger-perf-btree-jobs
      execution_tasks:
      - ".btree-perf"
    # Disable LSM perf tests till the support for LSM is restored.
    # - name: Wiredtiger-perf-lsm-jobs
    #   execution_tasks:
    #   - ".lsm-perf"
    - name: Wiredtiger-perf-stress-jobs
      execution_tasks:
      - ".stress-perf"
    - name: Wiredtiger-perf-checkpoint-jobs
      execution_tasks:
      - ".checkpoint-perf"
    - name: Wiredtiger-perf-evict-jobs
      execution_tasks:
      - ".evict-perf"
    - name: Wiredtiger-perf-log-jobs
      execution_tasks:
      - ".log-perf"
    - name: Wiredtiger-perf-long-jobs
      execution_tasks:
      - ".long-perf"
    - name: WiredTiger-wt2853-perf
      execution_tasks:
      - ".wt2853-perf"

- name: large-scale-tests
  display_name: "Large scale tests"
  batchtime: 480 # 3 times a day
  run_on:
  - ubuntu2004-test
  expansions:
    make_command: ninja
    cmake_generator: Ninja
    posix_configure_flags:
      -DENABLE_PYTHON=1
      -DENABLE_ZLIB=1
      -DENABLE_SNAPPY=1
      -DENABLE_STRICT=1
      -DENABLE_STATIC=1
      -DENABLE_TCMALLOC=1
      -DCMAKE_PREFIX_PATH="$(pwd)/../TCMALLOC_LIB"
    test_env_vars:
      PATH=/opt/mongodbtoolchain/v3/bin:$PATH
      WT_TOPDIR=$(git rev-parse --show-toplevel)
      WT_BUILDDIR=$WT_TOPDIR/cmake_build
      LD_LIBRARY_PATH=$WT_BUILDDIR:$WT_TOPDIR/TCMALLOC_LIB/lib
    upload_source_dir: mongo-tests/largescale/many-collection-artifacts
    upload_filename: many-collection.tgz
  tasks:
    - name: many-collection-test
      distros: ubuntu2004-wt-large

- name: cppsuite-stress-tests
  display_name: "Cppsuite Stress Tests"
  batchtime: 960 # Twice a day
  run_on:
  - ubuntu2004-medium
  expansions:
    test_env_vars:
      WT_TOPDIR=$(git rev-parse --show-toplevel)
      WT_BUILDDIR=$WT_TOPDIR/cmake_build
      LD_LIBRARY_PATH=$WT_BUILDDIR:$WT_TOPDIR/TCMALLOC_LIB/lib
    cmake_generator: Ninja
    make_command: ninja
    posix_configure_flags:
      -DHAVE_DIAGNOSTIC=1
      -DENABLE_PYTHON=1
      -DENABLE_SNAPPY=1
      -DENABLE_STRICT=1
      -DENABLE_STATIC=1
      -DENABLE_TCMALLOC=1
      -DENABLE_ZLIB=1
      -DCMAKE_CXX_FLAGS="-ggdb"
      -DCMAKE_PREFIX_PATH="$(pwd)/../TCMALLOC_LIB"
  tasks:
    - name: compile
    - name: cppsuite-operations-test-stress
    - name: cppsuite-burst-inserts-stress
    - name: cppsuite-hs-cleanup-stress
    - name: cppsuite-search-near-01-stress
    - name: cppsuite-search-near-02-stress
    - name: cppsuite-search-near-03-stress
    - name: cppsuite-bounded-cursor-perf-stress

- name: package
  display_name: "~ Package"
  batchtime: 1440 # 1 day
  run_on:
  - ubuntu2004-test
  tasks:
    - name: package

- name: documentation-update
  display_name: "~ Documentation update"
  batchtime: 10080 # 7 days
  run_on:
  - ubuntu2004-test
  expansions:
    doc_update_branches: develop,mongodb-6.0,mongodb-5.0,mongodb-4.4,mongodb-4.2
  tasks:
    - name: doc-update

- name: linux-no-ftruncate
  display_name: Linux no ftruncate
  batchtime: 1440 # 1 day
  run_on:
  - ubuntu2004-test
  expansions:
    test_env_vars:
      LD_PRELOAD=/usr/lib/x86_64-linux-gnu/libeatmydata.so
      PATH=/opt/mongodbtoolchain/v3/bin:$PATH
      WT_TOPDIR=$(git rev-parse --show-toplevel)
      WT_BUILDDIR=$WT_TOPDIR/cmake_build
      LD_LIBRARY_PATH=$WT_BUILDDIR:$WT_TOPDIR/TCMALLOC_LIB/lib
    smp_command: -j $(grep -c ^processor /proc/cpuinfo)
    make_command: ninja
    cmake_generator: Ninja
    python_binary: '/opt/mongodbtoolchain/v3/bin/python3'
  tasks:
    - name: compile-linux-no-ftruncate
    - name: make-check-linux-no-ftruncate-test
    - name: unit-linux-no-ftruncate-test
    - name: format-linux-no-ftruncate

- name: rhel80
  display_name: RHEL 8.0
  run_on:
  - rhel80-test
  expansions:
    test_env_vars:
      LD_PRELOAD=/usr/local/lib/libeatmydata.so
      PATH=/opt/mongodbtoolchain/v3/bin:$PATH
      WT_TOPDIR=$(git rev-parse --show-toplevel)
      WT_BUILDDIR=$WT_TOPDIR/cmake_build
      LD_LIBRARY_PATH=$WT_BUILDDIR:$WT_TOPDIR/TCMALLOC_LIB/lib
    smp_command: -j $(grep -c ^processor /proc/cpuinfo)
    cmake_generator: "Unix Makefiles"
    make_command: make
    python_binary: '/opt/mongodbtoolchain/v3/bin/python3'
  tasks:
    - name: compile
    - name: make-check-test
    - name: unit-test
    - name: fops
    - name: time-shift-sensitivity-test
    - name: linux-directio
      distros: rhel80-build
    - name: syscall-linux
    - name: checkpoint-filetypes-test
    - name: unit-test-zstd
    - name: unit-test-long
      distros: rhel80-large
    - name: spinlock-gcc-test
    - name: spinlock-pthread-adaptive-test
    - name: compile-wtperf
    - name: wtperf-test
    - name: ftruncate-test
    - name: long-test
    - name: configure-combinations

- name: code-statistics
  display_name: "Code statistics"
  batchtime: 10080 # 7 days
  run_on:
  - ubuntu2004-test
  expansions:
    test_env_vars:
      LD_PRELOAD=/usr/lib/x86_64-linux-gnu/libeatmydata.so
      PATH=/opt/mongodbtoolchain/v3/bin:$PATH
      WT_TOPDIR=$(git rev-parse --show-toplevel)
      WT_BUILDDIR=$WT_TOPDIR/cmake_build
      LD_LIBRARY_PATH=$WT_BUILDDIR:$WT_TOPDIR/TCMALLOC_LIB/lib
    make_command: ninja
    cmake_generator: Ninja
  tasks:
    - name: coverage-report
    - name: cyclomatic-complexity

- name: compatibility-tests-less-frequent
  display_name: Compatibility tests (less frequent)
  batchtime: 10080 # 7 days
  run_on:
  - ubuntu1804-test
  tasks:
    - name: compatibility-test-for-older-releases
    - name: compatibility-test-for-wt-standalone-releases

- name: compatibility-tests-daily
  display_name: Compatibility tests (daily)
  batchtime: 1440 # 1 day
  run_on:
  - ubuntu2004-test
  tasks:
    - name: compatibility-test-upgrade-to-latest

- name: compatibility-tests
  display_name: Compatibility tests
  run_on:
  - ubuntu2004-test
  tasks:
    - name: compatibility-test-for-newer-releases
    - name: compatibility-test-for-patch-releases
    - name: import-compatibility-test

- name: windows-64
  display_name: "! Windows 64-bit"
  run_on:
  - windows-64-vs2017-test
  expansions:
    python_binary: '/cygdrive/c/Python39/python'
    test_env_vars:
      WT_TOPDIR=$(git rev-parse --show-toplevel)
      WT_BUILDDIR=$WT_TOPDIR/cmake_build
      PATH=/cygdrive/c/Python39:/cygdrive/c/Python39/Scripts:$PATH
      PYTHONPATH=($WT_TOPDIR/lang/python/wiredtiger):$(cygpath -w $WT_TOPDIR/lang/python)
    windows_configure_flags: -vcvars_bat "'C:\Program Files (x86)\Microsoft Visual Studio\2017\Professional\VC\Auxiliary\Build\vcvars64.bat'"
  tasks:
    - name: compile
    - name: make-check-test
    - name: ".unit_test"
    - name: fops
    - name: unittest-test

- name: macos-1014
  display_name: "OS X 10.14"
  run_on:
  - macos-1014
  batchtime: 120 # 2 hours
  expansions:
    posix_configure_flags:
      -DCMAKE_C_FLAGS="-ggdb"
      -DHAVE_DIAGNOSTIC=1
      -DENABLE_PYTHON=1
      -DENABLE_ZLIB=1
      -DENABLE_STRICT=1 
      -DCMAKE_INSTALL_PREFIX=$(pwd)/LOCAL_INSTALL
    python_binary: 'python3'
    smp_command: -j $(sysctl -n hw.logicalcpu)
    cmake_generator: "Unix Makefiles"
    make_command: make
    test_env_vars: 
      WT_BUILDDIR=$(git rev-parse --show-toplevel)/cmake_build
      DYLD_LIBRARY_PATH=$WT_BUILDDIR
  tasks:
    - name: compile
    - name: make-check-test
    - name: unit-test
    - name: fops

- name: little-endian
  display_name: "~ Little-endian (x86)"
  run_on:
  - ubuntu1804-test
  batchtime: 4320 # 3 days
  expansions:
    python_binary: '/opt/mongodbtoolchain/v3/bin/python3'
    smp_command: -j $(grep -c ^processor /proc/cpuinfo)
    test_env_vars:
      PATH=/opt/mongodbtoolchain/v3/bin:$PATH
      WT_TOPDIR=$(git rev-parse --show-toplevel)
      WT_BUILDDIR=$WT_TOPDIR/cmake_build
      LD_LIBRARY_PATH=$WT_BUILDDIR
    make_command: ninja
    cmake_generator: Ninja
  tasks:
    - name: compile
    - name: generate-datafile-little-endian
    - name: verify-datafile-little-endian
    - name: verify-datafile-from-big-endian

- name: big-endian
  display_name: "~ Big-endian (s390x/zSeries)"
  modules:
  - enterprise
  run_on:
  - ubuntu1804-zseries-build
  batchtime: 4320 # 3 days
  expansions:
    python_binary: '/opt/mongodbtoolchain/v3/bin/python3'
    smp_command: -j $(grep -c ^processor /proc/cpuinfo)
    test_env_vars:
      PATH=/opt/mongodbtoolchain/v3/bin:$PATH
      WT_TOPDIR=$(git rev-parse --show-toplevel)
      WT_BUILDDIR=$WT_TOPDIR/cmake_build
      LD_LIBRARY_PATH=$WT_BUILDDIR
    make_command: ninja
    cmake_generator: Ninja
  tasks:
    - name: compile
    - name: generate-datafile-big-endian
    - name: verify-datafile-big-endian
    - name: verify-datafile-from-little-endian

# FIXME-WT-8981 - Ubuntu PPC tests have been replaced by RHEL8 tests as of WT-8688, but the RHEL8 tests are currently disabled
# due to platform issues. On completion of WT-8981 this can be deleted.
- name: ubuntu1804-ppc
  display_name: "~ Ubuntu 18.04 PPC"
  run_on:
  - ubuntu1804-power8-test
  batchtime: 120 # 2 hours
  expansions:
    format_test_setting: ulimit -c unlimited
    test_env_vars:
      WT_BUILDDIR=$(git rev-parse --show-toplevel)/cmake_build
      LD_LIBRARY_PATH=$WT_BUILDDIR
    posix_configure_flags:
      -DCMAKE_TOOLCHAIN_FILE=../cmake/toolchains/mongodbtoolchain_v3_gcc.cmake
      -DCMAKE_C_FLAGS="-ggdb"
      -DHAVE_DIAGNOSTIC=1
      -DENABLE_PYTHON=1
      -DENABLE_ZLIB=1
      -DENABLE_SNAPPY=1
      -DENABLE_STRICT=1
      -DCMAKE_INSTALL_PREFIX=$(pwd)/LOCAL_INSTALL
    python_binary: '/opt/mongodbtoolchain/v3/bin/python3'
    # Use half number of vCPU to avoid OOM kill failure
    smp_command: -j $(echo $(grep -c ^processor /proc/cpuinfo) / 2 | bc)
    cmake_generator: Ninja
    make_command: ninja
  tasks:
    - name: compile
    - name: unit-test
    - name: format-smoke-test
    - name: format-asan-smoke-ppc-test
    - name: format-wtperf-test
    - name: ".stress-test-ppc-ubuntu"

- name: rhel8-ppc
  display_name: "~ RHEL8 PPC"
  # FIXME-WT-8981
  activate: false
  run_on:
  - rhel81-power8-small
  batchtime: 120 # 2 hours
  expansions:
    format_test_setting: ulimit -c unlimited
    test_env_vars:
      WT_BUILDDIR=$(git rev-parse --show-toplevel)/cmake_build
      LD_LIBRARY_PATH=$WT_BUILDDIR
    posix_configure_flags:
      -DCMAKE_TOOLCHAIN_FILE=../cmake/toolchains/mongodbtoolchain_v4_gcc.cmake
      -DCMAKE_C_FLAGS="-ggdb"
      -DHAVE_DIAGNOSTIC=1
      -DENABLE_PYTHON=1
      -DENABLE_ZLIB=1
      -DENABLE_SNAPPY=1
      -DENABLE_STRICT=1
      -DCMAKE_INSTALL_PREFIX=$(pwd)/LOCAL_INSTALL
    python_binary: '/opt/mongodbtoolchain/v4/bin/python3'
    # Use half number of vCPU to avoid OOM kill failure
    smp_command: -j $(echo $(grep -c ^processor /proc/cpuinfo) / 2 | bc)
    cmake_generator: Ninja
    make_command: ninja
  tasks:
    - name: compile
    - name: unit-test
    - name: format-smoke-test
    - name: format-asan-smoke-test
    - name: format-wtperf-test
    - name: ".stress-test-ppc-1"
    - name: ".stress-test-ppc-2"

- name: rhel8-zseries
  display_name: "~ RHEL8 zSeries"
  run_on:
  - rhel80-zseries-test
  batchtime: 120 # 2 hours
  expansions:
    test_env_vars:
      WT_BUILDDIR=$(git rev-parse --show-toplevel)/cmake_build
      LD_LIBRARY_PATH=$WT_BUILDDIR
    posix_configure_flags:
      -DCMAKE_TOOLCHAIN_FILE=../cmake/toolchains/mongodbtoolchain_v3_gcc.cmake 
      -DCMAKE_C_FLAGS="-ggdb"
      -DHAVE_DIAGNOSTIC=1
      -DENABLE_PYTHON=1
      -DENABLE_ZLIB=1 
      -DENABLE_SNAPPY=1
      -DENABLE_STRICT=1
      -DCMAKE_INSTALL_PREFIX=$(pwd)/LOCAL_INSTALL
    python_binary: '/opt/mongodbtoolchain/v3/bin/python3'
    # Use half number of vCPU to avoid OOM kill failure
    smp_command: -j $(echo $(grep -c ^processor /proc/cpuinfo) / 2 | bc)
    cmake_generator: Ninja
    make_command: ninja
  tasks:
    - name: compile
    - name: unit-test
    - name: format-smoke-test
    - name: ".stress-test-zseries-1"
    - name: ".stress-test-zseries-2"
    - name: ".stress-test-zseries-3"

- name: ubuntu2004-arm64
  display_name: "~ Ubuntu 20.04 ARM64"
  run_on:
  - ubuntu2004-arm64-small
  batchtime: 1440 # 24 hours
  expansions:
    test_env_vars:
      WT_TOPDIR=$(git rev-parse --show-toplevel)
      WT_BUILDDIR=$WT_TOPDIR/cmake_build
      LD_LIBRARY_PATH=$WT_BUILDDIR
    posix_configure_flags:
      -DCMAKE_TOOLCHAIN_FILE=../cmake/toolchains/mongodbtoolchain_v3_gcc.cmake
      -DCMAKE_C_FLAGS="-ggdb"
      -DHAVE_DIAGNOSTIC=1
      -DENABLE_PYTHON=1
      -DENABLE_ZLIB=1
      -DENABLE_SNAPPY=1
      -DENABLE_STRICT=1
      -DCMAKE_INSTALL_PREFIX=$(pwd)/LOCAL_INSTALL
    python_binary: '/opt/mongodbtoolchain/v3/bin/python3'
    smp_command: -j $(echo "`grep -c ^processor /proc/cpuinfo` * 2" | bc)
    cmake_generator: Ninja
    make_command: ninja
  tasks:
    - name: compile
    - name: make-check-test
    - name: unit-test
    - name: fops
    - name: linux-directio
    - name: checkpoint-filetypes-test
    - name: unit-test-zstd
    - name: unit-test-long
    - name: spinlock-gcc-test
    - name: spinlock-pthread-adaptive-test
    - name: compile-wtperf
    - name: wtperf-test
    - name: ftruncate-test
    - name: long-test
    - name: configure-combinations
    - name: format-smoke-test
    - name: tiered-storage-extensions-test
<|MERGE_RESOLUTION|>--- conflicted
+++ resolved
@@ -2340,11 +2340,7 @@
       - func: "get project"
       - func: "compile wiredtiger"
         vars:
-<<<<<<< HEAD
-          posix_configure_flags: -DENABLE_PYTHON=1 -DSPINLOCK_TYPE=pthread_adaptive -DENABLE_STRICT=1
-=======
           posix_configure_flags: -DCC_OPTIMIZE_LEVEL=-O0  -DCMAKE_C_FLAGS="-ggdb" -DENABLE_PYTHON=1 -DSPINLOCK_TYPE=pthread_adaptive -DENABLE_STRICT=1
->>>>>>> 08feed84
       - func: "unit test bug010"
 
   - name: spinlock-pthread-adaptive-bug010-2
@@ -2352,11 +2348,7 @@
       - func: "get project"
       - func: "compile wiredtiger"
         vars:
-<<<<<<< HEAD
-          posix_configure_flags: -DENABLE_PYTHON=1 -DSPINLOCK_TYPE=pthread_adaptive -DENABLE_STRICT=1
-=======
           posix_configure_flags: -DCC_OPTIMIZE_LEVEL=-O0  -DCMAKE_C_FLAGS="-ggdb" -DENABLE_PYTHON=1 -DSPINLOCK_TYPE=pthread_adaptive -DENABLE_STRICT=1
->>>>>>> 08feed84
       - func: "unit test bug010"
 
   - name: spinlock-pthread-adaptive-bug010-3
@@ -2364,11 +2356,7 @@
       - func: "get project"
       - func: "compile wiredtiger"
         vars:
-<<<<<<< HEAD
-          posix_configure_flags: -DENABLE_PYTHON=1 -DSPINLOCK_TYPE=pthread_adaptive -DENABLE_STRICT=1
-=======
           posix_configure_flags: -DCC_OPTIMIZE_LEVEL=-O0  -DCMAKE_C_FLAGS="-ggdb" -DENABLE_PYTHON=1 -DSPINLOCK_TYPE=pthread_adaptive -DENABLE_STRICT=1
->>>>>>> 08feed84
       - func: "unit test bug010"
 
   - name: spinlock-pthread-adaptive-bug010-4
@@ -2376,11 +2364,7 @@
       - func: "get project"
       - func: "compile wiredtiger"
         vars:
-<<<<<<< HEAD
-          posix_configure_flags: -DENABLE_PYTHON=1 -DSPINLOCK_TYPE=pthread_adaptive -DENABLE_STRICT=1
-=======
           posix_configure_flags: -DCC_OPTIMIZE_LEVEL=-O0  -DCMAKE_C_FLAGS="-ggdb" -DENABLE_PYTHON=1 -DSPINLOCK_TYPE=pthread_adaptive -DENABLE_STRICT=1
->>>>>>> 08feed84
       - func: "unit test bug010"
 
   - name: spinlock-pthread-adaptive-bug010-5
@@ -2388,11 +2372,7 @@
       - func: "get project"
       - func: "compile wiredtiger"
         vars:
-<<<<<<< HEAD
-          posix_configure_flags: -DENABLE_PYTHON=1 -DSPINLOCK_TYPE=pthread_adaptive -DENABLE_STRICT=1
-=======
           posix_configure_flags: -DCC_OPTIMIZE_LEVEL=-O0  -DCMAKE_C_FLAGS="-ggdb" -DENABLE_PYTHON=1 -DSPINLOCK_TYPE=pthread_adaptive -DENABLE_STRICT=1
->>>>>>> 08feed84
       - func: "unit test bug010"
 
   - name: spinlock-pthread-adaptive-bug010-6
@@ -2400,11 +2380,7 @@
       - func: "get project"
       - func: "compile wiredtiger"
         vars:
-<<<<<<< HEAD
-          posix_configure_flags: -DENABLE_PYTHON=1 -DSPINLOCK_TYPE=pthread_adaptive -DENABLE_STRICT=1
-=======
           posix_configure_flags: -DCC_OPTIMIZE_LEVEL=-O0 -DCMAKE_C_FLAGS="-ggdb" -DENABLE_PYTHON=1 -DSPINLOCK_TYPE=pthread_adaptive -DENABLE_STRICT=1
->>>>>>> 08feed84
       - func: "unit test bug010"
 
 
