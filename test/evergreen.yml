#
# This file defines the tasks and platforms for WiredTiger in the
# MongoDB continuous integration system (https://evergreen.mongodb.com).
#

#######################################
#            Project Settings         #
#######################################

stepback: true
pre:
  - func: "cleanup"
post:
  - func: "dump stacktraces"
  - func: "upload stacktraces"
  - func: "dump stderr/stdout"
  - func: "upload artifact"
    vars:
      postfix: -${execution}
  - func: "save wt hang analyzer core/debugger files"
  - func: "cleanup"
timeout:
  - func: "run wt hang analyzer"
exec_timeout_secs: 21600 # 6 hrs

#######################################
#            Functions                #
#######################################

functions:

  "get project" :
    command: git.get_project
    params:
      directory: wiredtiger
  "fetch artifacts": &fetch_artifacts
    command: s3.get
    params:
      aws_key: ${aws_key}
      aws_secret: ${aws_secret}
      remote_file: wiredtiger/${build_variant}/${revision}/artifacts/${dependent_task|compile}_${build_id}.tgz
      bucket: build_external
      extract_to: ${destination|wiredtiger}
  "fetch endian format artifacts" :
    - command: s3.get
      params:
        aws_key: ${aws_key}
        aws_secret: ${aws_secret}
        remote_file: wiredtiger/${endian_format}/${revision}/artifacts/${remote_file}.tgz
        bucket: build_external
        extract_to: wiredtiger/cmake_build/test/format
  "fetch mongo-tests repo" :
    command: shell.exec
    params:
      script: |
        set -o errexit
        set -o verbose
        git clone https://github.com/wiredtiger/mongo-tests
  "fetch mongo repo" :
    command: shell.exec
    params:
      shell: bash
      script: |
        set -o errexit
        set -o verbose
        mongo_repo=https://github.com/mongodb/mongo
        branch=${branch_name}
        if [[ $branch =~ "mongodb-" ]]; then
          mongo_branch=v$(echo $branch | cut -d'-' -f 2)
        else
          mongo_branch=master
        fi
        git clone $mongo_repo -b $mongo_branch
  "import wiredtiger into mongo" :
    command: shell.exec
    params:
      script: |
        set -o errexit
        set -o verbose
        cp -a wiredtiger mongo/src/third_party/
  "compile mongodb" :
    command: shell.exec
    params:
      shell: bash
      working_dir: "mongo"
      script: |
        set -o errexit
        set -o verbose
        export "PATH=/opt/mongodbtoolchain/v4/bin:$PATH"
        virtualenv -p python3 venv
        source venv/bin/activate
        pip3 install requirements_parser
        pip3 install -r etc/pip/compile-requirements.txt
        ./buildscripts/scons.py --variables-files=etc/scons/mongodbtoolchain_stable_gcc.vars --link-model=dynamic --ninja generate-ninja ICECC=icecc CCACHE=ccache
        ninja -j$(nproc --all) install-mongod
  "configure wiredtiger": &configure_wiredtiger
    command: shell.exec
    params:
      working_dir: "wiredtiger"
      shell: bash
      script: |
        set -o errexit
        # Not setting verbose mode as we have sensitive keys that could be logged.

        # Define common config flags for the tasks to make it cleaner when configuring the tasks.
        # Note that the config flags are resolved prior to changing to cmake_build directory.
        DEFINED_EVERGREEN_CONFIG_FLAGS="${CMAKE_BUILD_TYPE|} \
          ${CMAKE_INSTALL_PREFIX|} \
          ${CMAKE_PREFIX_PATH|} \
          ${CMAKE_TOOLCHAIN_FILE|} \
          ${NONSTANDALONE|} \
          ${ENABLE_SHARED|} \
          ${ENABLE_STATIC|} \
          ${HAVE_BUILTIN_EXTENSION_LZ4|} \
          ${HAVE_BUILTIN_EXTENSION_SNAPPY|} \
          ${HAVE_BUILTIN_EXTENSION_ZLIB|} \
          ${HAVE_BUILTIN_EXTENSION_ZSTD|} \
          ${HAVE_FTRUNCATE|} \
          ${HAVE_UNITTEST} \
          ${NON_BARRIER_DIAGNOSTIC_YIELDS|} \
          ${HAVE_DIAGNOSTIC|} \
          ${GNU_C_VERSION|} \
          ${GNU_CXX_VERSION|} \
          ${ENABLE_S3|} \
          ${ENABLE_CPPSUITE|} \
          ${IMPORT_S3_SDK|} \
          ${SPINLOCK_TYPE|} \
          ${CC_OPTIMIZE_LEVEL|}"

        # The RHEL PPC platform does not have ZSTD. Strip it out.
        if [ "${build_variant|}" = "rhel8-ppc" ] && [[ "$DEFINED_EVERGREEN_CONFIG_FLAGS" =~ (\-DHAVE_BUILTIN_EXTENSION_ZSTD=1) ]]; then
          DEFINED_EVERGREEN_CONFIG_FLAGS=${DEFINED_EVERGREEN_CONFIG_FLAGS/\-DHAVE_BUILTIN_EXTENSION_ZSTD=1/}
        fi

        if [ "$OS" = "Windows_NT" ]; then
          # Use the Windows powershell script to configure the CMake build.
          # We execute it in a powershell environment as its easier to detect and source the Visual Studio
          # toolchain in a native Windows environment. We can't easily execute the build in a cygwin environment.
          echo "Using config flags $DEFINED_EVERGREEN_CONFIG_FLAGS ${windows_configure_flags|}"
          ${configure_env_vars|} powershell.exe  -NonInteractive '.\test\evergreen\build_windows.ps1' -configure 1 $DEFINED_EVERGREEN_CONFIG_FLAGS ${windows_configure_flags|}
        else
          echo "Using config flags $DEFINED_EVERGREEN_CONFIG_FLAGS ${posix_configure_flags|}"
          # Fetch the gperftools library if needed. This will also get tcmalloc.
          if [[ "$DEFINED_EVERGREEN_CONFIG_FLAGS ${posix_configure_flags|}" =~ (tcmalloc|TCMALLOC) ]] && ! [[ "$DEFINED_EVERGREEN_CONFIG_FLAGS ${posix_configure_flags|}" =~ "ENABLE_TCMALLOC=0" ]] && [ ! -d "./automation-scripts" ]; then
            is_cmake_build=true
            git clone git@github.com:wiredtiger/automation-scripts.git
            . automation-scripts/evergreen/find_gperftools.sh ${s3_access_key} ${s3_secret_key} ${build_variant} $is_cmake_build
          fi
          # Compiling with CMake.
          . test/evergreen/find_cmake.sh
          # If we've fetched the wiredtiger artifact from a previous compilation/build, it's best to remove
          # the previous build directory so we can create a fresh configuration. We can't use the the previous
          # CMake Cache configuration as its likely it will have absolute paths related to the previous build machine.
          if [ -d cmake_build ]; then rm -r cmake_build; fi
          mkdir -p cmake_build
          cd cmake_build

          ${configure_env_vars|} $CMAKE $DEFINED_EVERGREEN_CONFIG_FLAGS ${posix_configure_flags|} -G "${cmake_generator|Ninja}" ./..
        fi
  "make wiredtiger": &make_wiredtiger
    command: shell.exec
    params:
      working_dir: "wiredtiger"
      shell: bash
      script: |
        set -o errexit
        set -o verbose
        if [ "$OS" = "Windows_NT" ]; then
          # Use the Windows powershell script to execute Ninja build (can't execute directly in a cygwin environment).
          powershell.exe '.\test\evergreen\build_windows.ps1 -build 1'
        else
          # Compiling with CMake generated Ninja file.
          cd cmake_build
          ${compile_env_vars|} ${make_command|ninja} ${smp_command|} 2>&1
        fi
  "compile wiredtiger":
    - *configure_wiredtiger
    - *make_wiredtiger
  "compile wiredtiger no linux ftruncate":
    - *configure_wiredtiger
    - command: shell.exec
      params:
        working_dir: "wiredtiger/cmake_build"
        shell: bash
        script: |
          set -o errexit
          set -o verbose
          echo '#undef HAVE_FTRUNCATE' >> config/wiredtiger_config.h
    - *make_wiredtiger
  "dump stacktraces": &dump_stacktraces
    command: shell.exec
    params:
      working_dir: "wiredtiger/cmake_build"
      script: |
        set -o errexit
        set -o verbose
        ${python_binary|python3} ../test/evergreen/print_stack_trace.py
  "upload stacktraces": &upload_stacktraces
    command: s3.put
    params:
      aws_secret: ${aws_secret}
      aws_key: ${aws_key}
      local_files_include_filter:
        - wiredtiger/cmake_build/*stacktrace.txt
      bucket: build_external
      permissions: public-read
      content_type: text/plain
      remote_file: wiredtiger/${build_variant}/${revision}/artifacts/
  "run data validation stress test checkpoint":
    - *fetch_artifacts
    - command: shell.exec
      params:
        working_dir: "wiredtiger/cmake_build/test/checkpoint"
        shell: bash
        script: |
          set -o errexit
          set -o verbose
          ${test_env_vars|} ../../../tools/run_parallel.sh 'nice ./recovery-test.sh "${data_validation_stress_test_args} ${run_test_checkpoint_args}" WT_TEST.$t test_checkpoint' 120
  "run tiered storage test":
    - command: shell.exec
      params:
        working_dir: "wiredtiger/cmake_build"
        shell: bash
        include_expansions_in_env:
          - aws_sdk_s3_ext_access_key
          - aws_sdk_s3_ext_secret_key
        script: |
          set -o errexit

          virtualenv -p python3 venv
          source venv/bin/activate
          pip3 install boto3

          # Run Python testing for all tiered tests.
          ${test_env_vars|} python3 ../test/suite/run.py -j $(nproc) ${tiered_storage_test_name}
  "compile wiredtiger docs":
    - command: shell.exec
      params:
        working_dir: "wiredtiger"
        shell: bash
        script: |
          set -o errexit
          set -o verbose

          # Check if specific branches are provided to the function through the expansion variable
          # defined in the documentation-update build variant. If none are specified, use the
          # current branch.
          if [ -z ${doc_update_branches} ]; then
            branches=$(git rev-parse --abbrev-ref HEAD)
          else
            branches=${doc_update_branches}
          fi

          # Because of Evergreen's expansion syntax, this is used to process each branch separately.
          IFS=,
          for branch in $branches; do

            echo "Checking out branch $branch ..."
            git checkout $branch

            # Java API is removed in newer branches via WT-6675.
            if [ $branch == "mongodb-4.2" ]; then
              pushd build_posix
              sh reconf
              ../configure CFLAGS="-DMIGHT_NOT_RUN -Wno-error" --enable-java --enable-python --enable-strict
              (cd lang/python && make ../../../lang/python/wiredtiger_wrap.c)
              (cd lang/java && make ../../../lang/java/wiredtiger_wrap.c)
            elif [ $branch == "mongodb-5.0" ] || [ $branch == "mongodb-4.4" ]; then
              pushd build_posix
              sh reconf
              ../configure CFLAGS="-DMIGHT_NOT_RUN -Wno-error" --enable-python --enable-strict
              (cd lang/python && make ../../../lang/python/wiredtiger_wrap.c)
            else
              . test/evergreen/find_cmake.sh
              if [ -d cmake_build ]; then rm -r cmake_build; fi
              mkdir -p cmake_build
              pushd cmake_build
              # Adding -DENABLE_PYTHON=1 -DENABLE_STRICT=1 as 6.0 does not default these like develop.
              $CMAKE -DCMAKE_C_FLAGS="-DMIGHT_NOT_RUN -Wno-error" -DENABLE_PYTHON=1 -DENABLE_STRICT=1 ../.
              make -C lang/python ${smp_command|}
            fi
            # Pop to root project directory.
            popd
            # Generate WiredTiger documentation.
            (cd dist && sh s_docs && echo "The documentation for $branch was successfully generated.")
            # Save generated documentation
            mv docs docs-$branch
          done

  "update wiredtiger docs":
    - command: shell.exec
      params:
        shell: bash
        script: |
          # Use a single function to update the documentation of each supported WiredTiger branch.
          # This is useful as not all branches have a dedicated Evergreen project. Furthermore, the
          # documentation-update task is not triggered by every commit. We rely on the activity of
          # the develop branch to update the documentation of all supported branches.
          set -o errexit
          set -o verbose

          if [[ "${branch_name}" != "develop" ]]; then
            echo "We only run the documentation update task on the WiredTiger (develop) Evergreen project."
            exit 0
          fi

          git clone git@github.com:wiredtiger/wiredtiger.github.com.git
          cd wiredtiger.github.com

          # Branches to update are defined through an expansion variable.
          branches=${doc_update_branches}

          # Go through each branch to stage the doc changes.
          IFS=,
          for branch in $branches; do

            # Synchronize the generated documentation with the current one.
            echo "Synchronizing documentation for branch $branch ..."
            rsync -avq ../wiredtiger/docs-$branch/ $branch/ --delete

            # Commit and push the changes if any.
            if [[ $(git status "$branch" --porcelain) ]]; then
              git add $branch
              git commit -m "Update auto-generated docs for $branch" \
                        --author="svc-bot-doc-build <svc-wiredtiger-doc-build@10gen.com>"
            else
              echo "No documentation changes for $branch."
            fi

          done
    - command: shell.exec
      params:
        shell: bash
        silent: true
        script: |
          set -o errexit

          # We could have exited the previous command for the same reason.
          if [[ "${branch_name}" != "develop" ]]; then
            echo "We only run the documentation update task on the WiredTiger (develop) Evergreen project."
            exit 0
          fi

          cd wiredtiger.github.com
          git push https://"${doc-update-github-token}"@github.com/wiredtiger/wiredtiger.github.com

  "make check directory":
    command: shell.exec
    params:
      working_dir: "wiredtiger"
      script: |
        set -o errexit
        set -o verbose
        . test/evergreen/find_cmake.sh
        cd cmake_build/${directory}
        ${test_env_vars|} $CTEST ${smp_command|} --output-on-failure 2>&1
  "make check all":
    command: shell.exec
    params:
      working_dir: "wiredtiger"
      script: |
        set -o errexit
        set -o verbose
        . test/evergreen/find_cmake.sh
        cd cmake_build
        ${test_env_vars|} $CTEST -L check ${smp_command|} --output-on-failure ${check_args|} 2>&1

  "cppsuite test":
    - command: shell.exec
      params:
        # The tests need to be executed in the cppsuite directory as some required libraries have
        # their paths defined relative to this directory.
        # The below script saves the exit code from the test to use it later in this function. By
        # doing this we can define our own custom artifact upload task without it being cancelled by
        # the test failing.
        # Additionally if the test fails perf statistics won't be uploaded as they may be invalid
        # due to the test failure.
        working_dir: "wiredtiger/cmake_build/test/cppsuite"
        shell: bash
        script: |
          set -o verbose
          ${test_env_vars|} ./run -t ${test_name} -C '${test_config}' -f ${test_config_filename} -l 2
          exit_code=$?
          echo "$exit_code" > cppsuite_exit_code
          if [ "$exit_code" != 0 ]; then
            echo "[{\"info\":{\"test_name\": \"${test_name}\"},\"metrics\": []}]" > ${test_name}.json
          fi
          exit 0
    # Since we later remove the WiredTiger folder, we need to check for core dumps now.
    - *dump_stacktraces
    - *upload_stacktraces
    - command: perf.send
      params:
        file: ./wiredtiger/cmake_build/test/cppsuite/${test_name}.json
    # Delete unnecessary data from the upload.
    - command: shell.exec
      params:
        script: |
          rm -rf wiredtiger/cmake_build/examples
          rm -rf wiredtiger/cmake_build/bench
          mv wiredtiger/cmake_build/test/cppsuite wiredtiger/cmake_build/
          rm -rf wiredtiger/cmake_build/test/
          mkdir wiredtiger/cmake_build/test/
          mv wiredtiger/cmake_build/cppsuite wiredtiger/cmake_build/test/cppsuite
    - command: archive.targz_pack
      params:
        target: archive.tgz
        source_dir: wiredtiger/cmake_build/
        include:
          - "./**"
    - command: s3.put
      params:
        aws_secret: ${aws_secret}
        aws_key: ${aws_key}
        local_file: archive.tgz
        bucket: build_external
        permissions: public-read
        content_type: application/tar
        display_name: cppsuite-test
        remote_file: wiredtiger/${build_variant}/${revision}/artifacts/${task_name}_${build_id}${postfix|}.tgz
    # We remove the wiredtiger directory here to avoid to getting archived again by post tasks.
    - command: shell.exec
      params:
        shell: bash
        script: |
          set -o verbose
          if [ -f wiredtiger/cmake_build/test/cppsuite/cppsuite_exit_code ]; then
            exit_code=`cat wiredtiger/cmake_build/test/cppsuite/cppsuite_exit_code`
          else
            exit_code=0
          fi
          rm -rf wiredtiger
          exit "$exit_code"

  "wt2853_perf test":
    command: shell.exec
    params:
      working_dir: "wiredtiger/cmake_build/bench/wt2853_perf"
      script: |
        set -o errexit
        set -o verbose
        ${test_env_vars|} ./test_wt2853_perf ${wt2853_perf_args}

  "csuite test":
    command: shell.exec
    params:
      working_dir: "wiredtiger/cmake_build"
      script: |
        set -o errexit
        set -o verbose
        ${test_env_vars|} $(pwd)/test/csuite/${test_name}/test_${test_name} ${test_args|} 2>&1

  "unit test":
    command: shell.exec
    params:
      working_dir: "wiredtiger"
      script: |
        set -o errexit
        set -o verbose
        cd cmake_build
        if [ ${check_coverage|false} = true ]; then
            ${test_env_vars|} ${python_binary|python3} ../test/suite/run.py ${unit_test_args|-v 2} ${smp_command|} 2>&1 || echo "Ignoring failed test as we are checking test coverage"
        else
            ${test_env_vars|} ${python_binary|python3} ../test/suite/run.py ${unit_test_args|-v 2} ${smp_command|} 2>&1
        fi
  "format test":
    command: shell.exec
    params:
      working_dir: "wiredtiger/cmake_build/test/format"
      script: |
        set -o errexit
        set -o verbose
        for i in $(seq ${times|1}); do
          ./t -c ${config|../../../test/format/CONFIG.stress} ${trace_args|-T bulk,txn,retain=100} ${extra_args|} || ( [ -f RUNDIR/CONFIG ] && cat RUNDIR/CONFIG ) 2>&1
        done
  "format test script":
    command: shell.exec
    params:
      working_dir: "wiredtiger/cmake_build/test/format"
      script: |
        set -o errexit
        set -o verbose
        ${format_test_setting|}
        for i in $(seq ${times|1}); do
          ${test_env_vars|} ./format.sh ${smp_command|} ${format_test_script_args|} 2>&1
        done
  "many dbs test":
    command: shell.exec
    params:
      working_dir: "wiredtiger/cmake_build/test/manydbs"
      script: |
        set -o errexit
        set -o verbose
        ${test_env_vars|} ./test_manydbs ${many_db_args|} 2>&1
  "thread test":
    command: shell.exec
    params:
      working_dir: "wiredtiger/cmake_build/test/thread"
      script: |
        set -o errexit
        set -o verbose
        ${test_env_vars|} ./t ${thread_test_args|} 2>&1
  "recovery stress test script":
    command: shell.exec
    params:
      working_dir: "wiredtiger/cmake_build/test/csuite"
      script: |
        set -o errexit
        set -o verbose

        for i in $(seq ${times|1}); do
          # Run the various combinations of args. Let time and threads be random. Add a
          # timing stress to test_timestamp_abort every other run.
          if [ $(( $i % 2 )) -eq 0 ]; then
            test_timestamp_abort_args=-s
          else
            test_timestamp_abort_args=
          fi

          # Run current version with write-no-sync txns.
          ${test_env_vars|} ./random_abort/test_random_abort 2>&1
          ${test_env_vars|} ./timestamp_abort/test_timestamp_abort $test_timestamp_abort_args 2>&1

          # Current version with memory-based txns (MongoDB usage).
          ${test_env_vars|} ./random_abort/test_random_abort -m 2>&1
          ${test_env_vars|} ./timestamp_abort/test_timestamp_abort -m $test_timestamp_abort_args 2>&1

          # V1 log compatibility mode with write-no-sync txns.
          ${test_env_vars|} ./random_abort/test_random_abort -C 2>&1
          ${test_env_vars|} ./timestamp_abort/test_timestamp_abort -C $test_timestamp_abort_args 2>&1

          # V1 log compatibility mode with memory-based txns.
          ${test_env_vars|} ./random_abort/test_random_abort -C -m 2>&1
          ${test_env_vars|} ./timestamp_abort/test_timestamp_abort -C -m $test_timestamp_abort_args 2>&1

          ${test_env_vars|} ./truncated_log/test_truncated_log ${truncated_log_args|} 2>&1

          # Just let the system take a breath
          sleep 10s
        done
  "upload artifact":
    - command: archive.targz_pack
      params:
        target: ${upload_filename|wiredtiger.tgz}
        source_dir: ${upload_source_dir|wiredtiger}
        include:
          - "./**"
    - command: s3.put
      params:
        aws_secret: ${aws_secret}
        aws_key: ${aws_key}
        local_file: ${upload_filename|wiredtiger.tgz}
        bucket: build_external
        permissions: public-read
        content_type: application/tar
        display_name: Artifacts
        remote_file: wiredtiger/${build_variant}/${revision}/artifacts/${task_name}_${build_id}${postfix|}.tgz
  "upload endian format artifacts":
    - command: s3.put
      params:
        aws_secret: ${aws_secret}
        aws_key: ${aws_key}
        local_file: ${local_file}
        bucket: build_external
        permissions: public-read
        content_type: application/tar
        display_name: WT_TEST
        remote_file: wiredtiger/${endian_format}/${revision}/artifacts/${remote_file}
  "cleanup":
    command: shell.exec
    params:
      script: |
        rm -rf "wiredtiger"
        rm -rf "wiredtiger.tgz"

  "run wt hang analyzer":
    command: shell.exec
    params:
      working_dir: "wiredtiger/cmake_build"
      script: |
        set -o verbose

        # Dump core (-c) and debugger outputs (-o)
        wt_hang_analyzer_option="-c -o file -o stdout"

        echo "Calling the wt hang analyzer ..."
        PATH="/opt/mongodbtoolchain/v4/gdb/bin:$PATH" ${python_binary|python3} ../test/wt_hang_analyzer/wt_hang_analyzer.py $wt_hang_analyzer_option

  "save wt hang analyzer core/debugger files":
    - command: archive.targz_pack
      params:
        target: "wt-hang-analyzer.tgz"
        source_dir: "wiredtiger/cmake_build"
        include:
          - "./*core*"
          - "./debugger*.*"
    - command: s3.put
      params:
        aws_secret: ${aws_secret}
        aws_key: ${aws_key}
        local_file: wt-hang-analyzer.tgz
        bucket: build_external
        optional: true
        permissions: public-read
        content_type: application/tar
        display_name: WT Hang Analyzer Output - Execution ${execution}
        remote_file: wiredtiger/${build_variant}/${revision}/wt_hang_analyzer/wt-hang-analyzer_${task_name}_${build_id}${postfix|}.tgz

  "dump stderr/stdout":
    command: shell.exec
    params:
      working_dir: "wiredtiger/cmake_build"
      script: |
        set -o errexit
        set -o verbose

        if [ -d "WT_TEST" ]; then
          # Dump stderr/stdout contents generated by the C libraries onto console for Python tests
          find "WT_TEST" -name "std*.txt" ! -empty -exec sh -c "echo 'Contents from {}:'; cat '{}'" \;
        fi

  "checkpoint test":
    command: shell.exec
    params:
      working_dir: "wiredtiger/cmake_build/test/checkpoint"
      script: |
        set -o errexit
        set -o verbose
        ${test_env_vars|} ./test_checkpoint ${checkpoint_args} 2>&1

  "checkpoint stress test":
    command: shell.exec
    params:
      working_dir: "wiredtiger/cmake_build/test/checkpoint"
      shell: bash
      script: |
        set -o errexit
        set -o verbose

        export WIREDTIGER_CONFIG='checkpoint_sync=0,transaction_sync=(method=none)'
        CMD='./test_checkpoint -h WT_TEST.$i.$t -t r -r 2 -W 3 -n 1000000 -k 1000000 -C "cache_size=100MB"'

        for i in $(seq ${times|1}); do
          for t in $(seq ${no_of_procs|1}); do
            eval nohup $CMD > nohup.out.$i.$t 2>&1 &
          done

          for t in $(seq ${no_of_procs|1}); do
            ret=0
            wait -n || ret=$?
            if [ $ret -ne 0 ]; then
              # Skip the below lines from nohup output file because they are very verbose and
              # print only the errors to evergreen log file.
              grep -v "Finished verifying" nohup.out.* | grep -v "Finished a checkpoint" | grep -v "thread starting"
            fi
            exit $ret
          done
        done

  "compatibility test":
    - command: shell.exec
      params:
        working_dir: "wiredtiger"
        script: |
          set -o errexit
          set -o verbose
          test/evergreen/compatibility_test_for_releases.sh ${compat_test_args}

  "run-perf-test":
    # Run a performance test
    # Parameterised using the 'perf-test-name' and 'maxruns' variables
    - command: shell.exec
      params:
        working_dir: "wiredtiger/cmake_build/bench/wtperf"
        shell: bash
        script: |
          set -o errexit
          set -o verbose
          if [ ${no_create|false} = false ]; then
            rm -rf WT_TEST*
          fi
          ${virtualenv_binary} -p ${python_binary} venv
          source venv/bin/activate
          ${pip3_binary} install psutil pygit2==1.10.1
          JSON_TASK_INFO='{ "evergreen_task_info": { "is_patch": "'${is_patch}'", "task_id": "'${task_id}'", "distro_id": "'${distro_id}'", "execution": "'${execution}'", "task_name": "'${task_name}'", "version_id": "'${version_id}'", "branch_name": "'${branch_name}'" } }'
          echo "JSON_TASK_INFO: $JSON_TASK_INFO"
          ${test_env_vars|} ${python_binary} ../../../bench/perf_run_py/perf_run.py --${test_type|wtperf} -e ${exec_path|./wtperf} -t ${perf-test-path|../../../bench/wtperf/runners}/${perf-test-name} -ho WT_TEST -m ${maxruns} -g "../.." -v -i "$JSON_TASK_INFO" -b -o test_stats/evergreen_out_${perf-test-name}.json ${wtarg}
          ${test_env_vars|} ${python_binary} ../../../bench/perf_run_py/perf_run.py --${test_type|wtperf} -e ${exec_path|./wtperf} -t ${perf-test-path|../../../bench/wtperf/runners}/${perf-test-name} -ho WT_TEST -m ${maxruns} -g "../.." -v -i "$JSON_TASK_INFO" -re -o test_stats/atlas_out_${perf-test-name}.json ${wtarg}

  "csuite smoke test":
    command: shell.exec
    params:
      working_dir: "wiredtiger"
      script: |
        set -o errexit
        set -o verbose
        ${test_env_vars|} test/csuite/${test_binary}/smoke.sh ${test_args|} 2>&1

  "upload test stats":
    - command: perf.send
      params:
        file: ./wiredtiger/cmake_build/${test_path}.json

  "upload-perf-test-stats":
    - command: shell.exec
      params:
        working_dir: "wiredtiger/cmake_build/bench/wtperf"
        shell: bash
        silent: true
        script: |
          set -o errexit
          ${virtualenv_binary} -p ${python_binary} venv
          source venv/bin/activate
          ${pip3_binary} install pymongo[srv]==3.12.2
          if [[ ! -d "automation-scripts" ]]; then
            git clone git@github.com:wiredtiger/automation-scripts.git
          fi
          ${python_binary} automation-scripts/evergreen/upload_stats_atlas.py -u ${atlas_perf_test_username} -p ${atlas_perf_test_password} -f test_stats/atlas_out_${perf-test-name}.json -t ${created_at}
    - command: perf.send
      params:
        file: ./wiredtiger/cmake_build/bench/wtperf/test_stats/evergreen_out_${perf-test-name}.json
    # Push the json results to the 'Files' tab of the task in Evergreen
    # Parameterised using the 'perf-test-name' variable
    - command: s3.put
      params:
        aws_secret: ${aws_secret}
        aws_key: ${aws_key}
        local_files_include_filter: wiredtiger/cmake_build/bench/wtperf/test_stats/*_${perf-test-name}.json
        bucket: build_external
        permissions: public-read
        content_type: text/html
        remote_file: wiredtiger/${build_variant}/${revision}/${task_name}-${build_id}-${execution}/

  "validate-expected-stats":
    - command: shell.exec
      params:
        working_dir: "wiredtiger/cmake_build/bench/wtperf"
        shell: bash
        script: |
          set -o errexit
          ${virtualenv_binary} -p ${python_binary} venv
          source venv/bin/activate
          ${python_binary} ../../../bench/perf_run_py/validate_expected_stats.py '${stat_file}' ${comparison_op} '${expected-stats}'

  "verify wt datafiles":
    - command: shell.exec
      params:
        working_dir: "wiredtiger"
        script: |
          set -o errexit
          set -o verbose
          ./test/evergreen/verify_wt_datafiles.sh 2>&1

#######################################
#               Variables             #
#######################################

variables:
  # Configure flags for builtins.
  - &configure_flags_with_builtins
    HAVE_BUILTIN_EXTENSION_LZ4: -DHAVE_BUILTIN_EXTENSION_LZ4=1
    HAVE_BUILTIN_EXTENSION_SNAPPY: -DHAVE_BUILTIN_EXTENSION_SNAPPY=1
    HAVE_BUILTIN_EXTENSION_ZLIB: -DHAVE_BUILTIN_EXTENSION_ZLIB=1
    HAVE_BUILTIN_EXTENSION_ZSTD: -DHAVE_BUILTIN_EXTENSION_ZSTD=1

  # Configure flags static library (default in cmake is dynamic).
  - &configure_flags_static_lib
    ENABLE_SHARED: -DENABLE_SHARED=0
    ENABLE_STATIC: -DENABLE_STATIC=1

  # Configure flags static library (default in cmake is dynamic) with builtins.
  - &configure_flags_static_lib_with_builtins
    <<: *configure_flags_with_builtins
    ENABLE_SHARED: -DENABLE_SHARED=0
    ENABLE_STATIC: -DENABLE_STATIC=1

  # Configure flags for tiered storage S3 extension.
  - &configure_flags_tiered_storage_s3
    ENABLE_S3: -DENABLE_S3=1
    IMPORT_S3_SDK: -DIMPORT_S3_SDK=external

  # Configure flags for address sanitizer for mongodb toolchain v4 clang (include builtins).
  - &configure_flags_address_sanitizer_mongodb_v4_clang_with_builtins
    <<: *configure_flags_with_builtins
    CMAKE_TOOLCHAIN_FILE: -DCMAKE_TOOLCHAIN_FILE=../cmake/toolchains/mongodbtoolchain_v4_clang.cmake
    CMAKE_BUILD_TYPE: -DCMAKE_BUILD_TYPE=ASan
    ENABLE_CPPSUITE: -DENABLE_CPPSUITE=0

#########################################################################################
# The following stress tests are configured to run for six hours via the "-t 360"
# argument to format.sh: format-stress-test, format-stress-sanitizer-test, and
# race-condition-stress-sanitizer-test. The recovery tests run in a loop, with
# the number of runs adjusted to provide aproximately six hours of testing.
#########################################################################################

  - &format-stress-test
    exec_timeout_secs: 25200
    commands:
      - func: "get project"
      - func: "compile wiredtiger"
        vars:
          <<: *configure_flags_with_builtins
          CMAKE_TOOLCHAIN_FILE: -DCMAKE_TOOLCHAIN_FILE=../cmake/toolchains/mongodbtoolchain_v4_gcc.cmake
      - func: "format test script"
        vars:
          format_test_script_args: -e "SEGFAULT_SIGNALS=all" -b "catchsegv ./t" -t 360

  - &format-stress-test-nonstandalone
    exec_timeout_secs: 25200
    commands:
      - func: "get project"
      - func: "compile wiredtiger"
        vars:
          <<: *configure_flags_with_builtins
          NONSTANDALONE: -DWT_STANDALONE_BUILD=0
          CMAKE_TOOLCHAIN_FILE: -DCMAKE_TOOLCHAIN_FILE=../cmake/toolchains/mongodbtoolchain_v4_gcc.cmake
      - func: "format test script"
        vars:
          format_test_script_args: -e "SEGFAULT_SIGNALS=all" -b "catchsegv ./t" -t 360

  - &format-stress-sanitizer-ppc-test
    exec_timeout_secs: 25200
    commands:
      - func: "get project"
      - func: "compile wiredtiger"
        vars:
          <<: *configure_flags_address_sanitizer_mongodb_v4_clang_with_builtins
      - func: "format test script"
        vars:
          # Always disable mmap for PPC due to issues on variant setup.
          # See https://bugzilla.redhat.com/show_bug.cgi?id=1686261#c10 for the potential cause.
          format_test_script_args: -t 360 -- -C "mmap=false,mmap_all=false"
          test_env_vars:
            ASAN_OPTIONS="detect_leaks=1:abort_on_error=1:disable_coredump=0:unmap_shadow_on_exit=1"
            ASAN_SYMBOLIZER_PATH=/opt/mongodbtoolchain/v4/bin/llvm-symbolizer

  - &format-stress-sanitizer-test
    exec_timeout_secs: 25200
    commands:
      - func: "get project"
      - func: "compile wiredtiger"
        vars:
          <<: *configure_flags_address_sanitizer_mongodb_v4_clang_with_builtins
      - func: "format test script"
        vars:
          format_test_script_args: -t 360
          test_env_vars:
            ASAN_OPTIONS="detect_leaks=1:abort_on_error=1:disable_coredump=0:unmap_shadow_on_exit=1"
            ASAN_SYMBOLIZER_PATH=/opt/mongodbtoolchain/v4/bin/llvm-symbolizer

  - &race-condition-stress-sanitizer-test
    exec_timeout_secs: 25200
    commands:
      - func: "get project"
      - func: "compile wiredtiger"
        vars:
          <<: *configure_flags_address_sanitizer_mongodb_v4_clang_with_builtins
      - func: "format test script"
        vars:
          format_test_script_args: -R -t 360
          test_env_vars:
            ASAN_OPTIONS="detect_leaks=1:abort_on_error=1:disable_coredump=0:unmap_shadow_on_exit=1"
            ASAN_SYMBOLIZER_PATH=/opt/mongodbtoolchain/v4/bin/llvm-symbolizer

  - &recovery-stress-test
    exec_timeout_secs: 25200
    commands:
      - func: "get project"
      - func: "compile wiredtiger"
        vars:
          <<: *configure_flags_with_builtins
      - func: "recovery stress test script"
        vars:
          times: 25

  - &recovery-stress-test-nonstandalone
    exec_timeout_secs: 25200
    commands:
      - func: "get project"
      - func: "compile wiredtiger"
        vars:
          <<: *configure_flags_with_builtins
          NONSTANDALONE: -DWT_STANDALONE_BUILD=0
      - func: "recovery stress test script"
        vars:
          times: 25

#######################################
#               Tasks                 #
#######################################

tasks:

  # Base compile task on posix flavours
  - name: compile
    tags: ["pull_request"]
    commands:
      - func: "get project"
      - func: "compile wiredtiger"
      - func: "upload artifact"
      - func: "cleanup"

  # production build with --disable-shared
  - name: compile-production-disable-shared
    tags: ["pull_request"]
    commands:
      - func: "get project"
      - func: "compile wiredtiger"
        vars:
          <<: *configure_flags_static_lib
      - func: "upload artifact"
      - func: "cleanup"

  # production build with --disable-static
  - name: compile-production-disable-static
    tags: ["pull_request"]
    commands:
      - func: "get project"
      - func: "compile wiredtiger"
        vars:
          <<: *configure_flags_with_builtins
      - func: "upload artifact"
      - func: "cleanup"

  - name: compile-linux-no-ftruncate
    commands:
      - func: "get project"
      - func: "compile wiredtiger"
        vars:
          HAVE_FTRUNCATE: -DHAVE_FTRUNCATE=0
      - func: "upload artifact"
      - func: "cleanup"

  - name: compile-gcc
    tags: ["pull_request", "pull_request_compilers"]
    commands:
      - func: "get project"
      - func: "compile wiredtiger"
        vars:
          CMAKE_TOOLCHAIN_FILE: -DCMAKE_TOOLCHAIN_FILE=../cmake/toolchains/gcc.cmake
          HAVE_DIAGNOSTIC: -DHAVE_DIAGNOSTIC=0
      - func: "compile wiredtiger"
        vars:
          CMAKE_TOOLCHAIN_FILE: -DCMAKE_TOOLCHAIN_FILE=../cmake/toolchains/gcc.cmake
          GNU_C_VERSION: -DGNU_C_VERSION=7
      - func: "compile wiredtiger"
        vars:
          CMAKE_TOOLCHAIN_FILE: -DCMAKE_TOOLCHAIN_FILE=../cmake/toolchains/gcc.cmake
          GNU_C_VERSION: -DGNU_C_VERSION=8
          DGNU_CXX_VERSION: -DDGNU_CXX_VERSION=8
      - func: "compile wiredtiger"
        vars:
          CMAKE_TOOLCHAIN_FILE: -DCMAKE_TOOLCHAIN_FILE=../cmake/toolchains/gcc.cmake
          GNU_C_VERSION: -DGNU_C_VERSION=9
          DGNU_CXX_VERSION: -DDGNU_CXX_VERSION=9

  - name: compile-clang
    tags: ["pull_request", "pull_request_compilers"]
    commands:
      - func: "get project"
      - func: "compile wiredtiger"
        vars:
          CMAKE_TOOLCHAIN_FILE: -DCMAKE_TOOLCHAIN_FILE=../cmake/toolchains/clang.cmake
          HAVE_DIAGNOSTIC: -DHAVE_DIAGNOSTIC=0
      - func: "compile wiredtiger"
        vars:
          CMAKE_TOOLCHAIN_FILE: -DCMAKE_TOOLCHAIN_FILE=../cmake/toolchains/clang.cmake
          CLANG_C_VERSION: -DCLANG_C_VERSION=6.0
          CLANG_CXX_VERSION: -DCLANG_CXX_VERSION=6.0
      - func: "compile wiredtiger"
        vars:
          CMAKE_TOOLCHAIN_FILE: -DCMAKE_TOOLCHAIN_FILE=../cmake/toolchains/clang.cmake
          CLANG_C_VERSION: -DCLANG_C_VERSION=7
          CLANG_CXX_VERSION: -DCLANG_CXX_VERSION=7
      - func: "compile wiredtiger"
        vars:
          CMAKE_TOOLCHAIN_FILE: -DCMAKE_TOOLCHAIN_FILE=../cmake/toolchains/clang.cmake
          CLANG_C_VERSION: -DCLANG_C_VERSION=8
          CLANG_CXX_VERSION: -DCLANG_CXX_VERSION=8

  # Base compile for nonstandalone build
  - name: compile-nonstandalone
    commands:
      - func: "get project"
      - func: "compile wiredtiger"
        vars:
          NONSTANDALONE: -DWT_STANDALONE_BUILD=0
      - func: "upload artifact"
      - func: "cleanup"

  - name: make-check-test
    commands:
      - func: "get project"
      - func: "compile wiredtiger"
      - func: "make check all"

  - name: make-check-linux-no-ftruncate-test
    commands:
      - func: "get project"
      - func: "compile wiredtiger"
        vars:
          HAVE_FTRUNCATE: -DHAVE_FTRUNCATE=0
      - func: "make check all"

  - name: make-check-nonstandalone
    commands:
      - func: "get project"
      - func: "compile wiredtiger"
        vars:
          NONSTANDALONE: -DWT_STANDALONE_BUILD=0
      - func: "make check all"

  # Start of normal make check test tasks

  - name: lang-python-test
    tags: ["pull_request", "python"]
    commands:
      - func: "get project"
      - func: "compile wiredtiger"
      - func: "make check directory"
        vars:
          directory: lang/python

  - name: examples-c-test
    tags: ["pull_request"]
    commands:
      - func: "get project"
      - func: "compile wiredtiger"
      - func: "make check directory"
        vars:
          directory: examples/c

  - name: examples-c-production-disable-shared-test
    tags: ["pull_request"]
    commands:
      - func: "get project"
      - func: "compile wiredtiger"
        vars:
          <<: *configure_flags_static_lib
      - func: "make check directory"
        vars:
          directory: examples/c

  - name: examples-c-production-disable-static-test
    tags: ["pull_request"]
    commands:
      - func: "get project"
      - func: "compile wiredtiger"
        vars:
          <<: *configure_flags_with_builtins
      - func: "make check directory"
        vars:
          directory: examples/c

  - name: bloom-test
    tags: ["pull_request"]
    commands:
      - func: "get project"
      - func: "compile wiredtiger"
      - func: "make check directory"
        vars:
          directory: test/bloom

  - name: checkpoint-test
    tags: ["pull_request"]
    commands:
      - func: "get project"
      - func: "compile wiredtiger"
      - func: "make check directory"
        vars:
          directory: test/checkpoint

  - name: cursor-order-test
    tags: ["pull_request"]
    commands:
      - func: "get project"
      - func: "compile wiredtiger"
      - func: "make check directory"
        vars:
          directory: test/cursor_order

  - name: fops-test
    tags: ["pull_request"]
    commands:
      - func: "get project"
      - func: "compile wiredtiger"
      - func: "make check directory"
        vars:
          directory: test/fops

  - name: format-test
    tags: ["pull_request"]
    commands:
      - func: "get project"
      - func: "compile wiredtiger"
      - func: "make check directory"
        vars:
          directory: test/format

  - name: huge-test
    tags: ["pull_request"]
    commands:
      - func: "get project"
      - func: "compile wiredtiger"
      - func: "make check directory"
        vars:
          directory: test/huge

  - name: manydbs-test
    tags: ["pull_request"]
    commands:
      - func: "get project"
      - func: "compile wiredtiger"
      - func: "make check directory"
        vars:
          directory: test/manydbs

  - name: packing-test
    tags: ["pull_request"]
    commands:
      - func: "get project"
      - func: "compile wiredtiger"
      - func: "make check directory"
        vars:
          directory: test/packing

  - name: readonly-test
    tags: ["pull_request"]
    commands:
      - func: "get project"
      - func: "compile wiredtiger"
      - func: "make check directory"
        vars:
          directory: test/readonly

  - name: salvage-test
    tags: ["pull_request"]
    commands:
      - func: "get project"
      - func: "compile wiredtiger"
      - func: "make check directory"
        vars:
          directory: test/salvage

  - name: thread-test
    tags: ["pull_request"]
    commands:
      - func: "get project"
      - func: "compile wiredtiger"
      - func: "make check directory"
        vars:
          directory: test/thread

  - name: bench-wtperf-test
    tags: ["pull_request"]
    commands:
      - func: "get project"
      - func: "compile wiredtiger"
      - func: "make check directory"
        vars:
          directory: bench/wtperf

  - name: unittest-test
    tags: ["pull_request"]
    commands:
      - func: "get project"
      - func: "compile wiredtiger"
        vars:
          HAVE_UNITTEST: -DHAVE_UNITTEST=1
      - command: shell.exec
        params:
          working_dir: "wiredtiger/cmake_build"
          script: |
            set -o errexit
            set -o verbose
            ${test_env_vars|} test/unittest/unittests

  - name: unittest-assertions
    commands:
      - func: "get project"
      - func: "compile wiredtiger"
        vars:
          HAVE_UNITTEST: -DHAVE_UNITTEST=1 -DHAVE_UNITTEST_ASSERTS=1 -DHAVE_DIAGNOSTIC=0
      - command: shell.exec
        params:
          working_dir: "wiredtiger/cmake_build"
          script: |
            set -o errexit
            set -o verbose
            ${test_env_vars|} test/unittest/unittests

  # End of normal make check test tasks

  # Start of cppsuite test tasks.
  # All cppsuite pull request tasks must supply the relative path to the config file as we are in
  # the cmake build working directory and the LD_LIBRARY_PATH is .libs.

  - name: cppsuite-cache-resize-test-default
    tags: ["pull_request"]
    depends_on:
      - name: compile
    commands:
      - func: "fetch artifacts"
      - func: "cppsuite test"
        vars:
          test_config_filename: configs/cache_resize_default.txt
          test_name: cache_resize

  - name: cppsuite-operations-test-default
    tags: ["pull_request"]
    depends_on:
      - name: compile
    commands:
      - func: "fetch artifacts"
      - func: "cppsuite test"
        vars:
          test_config: debug_mode=(cursor_copy=true)
          test_config_filename: configs/operations_test_default.txt
          test_name: operations_test

  - name: cppsuite-hs-cleanup-default
    tags: ["pull_request"]
    depends_on:
      - name: compile
    commands:
      - func: "fetch artifacts"
      - func: "cppsuite test"
        vars:
          test_config: debug_mode=(cursor_copy=true)
          test_config_filename: configs/hs_cleanup_default.txt
          test_name: hs_cleanup

  - name: cppsuite-burst-inserts-default
    tags: ["pull_request"]
    depends_on:
      - name: compile
    commands:
      - func: "fetch artifacts"
      - func: "cppsuite test"
        vars:
          test_config: debug_mode=(cursor_copy=true)
          test_config_filename: configs/burst_inserts_default.txt
          test_name: burst_inserts

  - name: cppsuite-search-near-01-default
    tags: ["pull_request"]
    depends_on:
      - name: compile
    commands:
      - func: "fetch artifacts"
      - func: "cppsuite test"
        vars:
          test_config_filename: configs/search_near_01_default.txt
          test_name: search_near_01

  - name: cppsuite-search-near-02-default
    tags: ["pull_request"]
    depends_on:
      - name: compile
    commands:
      - func: "fetch artifacts"
      - func: "cppsuite test"
        vars:
          test_config_filename: configs/search_near_02_default.txt
          test_name: search_near_02

  - name: cppsuite-search-near-03-default
    tags: ["pull_request"]
    depends_on:
      - name: compile
    commands:
      - func: "fetch artifacts"
      - func: "cppsuite test"
        vars:
          test_config_filename: configs/search_near_03_default.txt
          test_name: search_near_03

  - name: cppsuite-bounded-cursor-perf-default
    tags: ["pull_request"]
    depends_on:
      - name: compile
    commands:
      - func: "fetch artifacts"
      - func: "cppsuite test"
        vars:
          test_config_filename: configs/bounded_cursor_perf_default.txt
          test_name: bounded_cursor_perf

  - name: cppsuite-bounded-cursor-stress-default
    tags: ["pull_request"]
    depends_on:
      - name: compile
    commands:
      - func: "fetch artifacts"
      - func: "cppsuite test"
        vars:
          test_config: debug_mode=(cursor_copy=true)
          test_config_filename: configs/bounded_cursor_stress_default.txt
          test_name: bounded_cursor_stress

  - name: cppsuite-bounded-cursor-stress-reverse-default
    tags: ["pull_request"]
    depends_on:
      - name: compile
    commands:
      - func: "fetch artifacts"
      - func: "cppsuite test"
        vars:
          test_config: debug_mode=(cursor_copy=true)
          test_config_filename: configs/bounded_cursor_stress_reverse_default.txt
          test_name: bounded_cursor_stress

  - name: cppsuite-bounded-cursor-prefix-stat-default
    tags: ["pull_request"]
    depends_on:
      - name: compile
    commands:
      - func: "fetch artifacts"
      - func: "cppsuite test"
        vars:
          test_config: debug_mode=(cursor_copy=true)
          test_config_filename: configs/bounded_cursor_prefix_stat_default.txt
          test_name: bounded_cursor_prefix_stat

  - name: bounded-cursor-prefix-search-near-default
    tags: ["pull_request"]
    depends_on:
      - name: compile
    commands:
      - func: "fetch artifacts"
      - func: "cppsuite test"
        vars:
          test_config: debug_mode=(cursor_copy=true)
          test_config_filename: configs/bounded_cursor_prefix_search_near_default.txt
          test_name: bounded_cursor_prefix_search_near

  - name: bounded-cursor-prefix-indices-default
    tags: ["pull_request"]
    depends_on:
      - name: compile
    commands:
      - func: "fetch artifacts"
      - func: "cppsuite test"
        vars:
          test_config: debug_mode=(cursor_copy=true)
          test_config_filename: configs/bounded_cursor_prefix_indices_default.txt
          test_name: bounded_cursor_prefix_indices

  - name: cppsuite-reverse-split-default
    tags: ["pull_request"]
    depends_on:
      - name: compile
    commands:
      - func: "fetch artifacts"
      - func: "cppsuite test"
        vars:
          test_config: debug_mode=(cursor_copy=true)
          test_config_filename: configs/reverse_split_default.txt
          test_name: reverse_split

  - name: cppsuite-operations-test-stress
    depends_on:
      - name: compile
    tags: ["cppsuite-stress-test"]
    commands:
      - func: "fetch artifacts"
      - func: "cppsuite test"
        vars:
          test_config_filename: configs/operations_test_stress.txt
          test_name: operations_test

  - name: cppsuite-hs-cleanup-stress
    depends_on:
      - name: compile
    tags: ["cppsuite-stress-test"]
    commands:
      - func: "fetch artifacts"
      - func: "cppsuite test"
        vars:
          test_config_filename: configs/hs_cleanup_stress.txt
          test_name: hs_cleanup

  - name: cppsuite-burst-inserts-stress
    depends_on:
      - name: compile
    tags: ["cppsuite-stress-test"]
    commands:
      - func: "fetch artifacts"
      - func: "cppsuite test"
        vars:
          test_config_filename: configs/burst_inserts_stress.txt
          test_name: burst_inserts

  - name: cppsuite-bounded-cursor-stress-stress
    depends_on:
      - name: compile
    tags: ["cppsuite-stress-test"]
    commands:
      - func: "fetch artifacts"
      - func: "cppsuite test"
        vars:
          test_config_filename: configs/bounded_cursor_stress_stress.txt
          test_name: bounded_cursor_stress

  - name: cppsuite-bounded-cursor-stress-reverse-stress
    depends_on:
      - name: compile
    tags: ["cppsuite-stress-test"]
    commands:
      - func: "fetch artifacts"
      - func: "cppsuite test"
        vars:
          test_config_filename: configs/bounded_cursor_stress_reverse_stress.txt
          test_name: bounded_cursor_stress

  - name: cppsuite-bounded-cursor-prefix-stat-stress
    depends_on:
      - name: compile
    tags: ["cppsuite-stress-test"]
    commands:
      - func: "fetch artifacts"
      - func: "cppsuite test"
        vars:
          test_config_filename: configs/bounded_cursor_prefix_stat_stress.txt
          test_name: bounded_cursor_prefix_stat

  - name: cppsuite-bounded-cursor-prefix-search-near-stress
    depends_on:
      - name: compile
    tags: ["cppsuite-stress-test"]
    commands:
      - func: "fetch artifacts"
      - func: "cppsuite test"
        vars:
          test_config_filename: configs/bounded_cursor_prefix_search_near_stress.txt
          test_name: bounded_cursor_prefix_search_near

  - name: cppsuite-bounded-cursor-prefix-indices-stress
    depends_on:
      - name: compile
    tags: ["cppsuite-stress-test"]
    commands:
      - func: "fetch artifacts"
      - func: "cppsuite test"
        vars:
          test_config_filename: configs/bounded_cursor_prefix_indices_stress.txt
          test_name: bounded_cursor_prefix_indices

  - name: cppsuite-search-near-01-stress
    depends_on:
      - name: compile
    tags: ["cppsuite-stress-test"]
    commands:
      - func: "fetch artifacts"
      - func: "cppsuite test"
        vars:
          test_config_filename: configs/search_near_01_stress.txt
          test_name: search_near_01

  - name: cppsuite-search-near-02-stress
    depends_on:
      - name: compile
    tags: ["cppsuite-stress-test"]
    commands:
      - func: "fetch artifacts"
      - func: "cppsuite test"
        vars:
          test_config_filename: configs/search_near_02_stress.txt
          test_name: search_near_02

  - name: cppsuite-search-near-03-stress
    depends_on:
      - name: compile
    tags: ["cppsuite-stress-test"]
    commands:
      - func: "fetch artifacts"
      - func: "cppsuite test"
        vars:
          test_config_filename: configs/search_near_03_stress.txt
          test_name: search_near_03

  # This is a perf test and as such doesn't run under the stress test tag.
  - name: cppsuite-bounded-cursor-perf-stress
    depends_on:
      - name: compile
    commands:
      - func: "fetch artifacts"
      - func: "cppsuite test"
        vars:
          test_config_filename: configs/bounded_cursor_perf_stress.txt
          test_name: bounded_cursor_perf

  - name: cppsuite-reverse-split-stress
    tags: ["cppsuite-stress-test"]
    depends_on:
      - name: compile
    commands:
      - func: "fetch artifacts"
      - func: "cppsuite test"
        vars:
          test_config_filename: configs/reverse_split_stress.txt
          test_name: reverse_split

  - name: cppsuite-operations-test-stress-nonstandalone
    depends_on:
      - name: compile-nonstandalone
    tags: ["cppsuite-stress-test-nonstandalone"]
    commands:
      - func: "fetch artifacts"
        vars:
          dependent_task: compile-nonstandalone
      - func: "cppsuite test"
        vars:
          test_config_filename: configs/operations_test_stress.txt
          test_name: operations_test

  - name: cppsuite-hs-cleanup-stress-nonstandalone
    depends_on:
      - name: compile-nonstandalone
    tags: ["cppsuite-stress-test-nonstandalone"]
    commands:
      - func: "fetch artifacts"
        vars:
          dependent_task: compile-nonstandalone
      - func: "cppsuite test"
        vars:
          test_config_filename: configs/hs_cleanup_stress.txt
          test_name: hs_cleanup

  - name: cppsuite-burst-inserts-stress-nonstandalone
    depends_on:
      - name: compile-nonstandalone
    tags: ["cppsuite-stress-test-nonstandalone"]
    commands:
      - func: "fetch artifacts"
        vars:
          dependent_task: compile-nonstandalone
      - func: "cppsuite test"
        vars:
          test_config_filename: configs/burst_inserts_stress.txt
          test_name: burst_inserts

  - name: cppsuite-bounded-cursor-stress-stress-nonstandalone
    depends_on:
      - name: compile-nonstandalone
    tags: ["cppsuite-stress-test-nonstandalone"]
    commands:
      - func: "fetch artifacts"
        vars:
          dependent_task: compile-nonstandalone
      - func: "cppsuite test"
        vars:
          test_config_filename: configs/bounded_cursor_stress_stress.txt
          test_name: bounded_cursor_stress

  - name: cppsuite-bounded-cursor-stress-reverse-stress-nonstandalone
    depends_on:
      - name: compile-nonstandalone
    tags: ["cppsuite-stress-test-nonstandalone"]
    commands:
      - func: "fetch artifacts"
        vars:
          dependent_task: compile-nonstandalone
      - func: "cppsuite test"
        vars:
          test_config_filename: configs/bounded_cursor_stress_reverse_stress.txt
          test_name: bounded_cursor_stress

  - name: cppsuite-bounded-cursor-prefix-stat-stress-nonstandalone
    depends_on:
      - name: compile-nonstandalone
    tags: ["cppsuite-stress-test-nonstandalone"]
    commands:
      - func: "fetch artifacts"
        vars:
          dependent_task: compile-nonstandalone
      - func: "cppsuite test"
        vars:
          test_config_filename: configs/bounded_cursor_prefix_stat_stress.txt
          test_name: bounded_cursor_prefix_stat

  - name: cppsuite-bounded-cursor-prefix-search-near-stress-nonstandalone
    depends_on:
      - name: compile-nonstandalone
    tags: ["cppsuite-stress-test-nonstandalone"]
    commands:
      - func: "fetch artifacts"
        vars:
          dependent_task: compile-nonstandalone
      - func: "cppsuite test"
        vars:
          test_config_filename: configs/bounded_cursor_prefix_search_near_stress.txt
          test_name: bounded_cursor_prefix_search_near

  - name: cppsuite-bounded-cursor-prefix-indices-stress-nonstandalone
    depends_on:
      - name: compile-nonstandalone
    tags: ["cppsuite-stress-test-nonstandalone"]
    commands:
      - func: "fetch artifacts"
        vars:
          dependent_task: compile-nonstandalone
      - func: "cppsuite test"
        vars:
          test_config_filename: configs/bounded_cursor_prefix_indices_stress.txt
          test_name: bounded_cursor_prefix_indices

  - name: cppsuite-search-near-01-stress-nonstandalone
    depends_on:
      - name: compile-nonstandalone
    tags: ["cppsuite-stress-test-nonstandalone"]
    commands:
      - func: "fetch artifacts"
        vars:
          dependent_task: compile-nonstandalone
      - func: "cppsuite test"
        vars:
          test_config_filename: configs/search_near_01_stress.txt
          test_name: search_near_01

  - name: cppsuite-search-near-02-stress-nonstandalone
    depends_on:
      - name: compile-nonstandalone
    tags: ["cppsuite-stress-test-nonstandalone"]
    commands:
      - func: "fetch artifacts"
        vars:
          dependent_task: compile-nonstandalone
      - func: "cppsuite test"
        vars:
          test_config_filename: configs/search_near_02_stress.txt
          test_name: search_near_02

  - name: cppsuite-search-near-03-stress-nonstandalone
    depends_on:
      - name: compile-nonstandalone
    tags: ["cppsuite-stress-test-nonstandalone"]
    commands:
      - func: "fetch artifacts"
        vars:
          dependent_task: compile-nonstandalone
      - func: "cppsuite test"
        vars:
          test_config_filename: configs/search_near_03_stress.txt
          test_name: search_near_03

  - name: cppsuite-reverse-split-stress-nonstandalone
    tags: ["cppsuite-stress-test-nonstandalone"]
    depends_on:
      - name: compile-nonstandalone
    commands:
      - func: "fetch artifacts"
        vars:
          dependent_task: compile-nonstandalone
      - func: "cppsuite test"
        vars:
          test_config_filename: configs/reverse_split_stress.txt
          test_name: reverse_split

  # End of cppsuite test tasks.
  # Start of csuite test tasks

  - name: csuite-incr-backup-test
    tags: ["pull_request"]
    depends_on:
      - name: compile
    commands:
      - func: "fetch artifacts"
      - func: "csuite test"
        vars:
          test_name: incr_backup

  - name: csuite-random-abort-test
    tags: ["pull_request"]
    depends_on:
      - name: compile
    commands:
      - func: "fetch artifacts"
      - func: "csuite smoke test"
        vars:
          test_args: cmake_build/test/csuite/random_abort/test_random_abort
          test_binary: random_abort

  - name: csuite-random-directio-test
    tags: ["pull_request"]
    depends_on:
      - name: compile
    commands:
      - func: "fetch artifacts"
      - func: "csuite smoke test"
        vars:
          test_args: cmake_build/test/csuite/random_directio/test_random_directio
          test_binary: random_directio

  - name: csuite-schema-abort-test
    tags: ["pull_request"]
    depends_on:
      - name: compile
    commands:
      - func: "fetch artifacts"
      - func: "csuite smoke test"
        vars:
          test_args: cmake_build/test/csuite/schema_abort/test_schema_abort
          test_binary: schema_abort

  - name: csuite-tiered-abort-test
    tags: ["pull_request"]
    depends_on:
      - name: compile
    commands:
      - func: "fetch artifacts"
      - func: "csuite smoke test"
        vars:
          test_args: cmake_build/test/csuite/tiered_abort/test_tiered_abort
          test_binary: tiered_abort

  - name: csuite-timestamp-abort-test
    tags: ["pull_request"]
    depends_on:
      - name: compile
    commands:
      - func: "fetch artifacts"
      - func: "csuite smoke test"
        vars:
          test_args: -b cmake_build/test/csuite/timestamp_abort/test_timestamp_abort
          test_binary: timestamp_abort

  - name: csuite-timestamp-abort-stress-test
    tags: ["pull_request"]
    depends_on:
      - name: compile
    commands:
      - func: "fetch artifacts"
      - func: "csuite smoke test"
        vars:
          test_args: -s -b cmake_build/test/csuite/timestamp_abort/test_timestamp_abort
          test_binary: timestamp_abort

  - name: csuite-scope-test
    tags: ["pull_request"]
    depends_on:
      - name: compile
    commands:
      - func: "fetch artifacts"
      - func: "csuite test"
        vars:
          test_name: scope

  - name: csuite-truncated-log-test
    tags: ["pull_request"]
    depends_on:
      - name: compile
    commands:
      - func: "fetch artifacts"
      - func: "csuite test"
        vars:
          test_name: truncated_log

  - name: csuite-wt1965-col-efficiency-test
    tags: ["pull_request"]
    depends_on:
      - name: compile
    commands:
      - func: "fetch artifacts"
      - func: "csuite test"
        vars:
          test_name: wt1965_col_efficiency

  - name: csuite-wt2403-lsm-workload-test
    tags: ["pull_request"]
    depends_on:
      - name: compile
    commands:
      - func: "fetch artifacts"
      - func: "csuite test"
        vars:
          test_name: wt2403_lsm_workload

  - name: csuite-wt2447-join-main-table-test
    tags: ["pull_request"]
    depends_on:
      - name: compile
    commands:
      - func: "fetch artifacts"
      - func: "csuite test"
        vars:
          test_name: wt2447_join_main_table

  - name: csuite-wt2695-checksum-test
    tags: ["pull_request"]
    depends_on:
      - name: compile
    commands:
      - func: "fetch artifacts"
      - func: "csuite test"
        vars:
          test_name: wt2695_checksum

  - name: csuite-wt2592-join-schema-test
    tags: ["pull_request"]
    depends_on:
      - name: compile
    commands:
      - func: "fetch artifacts"
      - func: "csuite test"
        vars:
          test_name: wt2592_join_schema

  - name: csuite-wt2719-reconfig-test
    tags: ["pull_request"]
    depends_on:
      - name: compile
    commands:
      - func: "fetch artifacts"
      - func: "csuite test"
        vars:
          test_name: wt2719_reconfig

  - name: csuite-wt2999-join-extractor-test
    tags: ["pull_request"]
    depends_on:
      - name: compile
    commands:
      - func: "fetch artifacts"
      - func: "csuite test"
        vars:
          test_name: wt2999_join_extractor

  - name: csuite-wt3120-filesys-test
    tags: ["pull_request"]
    depends_on:
      - name: compile
    commands:
      - func: "fetch artifacts"
      - func: "csuite test"
        vars:
          test_args: -b $(pwd)
          test_name: wt3120_filesys

  - name: csuite-wt3135-search-near-collator-test
    tags: ["pull_request"]
    depends_on:
      - name: compile
    commands:
      - func: "fetch artifacts"
      - func: "csuite test"
        vars:
          test_name: wt3135_search_near_collator

  - name: csuite-wt3184-dup-index-collator-test
    tags: ["pull_request"]
    depends_on:
      - name: compile
    commands:
      - func: "fetch artifacts"
      - func: "csuite test"
        vars:
          test_name: wt3184_dup_index_collator

  - name: csuite-wt3363-checkpoint-op-races-test
    tags: ["pull_request"]
    depends_on:
      - name: compile
    commands:
      - func: "fetch artifacts"
      - func: "csuite test"
        vars:
          test_name: wt3363_checkpoint_op_races

  - name: csuite-wt3874-pad-byte-collator-test
    tags: ["pull_request"]
    depends_on:
      - name: compile
    commands:
      - func: "fetch artifacts"
      - func: "csuite test"
        vars:
          test_name: wt3874_pad_byte_collator

  - name: csuite-wt4105-large-doc-small-upd-test
    tags: ["pull_request"]
    depends_on:
      - name: compile
    commands:
      - func: "fetch artifacts"
      - func: "csuite test"
        vars:
          test_name: wt4105_large_doc_small_upd

  - name: csuite-wt4117-checksum-test
    tags: ["pull_request"]
    depends_on:
      - name: compile
    commands:
      - func: "fetch artifacts"
      - func: "csuite test"
        vars:
          test_name: wt4117_checksum

  - name: csuite-wt4156-metadata-salvage-test
    tags: ["pull_request"]
    depends_on:
      - name: compile
    commands:
      - func: "fetch artifacts"
      - func: "csuite test"
        vars:
          test_name: wt4156_metadata_salvage

  - name: csuite-wt4699-json-test
    tags: ["pull_request"]
    depends_on:
      - name: compile
    commands:
      - func: "fetch artifacts"
      - func: "csuite test"
        vars:
          test_name: wt4699_json

  - name: csuite-wt4803-history-store-abort-test
    tags: ["pull_request"]
    depends_on:
      - name: compile
    commands:
      - func: "fetch artifacts"
      - func: "csuite test"
        vars:
          test_name: wt4803_history_store_abort

  - name: csuite-wt4891-meta-ckptlist-get-alloc-test
    tags: ["pull_request"]
    depends_on:
      - name: compile
    commands:
      - func: "fetch artifacts"
      - func: "csuite test"
        vars:
          test_name: wt4891_meta_ckptlist_get_alloc

  - name: csuite-wt6185-modify-ts-test
    tags: ["pull_request"]
    depends_on:
      - name: compile
    commands:
      - func: "fetch artifacts"
      - func: "csuite test"
        vars:
          test_name: wt6185_modify_ts

  - name: csuite-rwlock-test
    tags: ["pull_request"]
    depends_on:
      - name: compile
    commands:
      - func: "fetch artifacts"
      - func: "csuite test"
        vars:
          test_name: rwlock

  - name: csuite-wt2246-col-append-test
    tags: ["pull_request"]
    depends_on:
      - name: compile
    commands:
      - func: "fetch artifacts"
      - func: "csuite test"
        vars:
          test_name: wt2246_col_append

  - name: csuite-wt2323-join-visibility-test
    tags: ["pull_request"]
    depends_on:
      - name: compile
    commands:
      - func: "fetch artifacts"
      - func: "csuite test"
        vars:
          test_name: wt2323_join_visibility

  - name: csuite-wt2535-insert-race-test
    tags: ["pull_request"]
    depends_on:
      - name: compile
    commands:
      - func: "fetch artifacts"
      - func: "csuite test"
        vars:
          test_name: wt2535_insert_race

  - name: csuite-wt2834-join-bloom-fix-test
    tags: ["pull_request"]
    depends_on:
      - name: compile
    commands:
      - func: "fetch artifacts"
      - func: "csuite test"
        vars:
          test_name: wt2834_join_bloom_fix

  - name: csuite-wt2909-checkpoint-integrity-test
    tags: ["pull_request"]
    depends_on:
      - name: compile
    commands:
      - func: "fetch artifacts"
      - func: "csuite test"
        vars:
          test_args: -b $(pwd)
          test_name: wt2909_checkpoint_integrity

  - name: csuite-wt3338-partial-update-test
    tags: ["pull_request"]
    depends_on:
      - name: compile
    commands:
      - func: "fetch artifacts"
      - func: "csuite test"
        vars:
          test_name: wt3338_partial_update

  - name: csuite-wt4333-handle-locks-test
    tags: ["pull_request"]
    depends_on:
      - name: compile
    commands:
      - func: "fetch artifacts"
      - func: "csuite test"
        vars:
          test_name: wt4333_handle_locks

  - name: csuite-wt6616-checkpoint-oldest-ts-test
    tags: ["pull_request"]
    depends_on:
      - name: compile
    commands:
      - func: "fetch artifacts"
      - func: "csuite test"
        vars:
          test_name: wt6616_checkpoint_oldest_ts

  - name: csuite-wt7989-compact-checkpoint-test
    tags: ["pull_request"]
    depends_on:
      - name: compile
    commands:
      - func: "fetch artifacts"
      - func: "csuite test"
        vars:
          test_name: wt7989_compact_checkpoint

  - name: csuite-wt8057-compact-stress-test
    tags: ["pull_request"]
    depends_on:
      - name: compile
    commands:
      - func: "fetch artifacts"
      - func: "csuite test"
        vars:
          test_name: wt8057_compact_stress

  - name: csuite-wt8246-compact-rts-data-correctness-test
    tags: ["pull_request"]
    depends_on:
      - name: compile
    commands:
      - func: "fetch artifacts"
      - func: "csuite test"
        vars:
          test_name: wt8246_compact_rts_data_correctness

  - name: csuite-wt8659-reconstruct-database-from-logs-test
    tags: ["pull_request"]
    depends_on:
      - name: compile
    commands:
      - func: "fetch artifacts"
      - func: "csuite test"
        vars:
          test_name: wt8659_reconstruct_database_from_logs

  - name: csuite-wt8963-insert-stress-test
    tags: ["stress-test-1"]
    commands:
      - func: "get project"
      - func: "compile wiredtiger"
      - func: "csuite test"
        vars:
          test_name: wt8963_insert_stress

  - name: csuite-wt8963-insert-stress-test-nonstandalone
    tags: ["stress-test-1-nonstandalone"]
    commands:
      - func: "get project"
      - func: "compile wiredtiger"
        vars:
          NONSTANDALONE: -DWT_STANDALONE_BUILD=0
      - func: "csuite test"
        vars:
          test_name: wt8963_insert_stress

  - name: csuite-wt9937-parse-opts-test
    tags: ["pull_request"]
    depends_on:
      - name: compile
    commands:
      - func: "fetch artifacts"
      - func: "csuite test"
        vars:
          test_name: wt9937_parse_opts

  # End of csuite test tasks

  # Start of Python unit test tasks

  - name: unit-test
    tags: ["python"]
    depends_on:
    - name: compile
    commands:
      - func: "fetch artifacts"
      - func: "unit test"

  - name: unit-test-nonstandalone
    tags: ["python"]
    depends_on:
    - name: compile-nonstandalone
    commands:
      - func: "fetch artifacts"
        vars:
          dependent_task: compile-nonstandalone
      - func: "unit test"
        vars:
          unit_test_args: --hook nonstandalone

  - name: unit-test-zstd
    tags: ["python"]
    depends_on:
    - name: compile
    commands:
      - func: "fetch artifacts"
      - func: "unit test"
        vars:
          unit_test_args: -v 2 --zstd

  - name: unit-test-long
    tags: ["python"]
    depends_on:
    - name: compile
    commands:
      - func: "fetch artifacts"
      - func: "unit test"
        vars:
          unit_test_args: -v 2 --long

  - name: unit-test-long-nonstandalone
    tags: ["python", "python-nonstandalone"]
    depends_on:
    - name: compile-nonstandalone
    commands:
      - func: "fetch artifacts"
        vars:
          dependent_task: compile-nonstandalone
      - func: "unit test"
        vars:
          unit_test_args: -v 2 --long --hook nonstandalone

  - name: unit-linux-no-ftruncate-test
    tags: ["python"]
    depends_on:
    - name: compile-linux-no-ftruncate
    commands:
      - func: "fetch artifacts"
        vars:
          dependent_task: compile-linux-no-ftruncate
      - func: "unit test"

  # Run the tests that uses suite_random with a random starting seed
  - name: unit-test-random-seed
    tags: ["python"]
    depends_on:
    - name: compile
    commands:
      - func: "fetch artifacts"
      - func: "unit test"
        vars:
          unit_test_args: -v 2 -R cursor13 join02 join07 schema03 timestamp22

  - name: unit-test-hook-tiered
    tags: ["python"]
    depends_on:
    - name: compile
    commands:
      - func: "fetch artifacts"
      - func: "unit test"
        vars:
          unit_test_args: --hook tiered

  - name: unit-test-hook-tiered-timestamp
    tags: ["python"]
    depends_on:
    - name: compile
    commands:
      - func: "fetch artifacts"
      - func: "unit test"
        vars:
          unit_test_args: --hook tiered --hook timestamp

  - name: unit-test-hook-timestamp
    tags: ["python"]
    depends_on:
    - name: compile
    commands:
      - func: "fetch artifacts"
      - func: "unit test"
        vars:
          unit_test_args: --hook timestamp

  # The test_prepare_hs03.py test, when run with timestamp hooks, is run multiple times to facilitate
  # catching intermittent problems in the test.
  - name: test-prepare-hs03-hook-timestamp
    tags: ["python"]
    depends_on:
      - name: compile
    commands:
      - func: "fetch artifacts"
      - command: shell.exec
        params:
          working_dir: "wiredtiger"
          shell: bash
          script: |
            set -o errexit
            set -o verbose
            cd cmake_build
            i=0
            limit=100
            while ((i < limit)) 
            do
              ((i=i+1))
              echo "Test count: $i"
              ${test_env_vars|} ${python_binary|python3} ../test/suite/run.py -v 4 test_prepare_hs03.py --hook timestamp
            done

  # Break out Python unit tests into multiple buckets/tasks.  We have a fixed number of buckets,
  # and we use the -b option of the test/suite/run.py script to split up the tests.

  - name: unit-test-bucket00
    tags: ["pull_request", "python", "unit_test"]
    depends_on:
    - name: compile
    commands:
      - func: "fetch artifacts"
      - func: "unit test"
        vars:
          unit_test_args: -v 2 -b 0/12

  - name: unit-test-bucket01
    tags: ["pull_request", "python", "unit_test"]
    depends_on:
    - name: compile
    commands:
      - func: "fetch artifacts"
      - func: "unit test"
        vars:
          unit_test_args: -v 2 -b 1/12

  - name: unit-test-bucket02
    tags: ["pull_request", "python", "unit_test"]
    depends_on:
    - name: compile
    commands:
      - func: "fetch artifacts"
      - func: "unit test"
        vars:
          unit_test_args: -v 2 -b 2/12

  - name: unit-test-bucket03
    tags: ["pull_request", "python", "unit_test"]
    depends_on:
    - name: compile
    commands:
      - func: "fetch artifacts"
      - func: "unit test"
        vars:
          unit_test_args: -v 2 -b 3/12

  - name: unit-test-bucket04
    tags: ["pull_request", "python", "unit_test"]
    depends_on:
    - name: compile
    commands:
      - func: "fetch artifacts"
      - func: "unit test"
        vars:
          unit_test_args: -v 2 -b 4/12

  - name: unit-test-bucket05
    tags: ["pull_request", "python", "unit_test"]
    depends_on:
    - name: compile
    commands:
      - func: "fetch artifacts"
      - func: "unit test"
        vars:
          unit_test_args: -v 2 -b 5/12

  - name: unit-test-bucket06
    tags: ["pull_request", "python", "unit_test"]
    depends_on:
    - name: compile
    commands:
      - func: "fetch artifacts"
      - func: "unit test"
        vars:
          unit_test_args: -v 2 -b 6/12

  - name: unit-test-bucket07
    tags: ["pull_request", "python", "unit_test"]
    depends_on:
    - name: compile
    commands:
      - func: "fetch artifacts"
      - func: "unit test"
        vars:
          unit_test_args: -v 2 -b 7/12

  - name: unit-test-bucket08
    tags: ["pull_request", "python", "unit_test"]
    depends_on:
    - name: compile
    commands:
      - func: "fetch artifacts"
      - func: "unit test"
        vars:
          unit_test_args: -v 2 -b 8/12

  - name: unit-test-bucket09
    tags: ["pull_request", "python", "unit_test"]
    depends_on:
    - name: compile
    commands:
      - func: "fetch artifacts"
      - func: "unit test"
        vars:
          unit_test_args: -v 2 -b 9/12

  - name: unit-test-bucket10
    tags: ["pull_request", "python", "unit_test"]
    depends_on:
    - name: compile
    commands:
      - func: "fetch artifacts"
      - func: "unit test"
        vars:
          unit_test_args: -v 2 -b 10/12

  - name: unit-test-bucket11
    tags: ["pull_request", "python", "unit_test"]
    depends_on:
    - name: compile
    commands:
      - func: "fetch artifacts"
      - func: "unit test"
        vars:
          unit_test_args: -v 2 -b 11/12

  - name: unit-test-long-bucket00
    tags: ["python", "unit_test_long"]
    patch_only: true
    depends_on:
    - name: compile
    commands:
      - func: "fetch artifacts"
      - func: "unit test"
        vars:
          unit_test_args: -v 2 --long -b 0/12

  - name: unit-test-long-bucket01
    tags: ["python", "unit_test_long"]
    patch_only: true
    depends_on:
    - name: compile
    commands:
      - func: "fetch artifacts"
      - func: "unit test"
        vars:
          unit_test_args: -v 2 --long -b 1/12

  - name: unit-test-long-bucket02
    tags: ["python", "unit_test_long"]
    patch_only: true
    depends_on:
    - name: compile
    commands:
      - func: "fetch artifacts"
      - func: "unit test"
        vars:
          unit_test_args: -v 2 --long -b 2/12

  - name: unit-test-long-bucket03
    tags: ["python", "unit_test_long"]
    patch_only: true
    depends_on:
    - name: compile
    commands:
      - func: "fetch artifacts"
      - func: "unit test"
        vars:
          unit_test_args: -v 2 --long -b 3/12

  - name: unit-test-long-bucket04
    tags: ["python", "unit_test_long"]
    patch_only: true
    depends_on:
    - name: compile
    run_on: ubuntu2004-medium
    commands:
      - func: "fetch artifacts"
      - func: "unit test"
        vars:
          unit_test_args: -v 2 --long -b 4/12

  - name: unit-test-long-bucket05
    tags: ["python", "unit_test_long"]
    patch_only: true
    depends_on:
    - name: compile
    commands:
      - func: "fetch artifacts"
      - func: "unit test"
        vars:
          unit_test_args: -v 2 --long -b 5/12

  - name: unit-test-long-bucket06
    tags: ["python", "unit_test_long"]
    patch_only: true
    depends_on:
    - name: compile
    commands:
      - func: "fetch artifacts"
      - func: "unit test"
        vars:
          unit_test_args: -v 2 --long -b 6/12

  - name: unit-test-long-bucket07
    tags: ["python", "unit_test_long"]
    patch_only: true
    depends_on:
    - name: compile
    commands:
      - func: "fetch artifacts"
      - func: "unit test"
        vars:
          unit_test_args: -v 2 --long -b 7/12

  - name: unit-test-long-bucket08
    tags: ["python", "unit_test_long"]
    patch_only: true
    depends_on:
    - name: compile
    commands:
      - func: "fetch artifacts"
      - func: "unit test"
        vars:
          unit_test_args: -v 2 --long -b 8/12

  - name: unit-test-long-bucket09
    tags: ["python", "unit_test_long"]
    patch_only: true
    depends_on:
    - name: compile
    commands:
      - func: "fetch artifacts"
      - func: "unit test"
        vars:
          unit_test_args: -v 2 --long -b 9/12

  - name: unit-test-long-bucket10
    tags: ["python", "unit_test_long"]
    patch_only: true
    depends_on:
    - name: compile
    commands:
      - func: "fetch artifacts"
      - func: "unit test"
        vars:
          unit_test_args: -v 2 --long -b 10/12

  - name: unit-test-long-bucket11
    tags: ["python", "unit_test_long"]
    patch_only: true
    depends_on:
    - name: compile
    commands:
      - func: "fetch artifacts"
      - func: "unit test"
        vars:
          unit_test_args: -v 2 --long -b 11/12

  # End of Python unit test tasks

  - name: s-all
    tags: ["pull_request"]
    depends_on:
    - name: compile
    commands:
      - func: "fetch artifacts"
      - command: shell.exec
        params:
          working_dir: "wiredtiger/dist"
          script: |
            set -o errexit
            set -o verbose
            sh s_all -A -E 2>&1

  - name: conf-dump-test
    tags: ["pull_request", "python"]
    depends_on:
    - name: compile
    commands:
      - func: "fetch artifacts"
      - command: shell.exec
        params:
          working_dir: "wiredtiger/cmake_build/bench/wtperf"
          script: |
            set -o errexit
            set -o verbose

            ${test_env_vars|} ${python_binary|python3} ../../../test/wtperf/test_conf_dump.py -d $(pwd) 2>&1

  - name: fops
    tags: ["pull_request"]
    exec_timeout_secs: 43200
    depends_on:
    - name: compile
    commands:
      - func: "fetch artifacts"
      - command: shell.exec
        params:
          working_dir: "wiredtiger/cmake_build/test/fops"
          script: |
            set -o errexit
            set -o verbose
            if [ "Windows_NT" = "$OS" ]; then
              cmd.exe /c test_fops.exe
            else
              for i in $(seq ${times|100}); do
                  ${test_env_vars|} ./test_fops
              done
            fi

  - name: bench-tiered-push-pull
    depends_on:
    - name: compile
    commands:
      - func: "fetch artifacts"
      - command: shell.exec
        params:
          working_dir: "wiredtiger/cmake_build/bench/tiered"
          script: |
            set -o errexit
            set -o verbose
            ${test_env_vars|} ./test_push_pull

  - name: compatibility-test-for-newer-releases
    commands:
      - func: "get project"
      - func: "compatibility test"
        vars:
          compat_test_args: -n

  - name: compatibility-test-for-older-releases
    commands:
      - func: "get project"
      - func: "compatibility test"
        vars:
          compat_test_args: -o

  - name: compatibility-test-upgrade-to-latest
    commands:
      - func: "get project"
      - func: "compatibility test"
        vars:
          compat_test_args: -u

  - name: compatibility-test-for-patch-releases
    commands:
      - func: "get project"
      - command: shell.exec
        params:
          working_dir: "wiredtiger"
          script: |
            set -o errexit
            set -o verbose
            test/evergreen/compatibility_test_for_releases.sh -p

  - name: compatibility-test-for-wt-standalone-releases
    commands:
      - func: "get project"
      - func: "compatibility test"
        vars:
          compat_test_args: -w

  - name: import-compatibility-test
    commands:
      - func: "get project"
      - command: shell.exec
        params:
          working_dir: "wiredtiger"
          script: |
            set -o errexit
            set -o verbose
            test/evergreen/compatibility_test_for_releases.sh -i

  - name: generate-datafile-little-endian
    commands:
      - func: "get project"
      - func: "compile wiredtiger"
      - func: "format test"
        vars:
          times: 10
          config: ../../../test/format/CONFIG.endian
          extra_args: -h "WT_TEST.$i"
      - command: shell.exec
        params:
          working_dir: "wiredtiger/cmake_build/test/format"
          shell: bash
          script: |
            set -o errexit
            set -o verbose
            # Archive the WT_TEST directories which include the generated wt data files. We cannot
            # use the Evergreen archive command as we need to archive multiple WT_TEST folders.
            tar -zcvf WT_TEST.tgz WT_TEST*
      - func: "upload endian format artifacts"
        vars:
          endian_format: little-endian
          local_file: wiredtiger/cmake_build/test/format/WT_TEST.tgz
          remote_file: WT_TEST-little-endian.tgz

  - name: verify-datafile-little-endian
    depends_on:
    - name: compile
    - name: generate-datafile-little-endian
    commands:
      - func: "fetch artifacts"
      - func: "fetch endian format artifacts"
        vars:
          endian_format: little-endian
          remote_file: WT_TEST-little-endian
      - func: "verify wt datafiles"

  - name: verify-datafile-from-little-endian
    depends_on:
    - name: compile
    - name: generate-datafile-little-endian
      variant: little-endian
    - name: verify-datafile-little-endian
      variant: little-endian
    commands:
      - func: "fetch artifacts"
      - func: "fetch endian format artifacts"
        vars:
          endian_format: little-endian
          remote_file: WT_TEST-little-endian
      - func: "verify wt datafiles"

  - name: generate-datafile-big-endian
    commands:
      - func: "get project"
      - func: "compile wiredtiger"
      - func: "format test"
        vars:
          times: 10
          config: ../../../test/format/CONFIG.endian
          extra_args: -h "WT_TEST.$i"
      - command: shell.exec
        params:
          working_dir: "wiredtiger/cmake_build/test/format"
          shell: bash
          script: |
            set -o errexit
            set -o verbose
            # Archive the WT_TEST directories which include the generated wt data files. We cannot
            # use the Evergreen archive command as we need to archive multiple WT_TEST folders.
            tar -zcvf WT_TEST.tgz WT_TEST*
      - func: "upload endian format artifacts"
        vars:
          endian_format: big-endian
          local_file: wiredtiger/cmake_build/test/format/WT_TEST.tgz
          remote_file: WT_TEST-big-endian.tgz

  - name: verify-datafile-big-endian
    depends_on:
    - name: compile
    - name: generate-datafile-big-endian
    commands:
      - func: "fetch artifacts"
      - func: "fetch endian format artifacts"
        vars:
          endian_format: big-endian
          remote_file: WT_TEST-big-endian
      - func: "verify wt datafiles"

  - name: verify-datafile-from-big-endian
    depends_on:
    - name: compile
    - name: generate-datafile-big-endian
      variant: big-endian
    - name: verify-datafile-big-endian
      variant: big-endian
    commands:
      - func: "fetch artifacts"
      - func: "fetch endian format artifacts"
        vars:
          endian_format: big-endian
          remote_file: WT_TEST-big-endian
      - func: "verify wt datafiles"

  - name: clang-analyzer
    tags: ["pull_request"]
    commands:
      - func: "get project"
      - command: shell.exec
        params:
          working_dir: "wiredtiger"
          script: |
            set -o errexit
            set -o verbose
            sh dist/s_clang_scan 2>&1

  - name: configure-combinations
    commands:
      - func: "get project"
      - command: shell.exec
        params:
          working_dir: "wiredtiger"
          script: |
            set -o errexit
            set -o verbose
            . test/evergreen/find_cmake.sh
            cd test/evergreen
            CMAKE_BIN=$CMAKE ./configure_combinations.sh -g="${cmake_generator|Ninja}" -j=$(grep -c ^processor /proc/cpuinfo) 2>&1
      # Handle special build combination for running all the diagnostic tests.
      - func: "configure wiredtiger"
      - func: "make wiredtiger"
      - func: "make check all"

  # Use format.sh to run tests in parallel for just under two hours (the
  # default Evergreen timeout) on the higher spec build distros. This allows
  # us to perform multiple test runs while ensuring a long-running config does
  # not result in an Evergreen test timeout failure. This test is run on a
  # higher spec distro due to historical issues with timeout failures. Consider
  # reducing the parallelism if frequent timeouts occur.
  - name: linux-directio
    commands:
      - func: "get project"
      - func: "compile wiredtiger"
      - func: "format test script"
        vars:
          format_test_script_args: -t 110 direct_io=1

  - name: format-linux-no-ftruncate
    commands:
      - func: "get project"
      - func: "compile wiredtiger no linux ftruncate"
      - func: "format test"
        vars:
          times: 3

  - name: package
    commands:
      - func: "get project"
      - command: shell.exec
        params:
          working_dir: "wiredtiger/dist"
          script: |
            set -o errexit
            set -o verbose
            env CC=/opt/mongodbtoolchain/v4/bin/gcc CXX=/opt/mongodbtoolchain/v4/bin/g++ PATH=/opt/mongodbtoolchain/v4/bin:/opt/java/jdk11/bin:$PATH sh s_release `date +%Y%m%d`

  # Note that the project settings use this task name to compile the documentation during PR
  # testing, keep this in mind if you decide to change it.
  - name: doc-compile
    commands:
      - func: "get project"
      - func: "compile wiredtiger docs"

  - name: doc-update
    patchable: false
    stepback: false
    commands:
      - func: "get project"
      - func: "compile wiredtiger docs"
      - func: "update wiredtiger docs"

  - name: syscall-linux
    commands:
      - func: "get project"
      - func: "compile wiredtiger"
      - command: shell.exec
        params:
          working_dir: "wiredtiger/test/syscall"
          script: |
            set -o errexit
            set -o verbose
            WT_BUILDDIR=$(pwd)/../../cmake_build LD_LIBRARY_PATH=$WT_BUILDDIR ${python_binary|python3} syscall.py --verbose --preserve

  - name: checkpoint-filetypes-test
    commands:
      - func: "get project"
      - func: "compile wiredtiger"
        vars:
          # Don't use diagnostic - this test looks for timing problems that are more likely to occur without it
          HAVE_DIAGNOSTIC: -DHAVE_DIAGNOSTIC=0
      - func: "checkpoint test"
        vars:
          checkpoint_args: -t m -n 1000000 -k 5000000 -C cache_size=100MB
      - func: "checkpoint test"
        vars:
          checkpoint_args: -t c -n 1000000 -k 5000000 -C cache_size=100MB
      - func: "checkpoint test"
        vars:
          checkpoint_args: -t r -n 1000000 -k 5000000 -C cache_size=100MB

  - name: coverage-report
    commands:
      - command: timeout.update
        params:
          exec_timeout_secs: 43200 # 12 hrs
          timeout_secs: 1800 # 30 mins
      - func: "get project"
      - func: "compile wiredtiger"
        vars:
          HAVE_UNITTEST: -DHAVE_UNITTEST=1
          <<: *configure_flags_with_builtins
          CMAKE_TOOLCHAIN_FILE: -DCMAKE_TOOLCHAIN_FILE=../cmake/toolchains/mongodbtoolchain_v4_gcc.cmake
          CMAKE_BUILD_TYPE: -DCMAKE_BUILD_TYPE=Coverage
      - func: "unit test"
        vars:
          unit_test_args: -v 2
          check_coverage: true
      - command: shell.exec
        params:
          working_dir: "wiredtiger/cmake_build"
          script: |
            set -o errexit
            set -o verbose
            ${test_env_vars|} test/unittest/unittests
      - command: shell.exec
        params:
          shell: bash
          working_dir: "wiredtiger/cmake_build"
          script: |
            set -o errexit
            set -o verbose
            virtualenv -p python3 venv
            source venv/bin/activate
            pip3 install lxml==4.8.0 Pygments==2.11.2 Jinja2==3.0.3 gcovr==5.0
            mkdir -p ../coverage_report
            GCOV=/opt/mongodbtoolchain/v4/bin/gcov gcovr -r .. -f ../src -e '.*/bt_(debug|dump|misc|salvage|vrfy).*' -e '.*/(log|progress|verify_build|strerror|env_msg|err_file|cur_config|os_abort)\..*' -e '.*_stat\..*' -e 'bench' -e 'examples' -e 'test' -e 'ext' -e 'dist' -e 'tools' -j 4 --html-details --html-self-contained -o ../coverage_report/2_coverage_report.html
      - command: s3.put
        params:
          aws_secret: ${aws_secret}
          aws_key: ${aws_key}
          local_files_include_filter: wiredtiger/coverage_report/*
          bucket: build_external
          permissions: public-read
          content_type: text/html
          remote_file: wiredtiger/${build_variant}/${revision}/coverage_report_${build_id}-${execution}/
      - command: s3.put
        params:
          aws_secret: ${aws_secret}
          aws_key: ${aws_key}
          local_file: wiredtiger/coverage_report/2_coverage_report.html
          bucket: build_external
          permissions: public-read
          content_type: text/html
          # Ensure that the first character of the display_name is a space
          # This will ensure that it sorts before the per-file report pages which also get a space
          # at the start of their display name (why this happens is not yet clear).
          display_name: " 1 Coverage report main page"
          remote_file: wiredtiger/${build_variant}/${revision}/coverage_report_${build_id}-${execution}/1_coverage_report_main.html

  - name: tiered-storage-extensions-test
    tags: ["python"]
    commands:
      - func: "get project"
      - func: "compile wiredtiger"
        vars:
          <<: *configure_flags_tiered_storage_s3
      - func: "run tiered storage test"
        vars:
          # Set this in case of a core to get the correct python binary.
          python_binary: $(pwd)/venv/bin/python3
          tiered_storage_test_name: tiered
  - name: tiered-test-small
    tags: ["pull_request", "python"]
    commands:
      - func: "get project"
      - func: "compile wiredtiger"
        vars:
          <<: *configure_flags_tiered_storage_s3
      - func: "run tiered storage test"
        vars:
          # Set this in case of a core to get the correct python binary.
          python_binary: $(pwd)/venv/bin/python3
          tiered_storage_test_name: tiered06
  - name: tiered-unittest-test
    tags: ["pull_request"]
    commands:
      - func: "get project"
      - func: "compile wiredtiger"
        vars:
          <<: *configure_flags_tiered_storage_s3
          HAVE_UNITTEST: -DHAVE_UNITTEST=1
      - command: shell.exec
        params:
          working_dir: "wiredtiger/cmake_build"
          shell: bash
          include_expansions_in_env:
            - aws_sdk_s3_ext_access_key
            - aws_sdk_s3_ext_secret_key
          script: |
            set -o errexit
            set -o verbose

            # Run S3 extension unit testing.
            ext/storage_sources/s3_store/test/run_s3_unit_tests
  - name: spinlock-gcc-test
    commands:
      - func: "get project"
      - func: "compile wiredtiger"
        vars:
          SPINLOCK_TYPE: -DSPINLOCK_TYPE=gcc
      - func: "make check all"
      - func: "format test"
        vars:
          times: 3
      - func: "unit test"

  - name: spinlock-pthread-adaptive-test
    commands:
      - func: "get project"
      - func: "compile wiredtiger"
        vars:
          SPINLOCK_TYPE: -DSPINLOCK_TYPE=pthread_adaptive
      - func: "make check all"
      - func: "format test"
        vars:
          times: 3
      - func: "unit test"

  - name: wtperf-test
    depends_on:
      - name: compile
    commands:
      - func: "fetch artifacts"
        vars:
          dependent_task: compile
      - command: shell.exec
        params:
          working_dir: "wiredtiger/cmake_build"
          script: |
            set -o errexit
            set -o verbose
            # The test will generate WT_TEST directory automatically
            dir=../bench/wtperf/stress
            for file in `ls $dir`
            do
              echo "Disk usage and free space for the current drive (pre-test):"
              df -h .
              echo "===="
              echo "==== Initiating wtperf test using $dir/$file ===="
              echo "===="
              ${test_env_vars|} ./bench/wtperf/wtperf -O $dir/$file -o verbose=2
              echo "===="
              echo "Disk usage and free space for the current drive (post-test):"
              df -h .
              echo "Total size of WT_TEST directory prior to move:"
              du -hs WT_TEST
              mv WT_TEST WT_TEST_$file
            done

  - name: ftruncate-test
    commands:
      - func: "get project"
      - func: "compile wiredtiger"
        vars:
          HAVE_FTRUNCATE: -DHAVE_FTRUNCATE=0
      - func: "csuite test"
        vars:
          test_name: truncated_log
      - func: "csuite smoke test"
        vars:
          test_args: cmake_build/test/csuite/random_abort/test_random_abort
          test_binary: random_abort
      - func: "csuite smoke test"
        vars:
          test_args: -b cmake_build/test/csuite/timestamp_abort/test_timestamp_abort
          test_binary: timestamp_abort

  - name: long-test
    commands:
      - func: "get project"
      - func: "configure wiredtiger"
        vars:
          CMAKE_TOOLCHAIN_FILE: -DCMAKE_TOOLCHAIN_FILE=../cmake/toolchains/mongodbtoolchain_v4_gcc.cmake
      - func: "make wiredtiger"

      # Run the long version of make check, that includes the full csuite tests
      - func: "make check all"

      # Many dbs test - Run with:
      # 1.  The defaults
      - func: "many dbs test"
      # 2.  Set idle flag to turn off operations.
      - func: "many dbs test"
        vars:
          many_db_args: -I
      # 3.  More dbs.
      - func: "many dbs test"
        vars:
          many_db_args: -D 40
      # 4.  With idle flag and more dbs.
      - func: "many dbs test"
        vars:
          many_db_args: -I -D 40

      # extended test/thread runs
      - func: "thread test"
        vars:
          thread_test_args: -t f
      - func: "thread test"
        vars:
          thread_test_args: -S -F -n 100000 -t f
      - func: "thread test"
        vars:
          thread_test_args: -t r
      - func: "thread test"
        vars:
          thread_test_args: -S -F -n 100000 -t r
      - func: "thread test"
        vars:
          thread_test_args: -t v
      - func: "thread test"
        vars:
          thread_test_args: -S -F -n 100000 -t v

      # random-abort - default (random time and number of threads)
      - func: "csuite test"
        vars:
          test_name: random_abort

      # truncated-log
      - func: "csuite test"
        vars:
          test_name: truncated_log

      # random-abort - minimum time, random number of threads
      - func: "csuite test"
        vars:
          test_args: -t 10
          test_name: random_abort
      # random-abort - maximum time, random number of threads
      - func: "csuite test"
        vars:
          test_args: -t 40
          test_name: random_abort
      # random-abort - run compaction
      - func: "csuite test"
        vars:
          test_args: -c -t 60
          test_name: random_abort

      # format test
      - func: "format test"
        vars:
          extra_args: file_type=fix
      - func: "format test"
        vars:
          extra_args: file_type=row

      # format test for stressing compaction code path
      - func: "format test"
        vars:
          times: 3
          extra_args: file_type=row compaction=1 verify=1 runs.timer=3 ops.pct.delete=30

  - name: time-shift-sensitivity-test
    depends_on:
    - name: compile
    commands:
      - func: "fetch artifacts"
      - command: shell.exec
        params:
          working_dir: "wiredtiger/test/csuite"
          script: |
            set -o errexit
            set -o verbose

            RW_LOCK_FILE=$(pwd)/../../cmake_build/test/csuite/rwlock/test_rwlock ./time_shift_test.sh /usr/local/lib/faketime/libfaketimeMT.so.1 0-1 2>&1

  - name: format-mirror-test
    commands:
      - func: "get project"
      - func: "compile wiredtiger"
      - func: "format test"
        vars:
          config: ../../../test/format/CONFIG.mirror
          trace_args: -T all

  - name: format-stress-pull-request-test
    tags: ["pull_request"]
    commands:
      - func: "get project"
      - func: "compile wiredtiger"
      - func: "format test script"
        vars:
          # run for 10 minutes.
          format_test_script_args: -t 10 rows=10000 ops=50000

  - name: format-smoke-test
    commands:
      - func: "get project"
      - func: "compile wiredtiger"
        vars:
          <<: *configure_flags_with_builtins
          CMAKE_TOOLCHAIN_FILE: -DCMAKE_TOOLCHAIN_FILE=../cmake/toolchains/mongodbtoolchain_v4_gcc.cmake
      - func: "format test script"
        vars:
          format_test_script_args: -e "SEGFAULT_SIGNALS=all" -b "catchsegv ./t" -S

  - name: format-asan-smoke-test
    commands:
      - func: "get project"
      - func: "compile wiredtiger"
        vars:
          <<: *configure_flags_address_sanitizer_mongodb_v4_clang_with_builtins
      - func: "format test script"
        vars:
          test_env_vars:
            ASAN_OPTIONS="detect_leaks=1:abort_on_error=1:disable_coredump=0:unmap_shadow_on_exit=1"
            ASAN_SYMBOLIZER_PATH=/opt/mongodbtoolchain/v4/bin/llvm-symbolizer
          format_test_script_args: -S

  - name: format-wtperf-test
    commands:
      - func: "get project"
      - func: "compile wiredtiger"
        vars:
          <<: *configure_flags_with_builtins
          CMAKE_TOOLCHAIN_FILE: -DCMAKE_TOOLCHAIN_FILE=../cmake/toolchains/mongodbtoolchain_v4_gcc.cmake
      - command: shell.exec
        params:
          working_dir: "wiredtiger/cmake_build/bench/wtperf"
          script: |
            set -o errexit
            set -o verbose

            cp ../../../bench/wtperf/split_heavy.wtperf .
            ./wtperf -O ./split_heavy.wtperf -o verbose=2

  - name: data-validation-stress-test-checkpoint
    tags: ["data-validation-stress-test"]
    depends_on:
    - name: compile
    commands:
      - func: "run data validation stress test checkpoint"
        vars:
          run_test_checkpoint_args: -x

  - name: data-validation-stress-test-checkpoint-no-timestamp
    tags: ["data-validation-stress-test"]
    depends_on:
    - name: compile
    commands:
      - func: "run data validation stress test checkpoint"

  - name: data-validation-stress-test-checkpoint-fp-hs-insert-s1
    tags: ["data-validation-stress-test"]
    depends_on:
    - name: compile
    commands:
      - func: "run data validation stress test checkpoint"
        vars:
          run_test_checkpoint_args: -x -s 1

  - name: data-validation-stress-test-checkpoint-fp-hs-insert-s1-no-timestamp
    tags: ["data-validation-stress-test"]
    depends_on:
    - name: compile
    commands:
      - func: "run data validation stress test checkpoint"
        vars:
          run_test_checkpoint_args: -s 1

  - name: data-validation-stress-test-checkpoint-fp-hs-insert-s2
    tags: ["data-validation-stress-test"]
    depends_on:
    - name: compile
    commands:
      - func: "run data validation stress test checkpoint"
        vars:
          run_test_checkpoint_args: -x -s 2

  - name: data-validation-stress-test-checkpoint-fp-hs-insert-s3
    tags: ["data-validation-stress-test"]
    depends_on:
    - name: compile
    commands:
      - func: "run data validation stress test checkpoint"
        vars:
          run_test_checkpoint_args: -x -s 3

  - name: data-validation-stress-test-checkpoint-fp-hs-insert-s3-no-timestamp
    tags: ["data-validation-stress-test"]
    depends_on:
    - name: compile
    commands:
      - func: "run data validation stress test checkpoint"
        vars:
          run_test_checkpoint_args: -s 3

  - name: data-validation-stress-test-checkpoint-fp-hs-insert-s4
    tags: ["data-validation-stress-test"]
    depends_on:
    - name: compile
    commands:
      - func: "run data validation stress test checkpoint"
        vars:
          run_test_checkpoint_args: -x -s 4

  - name: data-validation-stress-test-checkpoint-fp-hs-insert-s5
    tags: ["data-validation-stress-test"]
    depends_on:
    - name: compile
    commands:
      - func: "run data validation stress test checkpoint"
        vars:
          run_test_checkpoint_args: -x -s 5

  - name: data-validation-stress-test-checkpoint-fp-hs-insert-s5-no-timestamp
    tags: ["data-validation-stress-test"]
    depends_on:
    - name: compile
    commands:
      - func: "run data validation stress test checkpoint"
        vars:
          run_test_checkpoint_args: -s 5

  - name: data-validation-stress-test-checkpoint-fp-hs-insert-s6
    tags: ["data-validation-stress-test"]
    depends_on:
    - name: compile
    commands:
      - func: "run data validation stress test checkpoint"
        vars:
          run_test_checkpoint_args: -x -s 6
  
  - name: data-validation-stress-test-checkpoint-fp-hs-insert-s7
    tags: ["data-validation-stress-test"]
    depends_on:
    - name: compile
    commands:
      - func: "run data validation stress test checkpoint"
        vars:
          run_test_checkpoint_args: -x -s 7

  - name: data-validation-stress-test-checkpoint-nonstandalone
    tags: ["data-validation-stress-test-nonstandalone"]
    depends_on:
    - name: compile-nonstandalone
    commands:
      - func: "run data validation stress test checkpoint"
        vars:
          dependent_task: compile-nonstandalone
          run_test_checkpoint_args: -x

  - name: data-validation-stress-test-checkpoint-no-timestamp-nonstandalone
    tags: ["data-validation-stress-test-nonstandalone"]
    depends_on:
    - name: compile-nonstandalone
    commands:
      - func: "run data validation stress test checkpoint"
        vars:
          dependent_task: compile-nonstandalone

  - name: data-validation-stress-test-checkpoint-fp-hs-insert-s1-nonstandalone
    tags: ["data-validation-stress-test-nonstandalone"]
    depends_on:
    - name: compile-nonstandalone
    commands:
      - func: "run data validation stress test checkpoint"
        vars:
          dependent_task: compile-nonstandalone
          run_test_checkpoint_args: -x -s 1

  - name: data-validation-stress-test-checkpoint-fp-hs-insert-s1-no-timestamp-nonstandalone
    tags: ["data-validation-stress-test-nonstandalone"]
    depends_on:
    - name: compile-nonstandalone
    commands:
      - func: "run data validation stress test checkpoint"
        vars:
          dependent_task: compile-nonstandalone
          run_test_checkpoint_args: -s 1

  - name: data-validation-stress-test-checkpoint-fp-hs-insert-s2-nonstandalone
    tags: ["data-validation-stress-test-nonstandalone"]
    depends_on:
    - name: compile-nonstandalone
    commands:
      - func: "run data validation stress test checkpoint"
        vars:
          dependent_task: compile-nonstandalone
          run_test_checkpoint_args: -x -s 2

  - name: data-validation-stress-test-checkpoint-fp-hs-insert-s3-nonstandalone
    tags: ["data-validation-stress-test-nonstandalone"]
    depends_on:
    - name: compile-nonstandalone
    commands:
      - func: "run data validation stress test checkpoint"
        vars:
          dependent_task: compile-nonstandalone
          run_test_checkpoint_args: -x -s 3

  - name: data-validation-stress-test-checkpoint-fp-hs-insert-s3-no-timestamp-nonstandalone
    tags: ["data-validation-stress-test-nonstandalone"]
    depends_on:
    - name: compile-nonstandalone
    commands:
      - func: "run data validation stress test checkpoint"
        vars:
          dependent_task: compile-nonstandalone
          run_test_checkpoint_args: -s 3

  - name: data-validation-stress-test-checkpoint-fp-hs-insert-s4-nonstandalone
    tags: ["data-validation-stress-test-nonstandalone"]
    depends_on:
    - name: compile-nonstandalone
    commands:
      - func: "run data validation stress test checkpoint"
        vars:
          dependent_task: compile-nonstandalone
          run_test_checkpoint_args: -x -s 4

  - name: data-validation-stress-test-checkpoint-fp-hs-insert-s5-nonstandalone
    tags: ["data-validation-stress-test-nonstandalone"]
    depends_on:
    - name: compile-nonstandalone
    commands:
      - func: "run data validation stress test checkpoint"
        vars:
          dependent_task: compile-nonstandalone
          run_test_checkpoint_args: -x -s 5

  - name: data-validation-stress-test-checkpoint-fp-hs-insert-s5-no-timestamp-nonstandalone
    tags: ["data-validation-stress-test-nonstandalone"]
    depends_on:
    - name: compile-nonstandalone
    commands:
      - func: "run data validation stress test checkpoint"
        vars:
          dependent_task: compile-nonstandalone
          run_test_checkpoint_args: -s 5

  - name: data-validation-stress-test-checkpoint-fp-hs-insert-s6-nonstandalone
    tags: ["data-validation-stress-test-nonstandalone"]
    depends_on:
    - name: compile-nonstandalone
    commands:
      - func: "run data validation stress test checkpoint"
        vars:
          dependent_task: compile-nonstandalone
          run_test_checkpoint_args: -x -s 6

  - name: data-validation-stress-test-checkpoint-fp-hs-insert-s7-nonstandalone
    tags: ["data-validation-stress-test-nonstandalone"]
    depends_on:
    - name: compile-nonstandalone
    commands:
      - func: "run data validation stress test checkpoint"
        vars:
          dependent_task: compile-nonstandalone
          run_test_checkpoint_args: -x -s 7

  - name: format-failure-configs-test
    depends_on:
    - name: compile
    commands:
      - func: "fetch artifacts"
      - command: shell.exec
        params:
          working_dir: "wiredtiger/test/evergreen"
          script: |
            set -o errexit
            set -o verbose

            ${test_env_vars|} ./run_format_configs.sh

  - name: static-wt-build-test
    commands:
      - func: "get project"
      - func: "compile wiredtiger"
        vars:
          <<: *configure_flags_static_lib_with_builtins
      - command: shell.exec
        params:
          working_dir: "wiredtiger/cmake_build"
          shell: bash
          script: |
            set -o errexit
            set -o verbose

            # -V option displays Wiredtiger library version
            ./wt -V

            if [ $? -ne 0 ]; then
              echo "Error, WT util is not generated or is not functioning"
              exit 1
            fi

            # Test if libwiredtiger is dynamically linked.
            (ldd wt | grep "libwiredtiger.so") || wt_static_build=1

            if [ $wt_static_build -ne 1 ]; then
              echo "Error, WT util is not statically linked"
              exit 1
            fi

  - name: format-stress-sanitizer-lsm-test
    # FIXME-WT-6258: Re-enable the test once the outstanding issues with LSM are resolved.
    # tags: ["stress-test-sanitizer-1"]
    commands:
      - func: "get project"
      - func: "compile wiredtiger"
        vars:
          <<: *configure_flags_address_sanitizer_mongodb_v4_clang_with_builtins
      - func: "format test script"
        vars:
          test_env_vars:
            ASAN_OPTIONS="detect_leaks=1:abort_on_error=1:disable_coredump=0:unmap_shadow_on_exit=1"
            ASAN_SYMBOLIZER_PATH=/opt/mongodbtoolchain/v4/bin/llvm-symbolizer
          # Run for 30 mins, and explicitly set data_source to LSM with a large cache
          format_test_script_args: -t 30 data_source=lsm cache_minimum=5000

  - name: checkpoint-stress-test
    tags: ["stress-test-1"]
    exec_timeout_secs: 86400
    commands:
      - command: timeout.update
        params:
          timeout_secs: 86400
      - func: "get project"
      - func: "compile wiredtiger"
        vars:
          <<: *configure_flags_with_builtins
          CMAKE_TOOLCHAIN_FILE: -DCMAKE_TOOLCHAIN_FILE=../cmake/toolchains/mongodbtoolchain_v4_gcc.cmake
      - func: "checkpoint stress test"
        vars:
          times: 1       # No of times to run the loop
          no_of_procs: 10 # No of processes to run in the background

  - name: checkpoint-stress-test-nonstandalone
    tags: ["stress-test-1-nonstandalone"]
    exec_timeout_secs: 86400
    commands:
      - command: timeout.update
        params:
          timeout_secs: 86400
      - func: "get project"
      - func: "compile wiredtiger"
        vars:
          <<: *configure_flags_with_builtins
          NONSTANDALONE: -DWT_STANDALONE_BUILD=0
          CMAKE_TOOLCHAIN_FILE: -DCMAKE_TOOLCHAIN_FILE=../cmake/toolchains/mongodbtoolchain_v4_gcc.cmake
      - func: "checkpoint stress test"
        vars:
          times: 1       # No of times to run the loop
          no_of_procs: 10 # No of processes to run in the background

  - name: split-stress-test-1
    tags: ["stress-test-1", "stress-test-zseries-1"]
    exec_timeout_secs: 43200
    commands:
      - func: "get project"
      - func: "compile wiredtiger"
        vars:
          CMAKE_TOOLCHAIN_FILE: -DCMAKE_TOOLCHAIN_FILE=../cmake/toolchains/mongodbtoolchain_v4_gcc.cmake
      - command: shell.exec
        params:
          working_dir: "wiredtiger/bench/workgen/runner"
          script: |
            set -o errexit
            set -o verbose
            for i in $(seq ${times|150}); do
                ${test_env_vars|} ${python_binary|python3} split_stress.py
            done
<<<<<<< HEAD

  - name: split-stress-test-2
    tags: ["stress-test-1", "stress-test-zseries-1"]
    exec_timeout_secs: 43200
    commands:
      - func: "get project"
      - func: "compile wiredtiger"
        vars:
          CMAKE_TOOLCHAIN_FILE: -DCMAKE_TOOLCHAIN_FILE=../cmake/toolchains/mongodbtoolchain_v4_gcc.cmake
      - command: shell.exec
        params:
          working_dir: "wiredtiger/bench/workgen/runner"
          script: |
            set -o errexit
            set -o verbose
            for i in $(seq ${times|150}); do
                ${test_env_vars|} ${python_binary|python3} split_stress.py
            done

  - name: split-stress-test-3
    tags: ["stress-test-1", "stress-test-zseries-1"]
    exec_timeout_secs: 43200
    commands:
      - func: "get project"
      - func: "compile wiredtiger"
        vars:
          CMAKE_TOOLCHAIN_FILE: -DCMAKE_TOOLCHAIN_FILE=../cmake/toolchains/mongodbtoolchain_v4_gcc.cmake
      - command: shell.exec
        params:
          working_dir: "wiredtiger/bench/workgen/runner"
          script: |
            set -o errexit
            set -o verbose
            for i in $(seq ${times|150}); do
                ${test_env_vars|} ${python_binary|python3} split_stress.py
            done

  - name: split-stress-test-4
    tags: ["stress-test-1", "stress-test-zseries-1"]
    exec_timeout_secs: 43200
    commands:
      - func: "get project"
      - func: "compile wiredtiger"
        vars:
          CMAKE_TOOLCHAIN_FILE: -DCMAKE_TOOLCHAIN_FILE=../cmake/toolchains/mongodbtoolchain_v4_gcc.cmake
      - command: shell.exec
        params:
          working_dir: "wiredtiger/bench/workgen/runner"
          script: |
            set -o errexit
            set -o verbose
            for i in $(seq ${times|150}); do
                ${test_env_vars|} ${python_binary|python3} split_stress.py
            done

  - name: split-stress-test-5
    tags: ["stress-test-1", "stress-test-zseries-1"]
    exec_timeout_secs: 43200
    commands:
      - func: "get project"
      - func: "compile wiredtiger"
        vars:
          CMAKE_TOOLCHAIN_FILE: -DCMAKE_TOOLCHAIN_FILE=../cmake/toolchains/mongodbtoolchain_v4_gcc.cmake
      - command: shell.exec
        params:
          working_dir: "wiredtiger/bench/workgen/runner"
          script: |
            set -o errexit
            set -o verbose
            for i in $(seq ${times|150}); do
                ${test_env_vars|} ${python_binary|python3} split_stress.py
            done

  - name: split-stress-test-6
    tags: ["stress-test-1", "stress-test-zseries-1"]
    exec_timeout_secs: 43200
    commands:
      - func: "get project"
      - func: "compile wiredtiger"
        vars:
          CMAKE_TOOLCHAIN_FILE: -DCMAKE_TOOLCHAIN_FILE=../cmake/toolchains/mongodbtoolchain_v4_gcc.cmake
      - command: shell.exec
        params:
          working_dir: "wiredtiger/bench/workgen/runner"
          script: |
            set -o errexit
            set -o verbose
            for i in $(seq ${times|150}); do
                ${test_env_vars|} ${python_binary|python3} split_stress.py
            done

  - name: split-stress-test-7
    tags: ["stress-test-1", "stress-test-zseries-1"]
    exec_timeout_secs: 43200
    commands:
      - func: "get project"
      - func: "compile wiredtiger"
        vars:
          CMAKE_TOOLCHAIN_FILE: -DCMAKE_TOOLCHAIN_FILE=../cmake/toolchains/mongodbtoolchain_v4_gcc.cmake
      - command: shell.exec
        params:
          working_dir: "wiredtiger/bench/workgen/runner"
          script: |
            set -o errexit
            set -o verbose
            for i in $(seq ${times|150}); do
                ${test_env_vars|} ${python_binary|python3} split_stress.py
            done

  - name: split-stress-test-8
=======

  - name: split-stress-test-2
    tags: ["stress-test-1", "stress-test-zseries-1"]
    exec_timeout_secs: 43200
    commands:
      - func: "get project"
      - func: "compile wiredtiger"
        vars:
          CMAKE_TOOLCHAIN_FILE: -DCMAKE_TOOLCHAIN_FILE=../cmake/toolchains/mongodbtoolchain_v4_gcc.cmake
      - command: shell.exec
        params:
          working_dir: "wiredtiger/bench/workgen/runner"
          script: |
            set -o errexit
            set -o verbose
            for i in $(seq ${times|150}); do
                ${test_env_vars|} ${python_binary|python3} split_stress.py
            done

  - name: split-stress-test-3
    tags: ["stress-test-1", "stress-test-zseries-1"]
    exec_timeout_secs: 43200
    commands:
      - func: "get project"
      - func: "compile wiredtiger"
        vars:
          CMAKE_TOOLCHAIN_FILE: -DCMAKE_TOOLCHAIN_FILE=../cmake/toolchains/mongodbtoolchain_v4_gcc.cmake
      - command: shell.exec
        params:
          working_dir: "wiredtiger/bench/workgen/runner"
          script: |
            set -o errexit
            set -o verbose
            for i in $(seq ${times|150}); do
                ${test_env_vars|} ${python_binary|python3} split_stress.py
            done

  - name: split-stress-test-4
    tags: ["stress-test-1", "stress-test-zseries-1"]
    exec_timeout_secs: 43200
    commands:
      - func: "get project"
      - func: "compile wiredtiger"
        vars:
          CMAKE_TOOLCHAIN_FILE: -DCMAKE_TOOLCHAIN_FILE=../cmake/toolchains/mongodbtoolchain_v4_gcc.cmake
      - command: shell.exec
        params:
          working_dir: "wiredtiger/bench/workgen/runner"
          script: |
            set -o errexit
            set -o verbose
            for i in $(seq ${times|150}); do
                ${test_env_vars|} ${python_binary|python3} split_stress.py
            done

  - name: split-stress-test-5
    tags: ["stress-test-1", "stress-test-zseries-1"]
    exec_timeout_secs: 43200
    commands:
      - func: "get project"
      - func: "compile wiredtiger"
        vars:
          CMAKE_TOOLCHAIN_FILE: -DCMAKE_TOOLCHAIN_FILE=../cmake/toolchains/mongodbtoolchain_v4_gcc.cmake
      - command: shell.exec
        params:
          working_dir: "wiredtiger/bench/workgen/runner"
          script: |
            set -o errexit
            set -o verbose
            for i in $(seq ${times|150}); do
                ${test_env_vars|} ${python_binary|python3} split_stress.py
            done

  - name: split-stress-test-6
    tags: ["stress-test-1", "stress-test-zseries-1"]
    exec_timeout_secs: 43200
    commands:
      - func: "get project"
      - func: "compile wiredtiger"
        vars:
          CMAKE_TOOLCHAIN_FILE: -DCMAKE_TOOLCHAIN_FILE=../cmake/toolchains/mongodbtoolchain_v4_gcc.cmake
      - command: shell.exec
        params:
          working_dir: "wiredtiger/bench/workgen/runner"
          script: |
            set -o errexit
            set -o verbose
            for i in $(seq ${times|150}); do
                ${test_env_vars|} ${python_binary|python3} split_stress.py
            done

  - name: split-stress-test-7
    tags: ["stress-test-1", "stress-test-zseries-1"]
    exec_timeout_secs: 43200
    commands:
      - func: "get project"
      - func: "compile wiredtiger"
        vars:
          CMAKE_TOOLCHAIN_FILE: -DCMAKE_TOOLCHAIN_FILE=../cmake/toolchains/mongodbtoolchain_v4_gcc.cmake
      - command: shell.exec
        params:
          working_dir: "wiredtiger/bench/workgen/runner"
          script: |
            set -o errexit
            set -o verbose
            for i in $(seq ${times|150}); do
                ${test_env_vars|} ${python_binary|python3} split_stress.py
            done

  - name: split-stress-test-8
    tags: ["stress-test-1", "stress-test-zseries-1"]
    exec_timeout_secs: 43200
    commands:
      - func: "get project"
      - func: "compile wiredtiger"
        vars:
          CMAKE_TOOLCHAIN_FILE: -DCMAKE_TOOLCHAIN_FILE=../cmake/toolchains/mongodbtoolchain_v4_gcc.cmake
      - command: shell.exec
        params:
          working_dir: "wiredtiger/bench/workgen/runner"
          script: |
            set -o errexit
            set -o verbose
            for i in $(seq ${times|150}); do
                ${test_env_vars|} ${python_binary|python3} split_stress.py
            done

  - name: split-stress-test-9
    tags: ["stress-test-1", "stress-test-zseries-1"]
    exec_timeout_secs: 43200
    commands:
      - func: "get project"
      - func: "compile wiredtiger"
        vars:
          CMAKE_TOOLCHAIN_FILE: -DCMAKE_TOOLCHAIN_FILE=../cmake/toolchains/mongodbtoolchain_v4_gcc.cmake
      - command: shell.exec
        params:
          working_dir: "wiredtiger/bench/workgen/runner"
          script: |
            set -o errexit
            set -o verbose
            for i in $(seq ${times|150}); do
                ${test_env_vars|} ${python_binary|python3} split_stress.py
            done

  - name: split-stress-test-10
    tags: ["stress-test-1", "stress-test-zseries-1"]
    exec_timeout_secs: 43200
    commands:
      - func: "get project"
      - func: "compile wiredtiger"
        vars:
          CMAKE_TOOLCHAIN_FILE: -DCMAKE_TOOLCHAIN_FILE=../cmake/toolchains/mongodbtoolchain_v4_gcc.cmake
      - command: shell.exec
        params:
          working_dir: "wiredtiger/bench/workgen/runner"
          script: |
            set -o errexit
            set -o verbose
            for i in $(seq ${times|150}); do
                ${test_env_vars|} ${python_binary|python3} split_stress.py
            done

  - name: split-stress-test-11
    tags: ["stress-test-1", "stress-test-zseries-1"]
    exec_timeout_secs: 43200
    commands:
      - func: "get project"
      - func: "compile wiredtiger"
        vars:
          CMAKE_TOOLCHAIN_FILE: -DCMAKE_TOOLCHAIN_FILE=../cmake/toolchains/mongodbtoolchain_v4_gcc.cmake
      - command: shell.exec
        params:
          working_dir: "wiredtiger/bench/workgen/runner"
          script: |
            set -o errexit
            set -o verbose
            for i in $(seq ${times|150}); do
                ${test_env_vars|} ${python_binary|python3} split_stress.py
            done

  - name: split-stress-test-12
>>>>>>> 3062869d
    tags: ["stress-test-1", "stress-test-zseries-1"]
    exec_timeout_secs: 43200
    commands:
      - func: "get project"
      - func: "compile wiredtiger"
        vars:
          CMAKE_TOOLCHAIN_FILE: -DCMAKE_TOOLCHAIN_FILE=../cmake/toolchains/mongodbtoolchain_v4_gcc.cmake
      - command: shell.exec
        params:
          working_dir: "wiredtiger/bench/workgen/runner"
          script: |
            set -o errexit
            set -o verbose
            for i in $(seq ${times|150}); do
                ${test_env_vars|} ${python_binary|python3} split_stress.py
            done

<<<<<<< HEAD
  - name: split-stress-test-9
    tags: ["stress-test-1", "stress-test-zseries-1"]
=======
  - name: split-stress-test-nonstandalone-1
    tags: ["stress-test-1-nonstandalone"]
>>>>>>> 3062869d
    exec_timeout_secs: 43200
    commands:
      - func: "get project"
      - func: "compile wiredtiger"
        vars:
<<<<<<< HEAD
=======
          NONSTANDALONE: -DWT_STANDALONE_BUILD=0
>>>>>>> 3062869d
          CMAKE_TOOLCHAIN_FILE: -DCMAKE_TOOLCHAIN_FILE=../cmake/toolchains/mongodbtoolchain_v4_gcc.cmake
      - command: shell.exec
        params:
          working_dir: "wiredtiger/bench/workgen/runner"
          script: |
            set -o errexit
            set -o verbose
            for i in $(seq ${times|150}); do
                ${test_env_vars|} ${python_binary|python3} split_stress.py
            done

<<<<<<< HEAD
  - name: split-stress-test-10
    tags: ["stress-test-1", "stress-test-zseries-1"]
=======
  - name: split-stress-test-nonstandalone-2
    tags: ["stress-test-1-nonstandalone"]
>>>>>>> 3062869d
    exec_timeout_secs: 43200
    commands:
      - func: "get project"
      - func: "compile wiredtiger"
        vars:
<<<<<<< HEAD
=======
          NONSTANDALONE: -DWT_STANDALONE_BUILD=0
>>>>>>> 3062869d
          CMAKE_TOOLCHAIN_FILE: -DCMAKE_TOOLCHAIN_FILE=../cmake/toolchains/mongodbtoolchain_v4_gcc.cmake
      - command: shell.exec
        params:
          working_dir: "wiredtiger/bench/workgen/runner"
          script: |
            set -o errexit
            set -o verbose
            for i in $(seq ${times|150}); do
                ${test_env_vars|} ${python_binary|python3} split_stress.py
            done

<<<<<<< HEAD
  - name: split-stress-test-11
    tags: ["stress-test-1", "stress-test-zseries-1"]
=======
  - name: split-stress-test-nonstandalone-3
    tags: ["stress-test-1-nonstandalone"]
>>>>>>> 3062869d
    exec_timeout_secs: 43200
    commands:
      - func: "get project"
      - func: "compile wiredtiger"
        vars:
<<<<<<< HEAD
=======
          NONSTANDALONE: -DWT_STANDALONE_BUILD=0
>>>>>>> 3062869d
          CMAKE_TOOLCHAIN_FILE: -DCMAKE_TOOLCHAIN_FILE=../cmake/toolchains/mongodbtoolchain_v4_gcc.cmake
      - command: shell.exec
        params:
          working_dir: "wiredtiger/bench/workgen/runner"
          script: |
            set -o errexit
            set -o verbose
            for i in $(seq ${times|150}); do
                ${test_env_vars|} ${python_binary|python3} split_stress.py
            done

<<<<<<< HEAD
  - name: split-stress-test-12
    tags: ["stress-test-1", "stress-test-zseries-1"]
=======
  - name: split-stress-test-nonstandalone-4
    tags: ["stress-test-1-nonstandalone"]
>>>>>>> 3062869d
    exec_timeout_secs: 43200
    commands:
      - func: "get project"
      - func: "compile wiredtiger"
        vars:
<<<<<<< HEAD
=======
          NONSTANDALONE: -DWT_STANDALONE_BUILD=0
>>>>>>> 3062869d
          CMAKE_TOOLCHAIN_FILE: -DCMAKE_TOOLCHAIN_FILE=../cmake/toolchains/mongodbtoolchain_v4_gcc.cmake
      - command: shell.exec
        params:
          working_dir: "wiredtiger/bench/workgen/runner"
          script: |
            set -o errexit
            set -o verbose
            for i in $(seq ${times|150}); do
                ${test_env_vars|} ${python_binary|python3} split_stress.py
            done

<<<<<<< HEAD
  - name: split-stress-test-nonstandalone-1
=======
  - name: split-stress-test-nonstandalone-5
>>>>>>> 3062869d
    tags: ["stress-test-1-nonstandalone"]
    exec_timeout_secs: 43200
    commands:
      - func: "get project"
      - func: "compile wiredtiger"
        vars:
          NONSTANDALONE: -DWT_STANDALONE_BUILD=0
          CMAKE_TOOLCHAIN_FILE: -DCMAKE_TOOLCHAIN_FILE=../cmake/toolchains/mongodbtoolchain_v4_gcc.cmake
      - command: shell.exec
        params:
          working_dir: "wiredtiger/bench/workgen/runner"
          script: |
            set -o errexit
            set -o verbose
            for i in $(seq ${times|150}); do
                ${test_env_vars|} ${python_binary|python3} split_stress.py
            done

<<<<<<< HEAD
  - name: split-stress-test-nonstandalone-2
    tags: ["stress-test-1-nonstandalone"]
    exec_timeout_secs: 43200
    commands:
      - func: "get project"
      - func: "compile wiredtiger"
        vars:
          NONSTANDALONE: -DWT_STANDALONE_BUILD=0
          CMAKE_TOOLCHAIN_FILE: -DCMAKE_TOOLCHAIN_FILE=../cmake/toolchains/mongodbtoolchain_v4_gcc.cmake
      - command: shell.exec
        params:
          working_dir: "wiredtiger/bench/workgen/runner"
          script: |
            set -o errexit
            set -o verbose
            for i in $(seq ${times|150}); do
                ${test_env_vars|} ${python_binary|python3} split_stress.py
            done

  - name: split-stress-test-nonstandalone-3
    tags: ["stress-test-1-nonstandalone"]
    exec_timeout_secs: 43200
    commands:
      - func: "get project"
      - func: "compile wiredtiger"
        vars:
          NONSTANDALONE: -DWT_STANDALONE_BUILD=0
          CMAKE_TOOLCHAIN_FILE: -DCMAKE_TOOLCHAIN_FILE=../cmake/toolchains/mongodbtoolchain_v4_gcc.cmake
      - command: shell.exec
        params:
          working_dir: "wiredtiger/bench/workgen/runner"
          script: |
            set -o errexit
            set -o verbose
            for i in $(seq ${times|150}); do
                ${test_env_vars|} ${python_binary|python3} split_stress.py
            done

  - name: split-stress-test-nonstandalone-4
    tags: ["stress-test-1-nonstandalone"]
    exec_timeout_secs: 43200
    commands:
      - func: "get project"
      - func: "compile wiredtiger"
        vars:
          NONSTANDALONE: -DWT_STANDALONE_BUILD=0
          CMAKE_TOOLCHAIN_FILE: -DCMAKE_TOOLCHAIN_FILE=../cmake/toolchains/mongodbtoolchain_v4_gcc.cmake
      - command: shell.exec
        params:
          working_dir: "wiredtiger/bench/workgen/runner"
          script: |
            set -o errexit
            set -o verbose
            for i in $(seq ${times|150}); do
                ${test_env_vars|} ${python_binary|python3} split_stress.py
            done

  - name: split-stress-test-nonstandalone-5
    tags: ["stress-test-1-nonstandalone"]
    exec_timeout_secs: 43200
    commands:
      - func: "get project"
      - func: "compile wiredtiger"
        vars:
          NONSTANDALONE: -DWT_STANDALONE_BUILD=0
          CMAKE_TOOLCHAIN_FILE: -DCMAKE_TOOLCHAIN_FILE=../cmake/toolchains/mongodbtoolchain_v4_gcc.cmake
      - command: shell.exec
        params:
          working_dir: "wiredtiger/bench/workgen/runner"
          script: |
            set -o errexit
            set -o verbose
            for i in $(seq ${times|150}); do
                ${test_env_vars|} ${python_binary|python3} split_stress.py
            done

=======
>>>>>>> 3062869d
  - name: split-stress-test-nonstandalone-6
    tags: ["stress-test-1-nonstandalone"]
    exec_timeout_secs: 43200
    commands:
      - func: "get project"
      - func: "compile wiredtiger"
        vars:
          NONSTANDALONE: -DWT_STANDALONE_BUILD=0
          CMAKE_TOOLCHAIN_FILE: -DCMAKE_TOOLCHAIN_FILE=../cmake/toolchains/mongodbtoolchain_v4_gcc.cmake
      - command: shell.exec
        params:
          working_dir: "wiredtiger/bench/workgen/runner"
          script: |
            set -o errexit
            set -o verbose
            for i in $(seq ${times|150}); do
                ${test_env_vars|} ${python_binary|python3} split_stress.py
            done

  - name: split-stress-test-nonstandalone-7
    tags: ["stress-test-1-nonstandalone"]
    exec_timeout_secs: 43200
    commands:
      - func: "get project"
      - func: "compile wiredtiger"
        vars:
          NONSTANDALONE: -DWT_STANDALONE_BUILD=0
          CMAKE_TOOLCHAIN_FILE: -DCMAKE_TOOLCHAIN_FILE=../cmake/toolchains/mongodbtoolchain_v4_gcc.cmake
      - command: shell.exec
        params:
          working_dir: "wiredtiger/bench/workgen/runner"
          script: |
            set -o errexit
            set -o verbose
            for i in $(seq ${times|150}); do
                ${test_env_vars|} ${python_binary|python3} split_stress.py
            done

  - name: split-stress-test-nonstandalone-8
    tags: ["stress-test-1-nonstandalone"]
    exec_timeout_secs: 43200
    commands:
      - func: "get project"
      - func: "compile wiredtiger"
        vars:
          NONSTANDALONE: -DWT_STANDALONE_BUILD=0
          CMAKE_TOOLCHAIN_FILE: -DCMAKE_TOOLCHAIN_FILE=../cmake/toolchains/mongodbtoolchain_v4_gcc.cmake
      - command: shell.exec
        params:
          working_dir: "wiredtiger/bench/workgen/runner"
          script: |
            set -o errexit
            set -o verbose
            for i in $(seq ${times|150}); do
                ${test_env_vars|} ${python_binary|python3} split_stress.py
            done

  - name: split-stress-test-nonstandalone-9
    tags: ["stress-test-1-nonstandalone"]
    exec_timeout_secs: 43200
    commands:
      - func: "get project"
      - func: "compile wiredtiger"
        vars:
          NONSTANDALONE: -DWT_STANDALONE_BUILD=0
          CMAKE_TOOLCHAIN_FILE: -DCMAKE_TOOLCHAIN_FILE=../cmake/toolchains/mongodbtoolchain_v4_gcc.cmake
      - command: shell.exec
        params:
          working_dir: "wiredtiger/bench/workgen/runner"
          script: |
            set -o errexit
            set -o verbose
            for i in $(seq ${times|150}); do
                ${test_env_vars|} ${python_binary|python3} split_stress.py
            done

  - name: split-stress-test-nonstandalone-10
    tags: ["stress-test-1-nonstandalone"]
    exec_timeout_secs: 43200
    commands:
      - func: "get project"
      - func: "compile wiredtiger"
        vars:
          NONSTANDALONE: -DWT_STANDALONE_BUILD=0
          CMAKE_TOOLCHAIN_FILE: -DCMAKE_TOOLCHAIN_FILE=../cmake/toolchains/mongodbtoolchain_v4_gcc.cmake
      - command: shell.exec
        params:
          working_dir: "wiredtiger/bench/workgen/runner"
          script: |
            set -o errexit
            set -o verbose
            for i in $(seq ${times|150}); do
                ${test_env_vars|} ${python_binary|python3} split_stress.py
            done

  - name: format-stress-zseries-test
    tags: ["stress-test-zseries-1"]
    # Set 2.5 hours timeout (60 * 60 * 2.5)
    exec_timeout_secs: 9000
    commands:
      - func: "get project"
      - func: "compile wiredtiger"
        vars:
          <<: *configure_flags_with_builtins
          CMAKE_TOOLCHAIN_FILE: -DCMAKE_TOOLCHAIN_FILE=../cmake/toolchains/mongodbtoolchain_v4_gcc.cmake
      - func: "format test script"
        vars:
          #run for 2 hours ( 2 * 60 = 120 minutes), use default config
          format_test_script_args: -e "SEGFAULT_SIGNALS=all" -b "catchsegv ./t" -t 120

  - name: format-stress-ppc-test
    tags: ["stress-test-ppc-1"]
    # Set 2.5 hours timeout (60 * 60 * 2.5)
    exec_timeout_secs: 9000
    commands:
      - func: "get project"
      - func: "compile wiredtiger"
        vars:
          <<: *configure_flags_with_builtins
          CMAKE_TOOLCHAIN_FILE: -DCMAKE_TOOLCHAIN_FILE=../cmake/toolchains/mongodbtoolchain_v4_gcc.cmake
      - func: "format test script"
        vars:
          #run for 2 hours ( 2 * 60 = 120 minutes), use default config
          # Always disable mmap for PPC due to issues on variant setup.
          # See https://bugzilla.redhat.com/show_bug.cgi?id=1686261#c10 for the potential cause.
          format_test_script_args: -e "SEGFAULT_SIGNALS=all" -b "catchsegv ./t" -t 120 -- -C "mmap=false,mmap_all=false"

  - <<: *format-stress-test
    name: format-stress-test-1
    tags: ["stress-test-1"]
  - <<: *format-stress-test
    name: format-stress-test-2
    tags: ["stress-test-2"]
  - <<: *format-stress-test
    name: format-stress-test-3
    tags: ["stress-test-3"]
  - <<: *format-stress-test
    name: format-stress-test-4
    tags: ["stress-test-4"]
  - <<: *format-stress-test-nonstandalone
    name: format-stress-test-1-nonstandalone
    tags: ["stress-test-1-nonstandalone"]
  - <<: *format-stress-test-nonstandalone
    name: format-stress-test-2-nonstandalone
    tags: ["stress-test-2-nonstandalone"]
  - <<: *format-stress-test-nonstandalone
    name: format-stress-test-3-nonstandalone
    tags: ["stress-test-3-nonstandalone"]
  - <<: *format-stress-test-nonstandalone
    name: format-stress-test-4-nonstandalone
    tags: ["stress-test-4-nonstandalone"]
  - <<: *format-stress-sanitizer-ppc-test
    name: format-stress-sanitizer-ppc-test-1
    tags: ["stress-test-ppc-1"]
  - <<: *format-stress-sanitizer-ppc-test
    name: format-stress-sanitizer-ppc-test-2
    tags: ["stress-test-ppc-2"]
  - <<: *format-stress-sanitizer-test
    name: format-stress-sanitizer-test-1
    tags: ["stress-test-sanitizer-1"]
  - <<: *format-stress-sanitizer-test
    name: format-stress-sanitizer-test-2
    tags: ["stress-test-sanitizer-2"]
  - <<: *format-stress-sanitizer-test
    name: format-stress-sanitizer-test-3
    tags: ["stress-test-sanitizer-3"]
  - <<: *format-stress-sanitizer-test
    name: format-stress-sanitizer-test-4
    tags: ["stress-test-sanitizer-4"]
  - <<: *race-condition-stress-sanitizer-test
    name: race-condition-stress-sanitizer-test-1
    tags: ["stress-test-sanitizer-1"]
  - <<: *race-condition-stress-sanitizer-test
    name: race-condition-stress-sanitizer-test-2
    tags: ["stress-test-sanitizer-2"]
  - <<: *race-condition-stress-sanitizer-test
    name: race-condition-stress-sanitizer-test-3
    tags: ["stress-test-sanitizer-3"]
  - <<: *race-condition-stress-sanitizer-test
    name: race-condition-stress-sanitizer-test-4
    tags: ["stress-test-sanitizer-4"]
  - <<: *recovery-stress-test
    name: recovery-stress-test-1
    tags: ["stress-test-1", "stress-test-zseries-1"]
  - <<: *recovery-stress-test
    name: recovery-stress-test-2
    tags: ["stress-test-2", "stress-test-zseries-2"]
  - <<: *recovery-stress-test
    name: recovery-stress-test-3
    tags: ["stress-test-3", "stress-test-zseries-3"]
  - <<: *recovery-stress-test-nonstandalone
    name: recovery-stress-test-1-nonstandalone
    tags: ["stress-test-1-nonstandalone"]
  - <<: *recovery-stress-test-nonstandalone
    name: recovery-stress-test-2-nonstandalone
    tags: ["stress-test-2-nonstandalone"]
  - <<: *recovery-stress-test-nonstandalone
    name: recovery-stress-test-3-nonstandalone
    tags: ["stress-test-3-nonstandalone"]

  - name: format-stress-test-no-barrier
    tags: ["stress-test-no-barrier"]
    exec_timeout_secs: 25200
    commands:
      - func: "get project"
      - func: "compile wiredtiger"
        vars:
          <<: *configure_flags_with_builtins
          CMAKE_TOOLCHAIN_FILE: -DCMAKE_TOOLCHAIN_FILE=../cmake/toolchains/mongodbtoolchain_v4_gcc.cmake
          NON_BARRIER_DIAGNOSTIC_YIELDS: -DNON_BARRIER_DIAGNOSTIC_YIELDS=1
      - func: "format test script"
        vars:
          format_test_script_args: -e "SEGFAULT_SIGNALS=all" -b "catchsegv ./t" -t 360

  - name: format-stress-test-no-barrier-nonstandalone
    tags: ["stress-test-no-barrier-nonstandalone"]
    exec_timeout_secs: 25200
    commands:
      - func: "get project"
      - func: "compile wiredtiger"
        vars:
          <<: *configure_flags_with_builtins
          NONSTANDALONE: -DWT_STANDALONE_BUILD=0
          CMAKE_TOOLCHAIN_FILE: -DCMAKE_TOOLCHAIN_FILE=../cmake/toolchains/mongodbtoolchain_v4_gcc.cmake
          NON_BARRIER_DIAGNOSTIC_YIELDS: -DNON_BARRIER_DIAGNOSTIC_YIELDS=1
      - func: "format test script"
        vars:
          format_test_script_args: -e "SEGFAULT_SIGNALS=all" -b "catchsegv ./t" -t 360

  - name: format-stress-sanitizer-test-no-barrier
    tags: ["stress-test-no-barrier-sanitizer"]
    exec_timeout_secs: 25200
    commands:
      - func: "get project"
      - func: "compile wiredtiger"
        vars:
          <<: *configure_flags_address_sanitizer_mongodb_v4_clang_with_builtins
          NON_BARRIER_DIAGNOSTIC_YIELDS: -DNON_BARRIER_DIAGNOSTIC_YIELDS=1
      - func: "format test script"
        vars:
          format_test_script_args: -t 360
          test_env_vars:
            ASAN_OPTIONS="detect_leaks=1:abort_on_error=1:disable_coredump=0:unmap_shadow_on_exit=1"
            ASAN_SYMBOLIZER_PATH=/opt/mongodbtoolchain/v4/bin/llvm-symbolizer

  - name: race-condition-stress-sanitizer-test-no-barrier
    tags: ["stress-test-no-barrier-sanitizer"]
    exec_timeout_secs: 25200
    commands:
      - func: "get project"
      - func: "compile wiredtiger"
        vars:
          <<: *configure_flags_address_sanitizer_mongodb_v4_clang_with_builtins
          NON_BARRIER_DIAGNOSTIC_YIELDS: -DNON_BARRIER_DIAGNOSTIC_YIELDS=1
      - func: "format test script"
        vars:
          format_test_script_args: -R -t 360
          test_env_vars:
            ASAN_OPTIONS="detect_leaks=1:abort_on_error=1:disable_coredump=0:unmap_shadow_on_exit=1"
            ASAN_SYMBOLIZER_PATH=/opt/mongodbtoolchain/v4/bin/llvm-symbolizer

  - name: recovery-stress-test-no-barrier
    tags: ["stress-test-no-barrier"]
    exec_timeout_secs: 25200
    commands:
      - func: "get project"
      - func: "compile wiredtiger"
        vars:
          <<: *configure_flags_with_builtins
          NON_BARRIER_DIAGNOSTIC_YIELDS: -DNON_BARRIER_DIAGNOSTIC_YIELDS=1
      - func: "recovery stress test script"
        vars:
          times: 25

  - name: recovery-stress-test-no-barrier-nonstandalone
    tags: ["stress-test-no-barrier-nonstandalone"]
    exec_timeout_secs: 25200
    commands:
      - func: "get project"
      - func: "compile wiredtiger"
        vars:
          <<: *configure_flags_with_builtins
          NONSTANDALONE: -DWT_STANDALONE_BUILD=0
          NON_BARRIER_DIAGNOSTIC_YIELDS: -DNON_BARRIER_DIAGNOSTIC_YIELDS=1
      - func: "recovery stress test script"
        vars:
          times: 25

  - name: format-abort-recovery-stress-test
    commands:
      # Allow 30 minutes beyond test runtime because recovery under load can cause the test to
      # run longer.
      - command: timeout.update
        params:
          exec_timeout_secs: 3600
      - func: "get project"
      - func: "compile wiredtiger"
        vars:
          <<: *configure_flags_with_builtins
          CMAKE_TOOLCHAIN_FILE: -DCMAKE_TOOLCHAIN_FILE=../cmake/toolchains/mongodbtoolchain_v4_gcc.cmake
      - func: "format test script"
        vars:
          format_test_script_args: -a -t 30

  - name: format-abort-recovery-stress-test-nonstandalone
    commands:
      # Allow 30 minutes beyond test runtime because recovery under load can cause the test to
      # run longer.
      - command: timeout.update
        params:
          exec_timeout_secs: 3600
      - func: "get project"
      - func: "compile wiredtiger"
        vars:
          <<: *configure_flags_with_builtins
          NONSTANDALONE: -DWT_STANDALONE_BUILD=0
          CMAKE_TOOLCHAIN_FILE: -DCMAKE_TOOLCHAIN_FILE=../cmake/toolchains/mongodbtoolchain_v4_gcc.cmake
      - func: "format test script"
        vars:
          format_test_script_args: -a -t 30

  - name: many-collection-test
    commands:
      - command: timeout.update
        params:
          exec_timeout_secs: 86400
          timeout_secs: 86400
      - func: "fetch mongo repo"
      - func: "get project"
      - func: "import wiredtiger into mongo"
      - func: "compile mongodb"
      - func: "fetch mongo-tests repo"
      # FIXME-WT-7868: we should download a pre populated database here and remove the
      # "clean-and-populate" argument in the step below.
      - command: shell.exec
        params:
          working_dir: mongo-tests/largescale
          shell: bash
          include_expansions_in_env:
            - atlas_wt_perf_test_user
            - atlas_wt_perf_pass
          script: |
            set -o errexit
            set -o verbose
            export "PATH=/opt/mongodbtoolchain/v4/bin:$PATH"
            virtualenv -p python3 venv
            source venv/bin/activate
            # Need both pymongo and pymongo[srv] as upload-results-atlas.py uses mongo+srv for the URI.
            pip3 install lorem pymongo==3.12.2 "pymongo[srv]==3.12.2"
            mongod_path=$(find ../../mongo/build -executable -type f -path \*/bin/mongod)
            ./run_many_coll.sh $mongod_path mongodb.log config/many-collection-testing many-collection clean-and-populate
            # upload the results
            res_dir=`find ./ -type d -name "many-collection-artifacts" -print`
            ./upload-results-atlas.py wt-perf-tests many-collection-test ${branch_name} $res_dir/results/results.json

  - name: cyclomatic-complexity
    commands:
      - func: "get project"
      - command: shell.exec
        params:
          working_dir: "wiredtiger"
          shell: bash
          script: |
            t=__wt.$$
            set -o verbose

            # Install Metrix++, ensuring it is outside the 'src' directory
            git clone https://github.com/metrixplusplus/metrixplusplus metrixplusplus

            # We only want complexity measures for the 'src' directory
            cd src

            python "../metrixplusplus/metrix++.py" collect --std.code.lines.code --std.code.complexity.cyclomatic
            python "../metrixplusplus/metrix++.py" view

            # Set the cyclomatic complexity limit to 20
            python "../metrixplusplus/metrix++.py" limit --max-limit=std.code.complexity:cyclomatic:20

            # Fail if there are functions with cyclomatic complexity larger than 91
            python "../metrixplusplus/metrix++.py" limit --max-limit=std.code.complexity:cyclomatic:91 > $t
            if grep -q 'exceeds' $t; then
                echo "[ERROR]:complexity:cyclomatic: Complexity limit exceeded."
                cat $t
                echo "[ERROR]:complexity:cyclomatic: Finished " && rm $t && exit 1
            else
                cat $t && rm $t
            fi

    #############################
    # Performance Tests for lsm #
    #############################

  - name: perf-test-small-lsm
    tags: ["lsm-perf"]
    depends_on:
      - name: compile
    commands:
      - func: "fetch artifacts"
      - func: "run-perf-test"
        vars:
          perf-test-name: small-lsm.wtperf
          maxruns: 3
          wtarg: -ops ['"load", "read"']
      - func: "upload-perf-test-stats"
        vars:
          perf-test-name: small-lsm.wtperf

  - name: perf-test-medium-lsm
    tags: ["lsm-perf"]
    depends_on:
      - name: compile
    commands:
      - func: "fetch artifacts"
      - func: "run-perf-test"
        vars:
          perf-test-name: medium-lsm.wtperf
          maxruns: 1
          wtarg: -ops ['"load", "read"']
      - func: "upload-perf-test-stats"
        vars:
          perf-test-name: medium-lsm.wtperf

  - name: perf-test-medium-lsm-compact
    tags: ["lsm-perf"]
    depends_on:
      - name: compile
    commands:
      - func: "fetch artifacts"
      - func: "run-perf-test"
        vars:
          perf-test-name: medium-lsm-compact.wtperf
          maxruns: 1
          wtarg: -ops ['"load", "read"']
      - func: "upload-perf-test-stats"
        vars:
          perf-test-name: medium-lsm-compact.wtperf

  - name: perf-test-medium-multi-lsm
    tags: ["lsm-perf"]
    depends_on:
      - name: compile
    commands:
      - func: "fetch artifacts"
      - func: "run-perf-test"
        vars:
          perf-test-name: medium-multi-lsm.wtperf
          maxruns: 1
          wtarg: -ops ['"load", "read", "update"']
      - func: "upload-perf-test-stats"
        vars:
          perf-test-name: medium-multi-lsm.wtperf

  - name: perf-test-parallel-pop-lsm
    tags: ["lsm-perf"]
    depends_on:
      - name: compile
    commands:
      - func: "fetch artifacts"
      - func: "run-perf-test"
        vars:
          perf-test-name: parallel-pop-lsm.wtperf
          maxruns: 1
          wtarg: -ops ['"load"']
      - func: "upload-perf-test-stats"
        vars:
          perf-test-name: parallel-pop-lsm.wtperf

  - name: perf-test-update-lsm
    tags: ["lsm-perf"]
    depends_on:
      - name: compile
    commands:
      - func: "fetch artifacts"
      - func: "run-perf-test"
        vars:
          perf-test-name: update-lsm.wtperf
          maxruns: 1
          wtarg: -ops ['"load", "read", "update", "insert"']
      - func: "upload-perf-test-stats"
        vars:
          perf-test-name: update-lsm.wtperf

    ###############################
    # Performance Tests for btree #
    ###############################

  - name: perf-test-small-btree
    tags: ["btree-perf"]
    depends_on:
      - name: compile
    commands:
      - func: "fetch artifacts"
      - func: "run-perf-test"
        vars:
          perf-test-name: small-btree.wtperf
          maxruns: 1
          wtarg: -ops ['"load", "read"']
      - func: "upload-perf-test-stats"
        vars:
          perf-test-name: small-btree.wtperf

  - name: perf-test-small-btree-backup
    tags: ["btree-perf"]
    depends_on:
      - name: compile
    commands:
      - func: "fetch artifacts"
      - func: "run-perf-test"
        vars:
          perf-test-name: small-btree-backup.wtperf
          maxruns: 1
          wtarg: -ops ['"load", "read"']
      - func: "upload-perf-test-stats"
        vars:
          perf-test-name: small-btree-backup.wtperf

  - name: perf-test-medium-btree
    tags: ["btree-perf"]
    depends_on:
      - name: compile
    commands:
      - func: "fetch artifacts"
      - func: "run-perf-test"
        vars:
          perf-test-name: medium-btree.wtperf
          maxruns: 3
          wtarg: -ops ['"load", "read"']
      - func: "upload-perf-test-stats"
        vars:
          perf-test-name: medium-btree.wtperf

  - name: perf-test-medium-btree-backup
    tags: ["btree-perf"]
    depends_on:
      - name: compile
    commands:
      - func: "fetch artifacts"
      - func: "run-perf-test"
        vars:
          perf-test-name: medium-btree-backup.wtperf
          maxruns: 3
          wtarg: -ops ['"load", "read"']
      - func: "upload-perf-test-stats"
        vars:
          perf-test-name: medium-btree-backup.wtperf

  - name: perf-test-parallel-pop-btree
    tags: ["btree-perf"]
    depends_on:
      - name: compile
    commands:
      - func: "fetch artifacts"
      - func: "run-perf-test"
        vars:
          perf-test-name: parallel-pop-btree.wtperf
          maxruns: 1
          wtarg: -ops ['"load"']
      - func: "upload-perf-test-stats"
        vars:
          perf-test-name: parallel-pop-btree.wtperf

  - name: perf-test-update-only-btree
    tags: ["btree-perf"]
    depends_on:
      - name: compile
    commands:
      - func: "fetch artifacts"
      - func: "run-perf-test"
        vars:
          perf-test-name: update-only-btree.wtperf
          maxruns: 3
          wtarg: -ops ['"update"']
      - func: "upload-perf-test-stats"
        vars:
          perf-test-name: update-only-btree.wtperf

  - name: perf-test-update-btree
    tags: ["btree-perf"]
    depends_on:
      - name: compile
    commands:
      - func: "fetch artifacts"
      - func: "run-perf-test"
        vars:
          perf-test-name: update-btree.wtperf
          maxruns: 1
          wtarg: "-bf ../../../bench/wtperf/runners/update-btree.json"
      - func: "upload-perf-test-stats"
        vars:
          perf-test-name: update-btree.wtperf

  - name: perf-test-update-large-record-btree
    tags: ["btree-perf"]
    depends_on:
      - name: compile
    commands:
      - func: "fetch artifacts"
      - func: "run-perf-test"
        vars:
          perf-test-name: update-large-record-btree.wtperf
          maxruns: 3
          wtarg: -ops ['"load", "update"']
      - func: "upload-perf-test-stats"
        vars:
          perf-test-name: update-large-record-btree.wtperf

  - name: perf-test-modify-large-record-btree
    tags: ["btree-perf"]
    depends_on:
      - name: compile
    commands:
      - func: "fetch artifacts"
      - func: "run-perf-test"
        vars:
          perf-test-name: modify-large-record-btree.wtperf
          maxruns: 3
          wtarg: -ops ['"load", "modify"']
      - func: "upload-perf-test-stats"
        vars:
          perf-test-name: modify-large-record-btree.wtperf

  - name: perf-test-modify-force-update-large-record-btree
    tags: ["btree-perf"]
    depends_on:
      - name: compile
    commands:
      - func: "fetch artifacts"
      - func: "run-perf-test"
        vars:
          perf-test-name: modify-force-update-large-record-btree.wtperf
          maxruns: 3
          wtarg: -ops ['"load", "modify"']
      - func: "upload-perf-test-stats"
        vars:
          perf-test-name: modify-force-update-large-record-btree.wtperf

    ###############################
    # Performance Tests for oplog #
    ###############################

  - name: perf-test-mongodb-oplog
    tags: ["oplog-perf"]
    depends_on:
      - name: compile
    commands:
      - func: "fetch artifacts"
      - func: "run-perf-test"
        vars:
          perf-test-name: mongodb-oplog.wtperf
          maxruns: 1
          wtarg: -ops ['"load", "insert", "truncate", "database_size"']
      - func: "upload-perf-test-stats"
        vars:
          perf-test-name: mongodb-oplog.wtperf

  - name: perf-test-mongodb-small-oplog
    tags: ["oplog-perf"]
    depends_on:
      - name: compile
    commands:
      - func: "fetch artifacts"
      - func: "run-perf-test"
        vars:
          perf-test-name: mongodb-small-oplog.wtperf
          maxruns: 1
          wtarg: -ops ['"load", "insert", "truncate", "database_size"']
      - func: "upload-perf-test-stats"
        vars:
          perf-test-name: mongodb-small-oplog.wtperf

  - name: perf-test-mongodb-large-oplog
    tags: ["oplog-perf"]
    depends_on:
      - name: compile
    commands:
      - func: "fetch artifacts"
      - func: "run-perf-test"
        vars:
          perf-test-name: mongodb-large-oplog.wtperf
          maxruns: 1
          wtarg: -ops ['"load", "insert", "truncate", "database_size"']
      - func: "upload-perf-test-stats"
        vars:
          perf-test-name: mongodb-large-oplog.wtperf

  - name: perf-test-mongodb-secondary-apply
    tags: ["oplog-perf"]
    depends_on:
      - name: compile
    commands:
      - func: "fetch artifacts"
      - func: "run-perf-test"
        vars:
          perf-test-name: mongodb-secondary-apply.wtperf
          maxruns: 1
          wtarg: -ops ['"insert"']
      - func: "upload-perf-test-stats"
        vars:
          perf-test-name: mongodb-secondary-apply.wtperf

    #########################################
    # Performance Tests for perf-checkpoint #
    #########################################

  - name: perf-test-update-checkpoint-btree
    tags: ["checkpoint-perf"]
    depends_on:
      - name: compile
    commands:
      - func: "fetch artifacts"
      - func: "run-perf-test"
        vars:
          perf-test-name: update-checkpoint-btree.wtperf
          maxruns: 1
          wtarg: "-bf ../../../bench/wtperf/runners/update-checkpoint.json"
      - func: "upload-perf-test-stats"
        vars:
          perf-test-name: update-checkpoint-btree.wtperf

  - name: perf-test-update-checkpoint-lsm
    # Disable/Un-tag the LSM perf test till the support for LSM is restored.
    # tags: ["checkpoint-perf"]
    depends_on:
      - name: compile
    commands:
      - func: "fetch artifacts"
      - func: "run-perf-test"
        vars:
          perf-test-name: update-checkpoint-lsm.wtperf
          maxruns: 1
          wtarg: "-bf ../../../bench/wtperf/runners/update-checkpoint.json"
      - func: "upload-perf-test-stats"
        vars:
          perf-test-name: update-checkpoint-lsm.wtperf

    ###############################
    # Performance Tests for stress #
    ###############################

  - name: perf-test-overflow-10k
    tags: ["stress-perf"]
    depends_on:
      - name: compile
    commands:
      - func: "fetch artifacts"
      - func: "run-perf-test"
        vars:
          perf-test-name: overflow-10k.wtperf
          maxruns: 1
          wtarg: -ops ['"load", "read", "update"']
      - func: "upload-perf-test-stats"
        vars:
          perf-test-name: overflow-10k.wtperf

  - name: perf-test-overflow-130k
    tags: ["stress-perf"]
    depends_on:
      - name: compile
    commands:
      - func: "fetch artifacts"
      - func: "run-perf-test"
        vars:
          perf-test-name: overflow-130k.wtperf
          maxruns: 1
          wtarg: -ops ['"load", "read", "update"']
      - func: "upload-perf-test-stats"
        vars:
          perf-test-name: overflow-130k.wtperf

  - name: perf-test-parallel-pop-stress
    tags: ["stress-perf"]
    depends_on:
      - name: compile
    commands:
      - func: "fetch artifacts"
      - func: "run-perf-test"
        vars:
          perf-test-name: parallel-pop-stress.wtperf
          maxruns: 1
          wtarg: -ops ['"load"']
      - func: "upload-perf-test-stats"
        vars:
          perf-test-name: parallel-pop-stress.wtperf

  - name: perf-test-update-grow-stress
    tags: ["stress-perf"]
    depends_on:
      - name: compile
    commands:
      - func: "fetch artifacts"
      - func: "run-perf-test"
        vars:
          perf-test-name: update-grow-stress.wtperf
          maxruns: 1
          wtarg: -ops ['"update"']
      - func: "upload-perf-test-stats"
        vars:
          perf-test-name: update-grow-stress.wtperf

  - name: perf-test-update-shrink-stress
    tags: ["stress-perf"]
    depends_on:
      - name: compile
    commands:
      - func: "fetch artifacts"
      - func: "run-perf-test"
        vars:
          perf-test-name: update-shrink-stress.wtperf
          maxruns: 1
          wtarg: -ops ['"update"']
      - func: "upload-perf-test-stats"
        vars:
          perf-test-name: update-shrink-stress.wtperf

  - name: perf-test-update-delta-mix1
    tags: ["stress-perf"]
    depends_on:
      - name: compile
    commands:
      - func: "fetch artifacts"
      - func: "run-perf-test"
        vars:
          perf-test-name: update-delta-mix1.wtperf
          maxruns: 1
          wtarg: -ops ['"update"']
      - func: "upload-perf-test-stats"
        vars:
          perf-test-name: update-delta-mix1.wtperf

  - name: perf-test-update-delta-mix2
    tags: ["stress-perf"]
    depends_on:
      - name: compile
    commands:
      - func: "fetch artifacts"
      - func: "run-perf-test"
        vars:
          perf-test-name: update-delta-mix2.wtperf
          maxruns: 1
          wtarg: -ops ['"update"']
      - func: "upload-perf-test-stats"
        vars:
          perf-test-name: update-delta-mix2.wtperf

  - name: perf-test-update-delta-mix3
    tags: ["stress-perf"]
    depends_on:
      - name: compile
    commands:
      - func: "fetch artifacts"
      - func: "run-perf-test"
        vars:
          perf-test-name: update-delta-mix3.wtperf
          maxruns: 1
          wtarg: -ops ['"update"']
      - func: "upload-perf-test-stats"
        vars:
          perf-test-name: update-delta-mix3.wtperf

  - name: perf-test-multi-btree-zipfian
    tags: ["stress-perf"]
    depends_on:
      - name: compile
    commands:
      - func: "fetch artifacts"
      - func: "run-perf-test"
        vars:
          perf-test-name: multi-btree-zipfian-populate.wtperf
          maxruns: 1
      - func: "run-perf-test"
        vars:
          perf-test-name: multi-btree-zipfian-workload.wtperf
          maxruns: 1
          no_create: true
          wtarg: -ops ['"read"']
      - func: "upload-perf-test-stats"
        vars:
          perf-test-name: multi-btree-zipfian-workload.wtperf

  - name: perf-test-many-table-stress
    tags: ["stress-perf"]
    depends_on:
      - name: compile
    commands:
      - func: "fetch artifacts"
      - func: "run-perf-test"
        vars:
          perf-test-name: many-table-stress.wtperf
          maxruns: 1

  - name: perf-test-many-table-stress-backup
    tags: ["stress-perf"]
    depends_on:
      - name: compile
    commands:
      - func: "fetch artifacts"
      - func: "run-perf-test"
        vars:
          perf-test-name: many-table-stress-backup.wtperf
          maxruns: 1

  - name: perf-test-evict-fairness
    tags: ["stress-perf"]
    depends_on:
      - name: compile
    commands:
      - func: "fetch artifacts"
      - func: "run-perf-test"
        vars:
          perf-test-name: evict-fairness.wtperf
          maxruns: 1
          wtarg: -args ['"-C statistics_log=(wait=10000,on_close=true,json=false,sources=[file:])", "-o reopen_connection=false"'] -ops ['"eviction_page_seen"']
      - func: "validate-expected-stats"
        vars:
          stat_file: './test_stats/evergreen_out_evict-fairness.wtperf.json'
          comparison_op: "eq"
          expected-stats: '{"Pages seen by eviction": 200}'

  - name: perf-test-evict-btree-stress-multi
    tags: ["stress-perf"]
    depends_on:
      - name: compile
    commands:
      - func: "fetch artifacts"
      - func: "run-perf-test"
        vars:
          perf-test-name: evict-btree-stress-multi.wtperf
          maxruns: 1
          wtarg: -ops ['"warnings", "top5_latencies_read_update"']
      - func: "upload-perf-test-stats"
        vars:
          perf-test-name: evict-btree-stress-multi.wtperf

    ##################################
    # Performance Tests for eviction #
    ##################################

  - name: perf-test-evict-btree
    tags: ["evict-perf"]
    depends_on:
      - name: compile
    commands:
      - func: "fetch artifacts"
      - func: "run-perf-test"
        vars:
          perf-test-name: evict-btree.wtperf
          maxruns: 1
          wtarg: -ops ['"load", "read"']
      - func: "upload-perf-test-stats"
        vars:
          perf-test-name: evict-btree.wtperf

  - name: perf-test-evict-btree-1
    tags: ["evict-perf"]
    depends_on:
      - name: compile
    commands:
      - func: "fetch artifacts"
      - func: "run-perf-test"
        vars:
          perf-test-name: evict-btree-1.wtperf
          maxruns: 1
          wtarg: -ops ['"read"']
      - func: "upload-perf-test-stats"
        vars:
          perf-test-name: evict-btree-1.wtperf

  - name: perf-test-evict-lsm
    # Disable/Un-tag the LSM perf test till the support for LSM is restored.
    # tags: ["evict-perf"]
    depends_on:
      - name: compile
    commands:
      - func: "fetch artifacts"
      - func: "run-perf-test"
        vars:
          perf-test-name: evict-lsm.wtperf
          maxruns: 1
          wtarg: -ops ['"load", "read"']
      - func: "upload-perf-test-stats"
        vars:
          perf-test-name: evict-lsm.wtperf

  - name: perf-test-evict-lsm-1
    # Disable/Un-tag the LSM perf test till the support for LSM is restored.
    # tags: ["evict-perf"]
    depends_on:
      - name: compile
    commands:
      - func: "fetch artifacts"
      - func: "run-perf-test"
        vars:
          perf-test-name: evict-lsm-1.wtperf
          maxruns: 1
          wtarg: -ops ['"read"']
      - func: "upload-perf-test-stats"
        vars:
          perf-test-name: evict-lsm-1.wtperf

    ###########################################
    # Performance Tests for log consolidation #
    ###########################################

  - name: perf-test-log
    tags: ["log-perf"]
    depends_on:
      - name: compile
    commands:
      - func: "fetch artifacts"
      - func: "run-perf-test"
        vars:
          perf-test-name: log.wtperf
          maxruns: 1
          wtarg: -ops ['"update", "min_max_update_throughput"']
      - func: "upload-perf-test-stats"
        vars:
          perf-test-name: log.wtperf

  - name: perf-test-log-small-files
    tags: ["log-perf"]
    depends_on:
      - name: compile
    commands:
      - func: "fetch artifacts"
      - func: "run-perf-test"
        vars:
          perf-test-name: log.wtperf
          maxruns: 1
          wtarg: -args ['"-C log=(enabled,file_max=1M)"'] -ops ['"update"']
      - func: "upload-perf-test-stats"
        vars:
          perf-test-name: log.wtperf

  - name: perf-test-log-no-checkpoints
    tags: ["log-perf"]
    depends_on:
      - name: compile
    commands:
      - func: "fetch artifacts"
      - func: "run-perf-test"
        vars:
          perf-test-name: log.wtperf
          maxruns: 1
          wtarg: -args ['"-C checkpoint=(wait=0)"'] -ops ['"update"']
      - func: "upload-perf-test-stats"
        vars:
          perf-test-name: log.wtperf

  - name: perf-test-log-no-prealloc
    tags: ["log-perf"]
    depends_on:
      - name: compile
    commands:
      - func: "fetch artifacts"
      - func: "run-perf-test"
        vars:
          perf-test-name: log.wtperf
          maxruns: 1
          wtarg: -args ['"-C log=(enabled,file_max=1M,prealloc=false)"'] -ops ['"update"']
      - func: "upload-perf-test-stats"
        vars:
          perf-test-name: log.wtperf

  - name: perf-test-log-zero-fill
    tags: ["log-perf"]
    depends_on:
      - name: compile
    commands:
      - func: "fetch artifacts"
      - func: "run-perf-test"
        vars:
          perf-test-name: log.wtperf
          maxruns: 1
          wtarg: -args ['"-C log=(enabled,file_max=1M,zero_fill=true)"'] -ops ['"update"']
      - func: "upload-perf-test-stats"
        vars:
          perf-test-name: log.wtperf

  - name: perf-test-log-many-threads
    tags: ["log-perf"]
    depends_on:
      - name: compile
    commands:
      - func: "fetch artifacts"
      - func: "run-perf-test"
        vars:
          perf-test-name: log.wtperf
          maxruns: 1
          wtarg: -args ['"-C log=(enabled,file_max=1M),session_max=256", "-o threads=((count=128,updates=1))"'] -ops ['"update"']
      - func: "upload-perf-test-stats"
        vars:
          perf-test-name: log.wtperf

    ###########################################
    #        Performance Long Tests           #
    ###########################################

  - name: perf-test-long-500m-btree-populate
    tags: ["long-perf"]
    depends_on:
      - name: compile
    commands:
      - command: timeout.update
        params:
          exec_timeout_secs: 7200
          timeout_secs: 7200
      - func: "fetch artifacts"
      - func: "run-perf-test"
        vars:
          perf-test-name: 500m-btree-populate.wtperf
          maxruns: 1
          wtarg: -args ['"-C create,statistics=(fast),statistics_log=(json,wait=1,sources=[file:])"'] -ops ['"load", "warnings", "max_latency_insert"']
      - func: "upload-perf-test-stats"
        vars:
          perf-test-name: 500m-btree-populate.wtperf
      - func: "upload artifact"
        vars:
          upload_filename: WT_TEST.tgz
          upload_source_dir: wiredtiger/cmake_build/bench/wtperf/WT_TEST_0_0/
      # Call cleanup function to avoid duplicated artifact upload in the post-task stage.
      - func: "cleanup"

  - name: perf-test-long-500m-btree-50r50u
    tags: ["long-perf"]
    depends_on:
      - name: perf-test-long-500m-btree-populate
    commands:
      - command: timeout.update
        params:
          exec_timeout_secs: 10800
          timeout_secs: 10800
      # Fetch the compile artifacts.
      - func: "fetch artifacts"
      # Fetch the database created by perf-test-long-500m-btree-populate task.
      - func: "fetch artifacts"
        vars:
          dependent_task: perf-test-long-500m-btree-populate
          destination: "wiredtiger/cmake_build/bench/wtperf/WT_TEST_0_0"
      - func: "run-perf-test"
        vars:
          perf-test-name: 500m-btree-50r50u.wtperf
          maxruns: 1
          no_create: true
          wtarg: -args ['"-C create,statistics=(fast),statistics_log=(json,wait=1,sources=[file:])"'] -ops ['"read", "update", "warnings", "max_latency_read_update"']
      - func: "upload-perf-test-stats"
        vars:
          perf-test-name: 500m-btree-50r50u.wtperf
      - func: "cleanup"

  - name: perf-test-long-500m-btree-50r50u-backup
    tags: ["long-perf"]
    depends_on:
      - name: perf-test-long-500m-btree-populate
    commands:
      - command: timeout.update
        params:
          exec_timeout_secs: 10800
          timeout_secs: 10800
      # Fetch the compile artifacts.
      - func: "fetch artifacts"
      # Fetch the database created by perf-test-long-500m-btree-populate task.
      - func: "fetch artifacts"
        vars:
          dependent_task: perf-test-long-500m-btree-populate
          destination: "wiredtiger/cmake_build/bench/wtperf/WT_TEST_0_0"
      - func: "run-perf-test"
        vars:
          perf-test-name: 500m-btree-50r50u-backup.wtperf
          maxruns: 1
          no_create: true
          wtarg: -args ['"-C create,statistics=(fast),statistics_log=(json,wait=1,sources=[file:])"'] -ops ['"read", "update", "warnings", "max_latency_read_update"']
      - func: "upload-perf-test-stats"
        vars:
          perf-test-name: 500m-btree-50r50u-backup.wtperf
      - func: "cleanup"

  - name: perf-test-long-500m-btree-80r20u
    tags: ["long-perf"]
    depends_on:
      - name: perf-test-long-500m-btree-populate
    commands:
      - command: timeout.update
        params:
          exec_timeout_secs: 10800
          timeout_secs: 10800
      # Fetch the compile artifacts.
      - func: "fetch artifacts"
      # Fetch the database created by perf-test-long-500m-btree-populate task.
      - func: "fetch artifacts"
        vars:
          dependent_task: perf-test-long-500m-btree-populate
          destination: "wiredtiger/cmake_build/bench/wtperf/WT_TEST_0_0"
      - func: "run-perf-test"
        vars:
          perf-test-name: 500m-btree-80r20u.wtperf
          maxruns: 1
          no_create: true
          wtarg: -args ['"-C create,statistics=(fast),statistics_log=(json,wait=1,sources=[file:])"'] -ops ['"read", "update", "warnings", "max_latency_read_update"']
      - func: "upload-perf-test-stats"
        vars:
          perf-test-name: 500m-btree-80r20u.wtperf
      - func: "cleanup"

  - name: perf-test-long-500m-btree-rdonly
    tags: ["long-perf"]
    depends_on:
      - name: perf-test-long-500m-btree-populate
    commands:
      - command: timeout.update
        params:
          exec_timeout_secs: 10800
          timeout_secs: 10800
      # Fetch the compile artifacts.
      - func: "fetch artifacts"
      # Fetch the database created by perf-test-long-500m-btree-populate task.
      - func: "fetch artifacts"
        vars:
          dependent_task: perf-test-long-500m-btree-populate
          destination: "wiredtiger/cmake_build/bench/wtperf/WT_TEST_0_0"
      - func: "run-perf-test"
        vars:
          perf-test-name: 500m-btree-rdonly.wtperf
          maxruns: 1
          no_create: true
          wtarg: -args ['"-C create,statistics=(fast),statistics_log=(json,wait=1,sources=[file:])"'] -ops ['"read", "warnings", "max_latency_read_update", "min_max_read_throughput"']
      - func: "upload-perf-test-stats"
        vars:
          perf-test-name: 500m-btree-rdonly.wtperf
      - func: "cleanup"

  - name: perf-test-long-checkpoint-stress
    tags: ["long-perf"]
    depends_on:
      - name: compile
    commands:
      - func: "fetch artifacts"
      - func: "run-perf-test"
        vars:
          perf-test-name: checkpoint-stress.wtperf
          maxruns: 1
          wtarg: -args ['"-C create,statistics=(fast),statistics_log=(json,wait=1,sources=[file:])"'] -ops ['"update", "checkpoint"']
      - func: "upload-perf-test-stats"
        vars:
          perf-test-name: checkpoint-stress.wtperf

  - name: many-dhandle-stress
    depends_on:
      - name: compile
    commands:
      - func: "fetch artifacts"
      - func: "run-perf-test"
        vars:
          test_type: workgen
          exec_path: ${python_binary}
          perf-test-path: ../../../bench/workgen/runner
          perf-test-name: many-dhandle-stress.py
          maxruns: 1
          wtarg: -ops ['"max_latency_create", "max_latency_drop", "max_latency_drop_diff", "max_latency_insert_micro_sec", "max_latency_read_micro_sec", "max_latency_update_micro_sec", "warning_idle", "warning_idle_create", "warning_idle_drop", "warning_insert", "warning_operations", "warning_read", "warning_update"']
      - func: "upload-perf-test-stats"
        vars:
          perf-test-name: many-dhandle-stress.py
      - func: "validate-expected-stats"
        vars:
          stat_file: './test_stats/evergreen_out_many-dhandle-stress.py.json'
          comparison_op: "lt"
          expected-stats: '{"Warning Idle (drop)": 50, "Latency drop(in sec.) Max1": 500, "Latency warnings (read, insert, update)": 500}'

  - name: bench-wt2853-perf-test-row
    tags: ["wt2853-perf"]
    depends_on:
      - name: compile
    commands:
      - func: "fetch artifacts"
      - func: "wt2853_perf test"
        vars:
          wt2853_perf_args: "-t r"
      - func: "upload test stats"
        vars:
          test_path: bench/wt2853_perf/wt2853_perf

  - name: bench-wt2853-perf-test-col
    tags: ["wt2853-perf"]
    depends_on:
      - name: compile
    commands:
      - func: "fetch artifacts"
      - func: "wt2853_perf test"
        vars:
          wt2853_perf_args: "-t c"
      - func: "upload test stats"
        vars:
          test_path: bench/wt2853_perf/wt2853_perf

#######################################
#            Buildvariants            #
#######################################

buildvariants:

- name: ubuntu2004
  display_name: "! Ubuntu 20.04"
  run_on:
  - ubuntu2004-test
  expansions:
    test_env_vars:
      WT_TOPDIR=$(git rev-parse --show-toplevel)
      WT_BUILDDIR=$WT_TOPDIR/cmake_build
      LD_LIBRARY_PATH=$WT_BUILDDIR:$WT_TOPDIR/TCMALLOC_LIB/lib
      LD_PRELOAD=$WT_TOPDIR/TCMALLOC_LIB/lib/libtcmalloc.so
    CMAKE_PREFIX_PATH: -DCMAKE_PREFIX_PATH="$(pwd)/TCMALLOC_LIB"
    CMAKE_INSTALL_PREFIX: -DCMAKE_INSTALL_PREFIX=$(pwd)/cmake_build/LOCAL_INSTALL
    python_binary: '/opt/mongodbtoolchain/v4/bin/python3'
    smp_command: -j $(echo "`grep -c ^processor /proc/cpuinfo` * 2" | bc)
    cmake_generator: Ninja
    make_command: ninja
    data_validation_stress_test_args: -t r -m -W 3 -D -p -n 100000 -k 100000 -C cache_size=100MB
  tasks:
    - name: ".pull_request !.pull_request_compilers"
    - name: ".unit_test_long"
    - name: compile
    - name: doc-compile
    - name: make-check-test
    - name: unit-test
    - name: configure-combinations
    - name: syscall-linux
    - name: checkpoint-filetypes-test
    - name: unit-test-zstd
    - name: unit-test-random-seed
    - name: unit-test-hook-tiered
    - name: unit-test-hook-tiered-timestamp
    - name: unit-test-hook-timestamp
    - name: test-prepare-hs03-hook-timestamp
    - name: spinlock-gcc-test
    - name: spinlock-pthread-adaptive-test
    - name: ftruncate-test
    - name: long-test
    - name: unit-test-long
      distros: ubuntu2004-large
    - name: static-wt-build-test
    - name: linux-directio
      distros: ubuntu2004-build
    - name: format-mirror-test
    - name: format-smoke-test
    - name: format-failure-configs-test
    - name: ".data-validation-stress-test"
    - name: unittest-test
    - name: tiered-storage-extensions-test
    - name: bench-tiered-push-pull
    - name: compile-nonstandalone
    - name: make-check-nonstandalone
    - name: unit-test-nonstandalone
    - name: unit-test-long-nonstandalone
      distros: ubuntu2004-large
    - name: ".data-validation-stress-test-nonstandalone"
    - name: unittest-assertions

- name: ubuntu2004-asan
  display_name: "! Ubuntu 20.04 ASAN"
  run_on:
  - ubuntu2004-test
  expansions:
    CMAKE_TOOLCHAIN_FILE: -DCMAKE_TOOLCHAIN_FILE=../cmake/toolchains/clang.cmake
    CMAKE_BUILD_TYPE: -DCMAKE_BUILD_TYPE=ASan
    CMAKE_PREFIX_PATH: -DCMAKE_PREFIX_PATH="$(pwd)/TCMALLOC_LIB"
    CMAKE_INSTALL_PREFIX: -DCMAKE_INSTALL_PREFIX=$(pwd)/cmake_build/LOCAL_INSTALL
    smp_command: -j $(grep -c ^processor /proc/cpuinfo)
    make_command: ninja
    test_env_vars:
      WT_TOPDIR=$(git rev-parse --show-toplevel)
      WT_BUILDDIR=$WT_TOPDIR/cmake_build
      ASAN_OPTIONS="detect_leaks=1:abort_on_error=1:disable_coredump=0:unmap_shadow_on_exit=1"
      LSAN_OPTIONS="print_suppressions=0:suppressions=$WT_TOPDIR/test/evergreen/asan_leaks.supp"
      ASAN_SYMBOLIZER_PATH=/usr/lib/llvm-10/bin/llvm-symbolizer
      TESTUTIL_BYPASS_ASAN=1
      LD_PRELOAD=/usr/lib/x86_64-linux-gnu/libeatmydata.so:$WT_TOPDIR/TCMALLOC_LIB/lib/libtcmalloc.so
      PATH=/opt/mongodbtoolchain/v4/bin:$PATH
      LD_LIBRARY_PATH=$WT_BUILDDIR:$WT_TOPDIR/TCMALLOC_LIB/lib
  tasks:
    - name: ".pull_request !.pull_request_compilers !.python !tiered-unittest-test"
    - name: examples-c-test
    - name: format-asan-smoke-test

# Very minimal set without any extensions
- name: ubuntu2004-minimal
  display_name: "! Ubuntu 20.04 Minimal"
  batchtime: 480 # 3 times a day
  run_on:
  - ubuntu2004-test
  expansions:
    posix_configure_flags: -DENABLE_PYTHON=0 -DENABLE_LZ4=0 -DENABLE_SNAPPY=0 -DENABLE_ZLIB=0 -DENABLE_ZSTD=0
    ENABLE_CPPSUITE: -DENABLE_CPPSUITE=0
    CMAKE_INSTALL_PREFIX: -DCMAKE_INSTALL_PREFIX=$(pwd)/cmake_build/LOCAL_INSTALL
    smp_command: -j $(grep -c ^processor /proc/cpuinfo)
    make_command: ninja
  tasks:
    - name: compile
    - name: make-check-test
    - name: fops
    - name: unittest-test
    - name: examples-c-test

- name: ubuntu2004-msan
  display_name: "! Ubuntu 20.04 MSAN"
  run_on:
  - ubuntu2004-test
  expansions:
    CMAKE_TOOLCHAIN_FILE: -DCMAKE_TOOLCHAIN_FILE=../cmake/toolchains/mongodbtoolchain_v4_clang.cmake
    CMAKE_BUILD_TYPE: -DCMAKE_BUILD_TYPE=MSan
    CMAKE_INSTALL_PREFIX: -DCMAKE_INSTALL_PREFIX=$(pwd)/cmake_build/LOCAL_INSTALL
    smp_command: -j $(grep -c ^processor /proc/cpuinfo)
    make_command: ninja
    test_env_vars:
      MSAN_OPTIONS="abort_on_error=1:disable_coredump=0:print_stacktrace=1"
      MSAN_SYMBOLIZER_PATH=/opt/mongodbtoolchain/v4/bin/llvm-symbolizer
      LD_PRELOAD=/usr/lib/x86_64-linux-gnu/libeatmydata.so
      PATH=/opt/mongodbtoolchain/v4/bin:$PATH
      WT_TOPDIR=$(git rev-parse --show-toplevel)
      WT_BUILDDIR=$WT_TOPDIR/cmake_build
      LD_LIBRARY_PATH=$WT_BUILDDIR
    # We don't run C++ memory sanitized testing as it creates false positives.
    check_args: -LE cppsuite
  tasks:
    - name: clang-analyzer
    - name: compile
    - name: compile-production-disable-shared
    - name: compile-production-disable-static
    - name: examples-c-production-disable-shared-test
    - name: examples-c-production-disable-static-test
    - name: format-stress-pull-request-test
    - name: make-check-test

- name: ubuntu2004-ubsan
  display_name: "! Ubuntu 20.04 UBSAN"
  run_on:
  - ubuntu2004-test
  expansions:
    CMAKE_TOOLCHAIN_FILE: -DCMAKE_TOOLCHAIN_FILE=../cmake/toolchains/clang.cmake
    CMAKE_BUILD_TYPE: -DCMAKE_BUILD_TYPE=UBSan
    CC_OPTIMIZE_LEVEL: -DCC_OPTIMIZE_LEVEL=-O1
    CMAKE_PREFIX_PATH: -DCMAKE_PREFIX_PATH="$(pwd)/TCMALLOC_LIB"
    CMAKE_INSTALL_PREFIX: -DCMAKE_INSTALL_PREFIX=$(pwd)/cmake_build/LOCAL_INSTALL
    smp_command: -j $(grep -c ^processor /proc/cpuinfo)
    make_command: ninja
    test_env_vars:
      UBSAN_OPTIONS="detect_leaks=1:disable_coredump=0:external_symbolizer_path=/usr/lib/llvm-10/bin/llvm-symbolizer:abort_on_error=1:print_stacktrace=1"
      PATH=/opt/mongodbtoolchain/v4/bin:$PATH
      WT_TOPDIR=$(git rev-parse --show-toplevel)
      WT_BUILDDIR=$WT_TOPDIR/cmake_build
      LD_LIBRARY_PATH=$WT_BUILDDIR:$WT_TOPDIR/TCMALLOC_LIB/lib
      LD_PRELOAD=/usr/lib/x86_64-linux-gnu/libeatmydata.so:$WT_TOPDIR/TCMALLOC_LIB/lib/libtcmalloc.so
  tasks:
    - name: clang-analyzer
    - name: compile
    - name: compile-production-disable-shared
    - name: compile-production-disable-static
    - name: examples-c-production-disable-shared-test
    - name: examples-c-production-disable-static-test
    # FIXME-WT-10386 Enable this test once this failure is resolved.
    # - name: format-stress-pull-request-test
    - name: make-check-test
    - name: cppsuite-operations-test-default
    - name: cppsuite-hs-cleanup-default
    - name: cppsuite-burst-inserts-default
    - name: cppsuite-search-near-01-default
    - name: cppsuite-search-near-02-default
    - name: cppsuite-search-near-03-default

- name: ubuntu2004-compilers
  display_name: "! Ubuntu 20.04 Compilers"
  run_on:
  - ubuntu2004-wt-build
  expansions:
    CMAKE_PREFIX_PATH: -DCMAKE_PREFIX_PATH="$(pwd)/TCMALLOC_LIB"
    python_binary: '/opt/mongodbtoolchain/v4/bin/python3'
    smp_command: -j $(grep -c ^processor /proc/cpuinfo)
    make_command: ninja
    test_env_vars:
      WT_TOPDIR=$(git rev-parse --show-toplevel)
      WT_BUILDDIR=$WT_TOPDIR/cmake_build
      LD_LIBRARY_PATH=$WT_BUILDDIR:$WT_TOPDIR/TCMALLOC_LIB/lib
      LD_PRELOAD=$WT_TOPDIR/TCMALLOC_LIB/lib/libtcmalloc.so
  tasks:
    - name: ".pull_request_compilers"

- name: ubuntu2004-stress-tests
  display_name: Ubuntu 20.04 Stress tests
  run_on:
  - ubuntu2004-test
  expansions:
    smp_command: -j $(grep -c ^processor /proc/cpuinfo)
    make_command: ninja
    test_env_vars:
      PATH=/opt/mongodbtoolchain/v4/bin:$PATH
      WT_TOPDIR=$(git rev-parse --show-toplevel)
      WT_BUILDDIR=$WT_TOPDIR/cmake_build
      LD_LIBRARY_PATH=$WT_BUILDDIR:$WT_TOPDIR/TCMALLOC_LIB/lib
      LD_PRELOAD=/usr/lib/x86_64-linux-gnu/libeatmydata.so:$WT_TOPDIR/TCMALLOC_LIB/lib/libtcmalloc.so
    CMAKE_PREFIX_PATH: -DCMAKE_PREFIX_PATH="$(pwd)/TCMALLOC_LIB"
    CMAKE_INSTALL_PREFIX: -DCMAKE_INSTALL_PREFIX=$(pwd)/cmake_build/LOCAL_INSTALL
    python_binary: '/opt/mongodbtoolchain/v4/bin/python3'
  tasks:
    - name: ".stress-test-1"
    - name: ".stress-test-2"
    - name: ".stress-test-3"
    - name: ".stress-test-4"
    - name: ".stress-test-no-barrier"
    - name: ".stress-test-no-barrier-sanitizer"
    - name: ".stress-test-sanitizer-1"
    - name: ".stress-test-sanitizer-2"
    - name: ".stress-test-sanitizer-3"
    - name: ".stress-test-sanitizer-4"
    - name: format-abort-recovery-stress-test
    - name: ".stress-test-1-nonstandalone"
    - name: ".stress-test-2-nonstandalone"
    - name: ".stress-test-3-nonstandalone"
    - name: ".stress-test-4-nonstandalone"
    - name: ".stress-test-no-barrier-nonstandalone"
    - name: format-abort-recovery-stress-test-nonstandalone

# When running the Python tests on this variant tcmalloc must be preloaded otherwise the wiredtiger library
# fails to load and resolve its dependency.
- name: ubuntu2004-stress-tests-arm64
  display_name: Ubuntu 20.04 Stress tests (ARM64)
  run_on:
  - ubuntu2004-arm64-large
  expansions:
    smp_command: -j $(grep -c ^processor /proc/cpuinfo)
    make_command: ninja
    test_env_vars:
      PATH=/opt/mongodbtoolchain/v4/bin:$PATH
      WT_TOPDIR=$(git rev-parse --show-toplevel)
      WT_BUILDDIR=$WT_TOPDIR/cmake_build
      LD_PRELOAD=/usr/lib/aarch64-linux-gnu/libeatmydata.so:$WT_TOPDIR/TCMALLOC_LIB/lib/libtcmalloc.so
      LD_LIBRARY_PATH=$WT_BUILDDIR:$WT_TOPDIR/TCMALLOC_LIB/lib
    CMAKE_PREFIX_PATH: -DCMAKE_PREFIX_PATH="$(pwd)/TCMALLOC_LIB"
    CMAKE_INSTALL_PREFIX: -DCMAKE_INSTALL_PREFIX=$(pwd)/cmake_build/LOCAL_INSTALL
    python_binary: '/opt/mongodbtoolchain/v4/bin/python3'
  tasks:
<<<<<<< HEAD
  # FIXME-WT-8947: For now run the whole stress test suite like we do on the x86 platform. But later
  # find a smaller set of tests that give an optimal test coverage while being mindful of machine
  # costs and availability.
    - name: split-stress-test-nonstandalone-1
    - name: split-stress-test-nonstandalone-1
    - name: split-stress-test-nonstandalone-2
    - name: split-stress-test-nonstandalone-3
    - name: split-stress-test-nonstandalone-4
    - name: split-stress-test-nonstandalone-5
    - name: split-stress-test-nonstandalone-6
    - name: split-stress-test-nonstandalone-7
    - name: split-stress-test-nonstandalone-8
    - name: split-stress-test-nonstandalone-9
    - name: split-stress-test-nonstandalone-10
    - name: split-stress-test-1
    - name: split-stress-test-2
    - name: split-stress-test-3
    - name: split-stress-test-4
    - name: split-stress-test-5
    - name: split-stress-test-6
    - name: split-stress-test-7
    - name: split-stress-test-8
    - name: split-stress-test-9
    - name: split-stress-test-10

- name: ubuntu2004-stress-tests-ooo-key
  display_name: Ubuntu 20.04 OOO key (ARM64)
  run_on:
  - ubuntu2004-arm64-large
  expansions:
    smp_command: -j $(grep -c ^processor /proc/cpuinfo)
    make_command: ninja
    test_env_vars:
      PATH=/opt/mongodbtoolchain/v4/bin:$PATH
      WT_TOPDIR=$(git rev-parse --show-toplevel)
      WT_BUILDDIR=$WT_TOPDIR/cmake_build
      LD_PRELOAD=/usr/lib/aarch64-linux-gnu/libeatmydata.so:$WT_TOPDIR/TCMALLOC_LIB/lib/libtcmalloc.so
      LD_LIBRARY_PATH=$WT_BUILDDIR:$WT_TOPDIR/TCMALLOC_LIB/lib
    CMAKE_PREFIX_PATH: -DCMAKE_PREFIX_PATH="$(pwd)/TCMALLOC_LIB"
    CMAKE_INSTALL_PREFIX: -DCMAKE_INSTALL_PREFIX=$(pwd)/cmake_build/LOCAL_INSTALL
    python_binary: '/opt/mongodbtoolchain/v4/bin/python3'
  tasks:
  # FIXME-WT-8947: For now run the whole stress test suite like we do on the x86 platform. But later
  # find a smaller set of tests that give an optimal test coverage while being mindful of machine
  # costs and availability.
=======
>>>>>>> 3062869d
    - name: split-stress-test-nonstandalone-1
    - name: split-stress-test-nonstandalone-2
    - name: split-stress-test-nonstandalone-3
    - name: split-stress-test-nonstandalone-4
    - name: split-stress-test-nonstandalone-5
    - name: split-stress-test-nonstandalone-6
    - name: split-stress-test-nonstandalone-7
    - name: split-stress-test-nonstandalone-8
    - name: split-stress-test-nonstandalone-9
    - name: split-stress-test-nonstandalone-10
    - name: split-stress-test-1
    - name: split-stress-test-2
    - name: split-stress-test-3
    - name: split-stress-test-4
    - name: split-stress-test-5
    - name: split-stress-test-6
    - name: split-stress-test-7
    - name: split-stress-test-8
    - name: split-stress-test-9
    - name: split-stress-test-10

- name: large-scale-tests
  display_name: "Large scale tests"
  batchtime: 480 # 3 times a day
  run_on:
  - ubuntu2004-test
  tasks:
    - name: many-collection-test
      distros: ubuntu2004-wt-large

- name: cppsuite-stress-tests-ubuntu
  display_name: "Cppsuite Stress Tests Ubuntu 20.04"
  batchtime: 720 # twice a day
  run_on:
  # We run on medium as small has too small a disk.
  - ubuntu2004-medium
  expansions:
    test_env_vars:
      WT_TOPDIR=$(git rev-parse --show-toplevel)
      WT_BUILDDIR=$WT_TOPDIR/cmake_build
      LD_LIBRARY_PATH=$WT_BUILDDIR:$WT_TOPDIR/TCMALLOC_LIB/lib
      LD_PRELOAD=$WT_TOPDIR/TCMALLOC_LIB/lib/libtcmalloc.so
    cmake_generator: Ninja
    make_command: ninja
    CMAKE_PREFIX_PATH: -DCMAKE_PREFIX_PATH="$(pwd)/TCMALLOC_LIB"
  tasks:
    - name: compile
    - name: compile-nonstandalone
    - name: ".cppsuite-stress-test"
    - name: ".cppsuite-stress-test-nonstandalone"

- name: cppsuite-stress-tests-arm64
  display_name: "Cppsuite Stress Tests ARM64"
  batchtime: 720 # twice a day
  run_on:
  - ubuntu2004-arm64-large
  expansions:
    test_env_vars:
      WT_TOPDIR=$(git rev-parse --show-toplevel)
      WT_BUILDDIR=$WT_TOPDIR/cmake_build
      LD_LIBRARY_PATH=$WT_BUILDDIR:$WT_TOPDIR/TCMALLOC_LIB/lib
      LD_PRELOAD=$WT_TOPDIR/TCMALLOC_LIB/lib/libtcmalloc.so
    cmake_generator: Ninja
    make_command: ninja
    CMAKE_PREFIX_PATH: -DCMAKE_PREFIX_PATH="$(pwd)/TCMALLOC_LIB"
  tasks:
    - name: compile
    - name: compile-nonstandalone
    - name: ".cppsuite-stress-test"
    - name: ".cppsuite-stress-test-nonstandalone"

- name: package
  display_name: "~ Package"
  batchtime: 1440 # 1 day
  run_on:
  - ubuntu2004-test
  tasks:
    - name: package

- name: linux-no-ftruncate
  display_name: Linux no ftruncate
  batchtime: 1440 # 1 day
  run_on:
  - ubuntu2004-test
  expansions:
    test_env_vars:
      PATH=/opt/mongodbtoolchain/v4/bin:$PATH
      LD_PRELOAD=/usr/lib/x86_64-linux-gnu/libeatmydata.so
      WT_TOPDIR=$(git rev-parse --show-toplevel)
      WT_BUILDDIR=$WT_TOPDIR/cmake_build
      LD_LIBRARY_PATH=$WT_BUILDDIR
    smp_command: -j $(grep -c ^processor /proc/cpuinfo)
    make_command: ninja
    cmake_generator: Ninja
    python_binary: '/opt/mongodbtoolchain/v4/bin/python3'
    CMAKE_TOOLCHAIN_FILE: -DCMAKE_TOOLCHAIN_FILE=../cmake/toolchains/mongodbtoolchain_v4_gcc.cmake
    CMAKE_INSTALL_PREFIX: -DCMAKE_INSTALL_PREFIX=$(pwd)/cmake_build/LOCAL_INSTALL
  tasks:
    - name: compile-linux-no-ftruncate
    - name: make-check-linux-no-ftruncate-test
    - name: unit-linux-no-ftruncate-test
    - name: format-linux-no-ftruncate

- name: rhel80
  display_name: RHEL 8.0
  run_on:
  - rhel80-test
  expansions:
    test_env_vars:
      PATH=/opt/mongodbtoolchain/v4/bin:$PATH
      LD_PRELOAD=/usr/local/lib/libeatmydata.so
      WT_TOPDIR=$(git rev-parse --show-toplevel)
      WT_BUILDDIR=$WT_TOPDIR/cmake_build
      LD_LIBRARY_PATH=$WT_BUILDDIR
    smp_command: -j $(grep -c ^processor /proc/cpuinfo)
    cmake_generator: "Unix Makefiles"
    make_command: make
    python_binary: '/opt/mongodbtoolchain/v4/bin/python3'
    CMAKE_TOOLCHAIN_FILE: -DCMAKE_TOOLCHAIN_FILE=../cmake/toolchains/gcc.cmake
    CMAKE_INSTALL_PREFIX: -DCMAKE_INSTALL_PREFIX=$(pwd)/cmake_build/LOCAL_INSTALL
  tasks:
    - name: compile
    - name: make-check-test
    - name: unit-test
    - name: fops
    - name: time-shift-sensitivity-test
    - name: linux-directio
      distros: rhel80-build
    - name: syscall-linux
    - name: checkpoint-filetypes-test
    - name: unit-test-zstd
    - name: unit-test-long
      distros: rhel80-large
    - name: spinlock-gcc-test
    - name: spinlock-pthread-adaptive-test
    - name: wtperf-test
    - name: ftruncate-test
    - name: long-test
    - name: configure-combinations

- name: windows-64
  display_name: "! Windows 64-bit"
  run_on:
  - windows-64-vs2017-test
  expansions:
    python_binary: '/cygdrive/c/Python39/python'
    configure_env_vars:
      PATH=/cygdrive/c/Python39:/cygdrive/c/Python39/Scripts:$PATH
    test_env_vars:
      WT_TOPDIR=$(git rev-parse --show-toplevel)
      WT_BUILDDIR=$WT_TOPDIR/cmake_build
      PATH=/cygdrive/c/Python39:/cygdrive/c/Python39/Scripts:$PATH
      PYTHONPATH=($WT_TOPDIR/lang/python/wiredtiger):$(cygpath -w $WT_TOPDIR/lang/python)
  tasks:
    - name: compile
    - name: make-check-test
    - name: ".unit_test"
    - name: fops
    - name: unittest-test

- name: macos-1100
  display_name: "macOS 11.00"
  run_on:
  - macos-1100
  batchtime: 120 # 2 hours
  expansions:
    CMAKE_INSTALL_PREFIX: -DCMAKE_INSTALL_PREFIX=$(pwd)/cmake_build/LOCAL_INSTALL
    python_binary: 'python3'
    smp_command: -j $(sysctl -n hw.logicalcpu)
    cmake_generator: "Unix Makefiles"
    make_command: make
    test_env_vars:
      WT_BUILDDIR=$(git rev-parse --show-toplevel)/cmake_build
      DYLD_LIBRARY_PATH=$WT_BUILDDIR
    # Must disable TCMALLOC as it may be picked up locally and its not on all hosts.
    posix_configure_flags: -DENABLE_TCMALLOC=0
  tasks:
    - name: compile
    - name: make-check-test
    - name: unit-test
    - name: fops

- name: little-endian
  display_name: "~ Little-endian (x86)"
  run_on:
  - ubuntu1804-large
  batchtime: 4320 # 3 days
  expansions:
    python_binary: '/opt/mongodbtoolchain/v4/bin/python3'
    smp_command: -j $(grep -c ^processor /proc/cpuinfo)
    test_env_vars:
      PATH=/opt/mongodbtoolchain/v4/bin:$PATH
      WT_TOPDIR=$(git rev-parse --show-toplevel)
      WT_BUILDDIR=$WT_TOPDIR/cmake_build
      LD_LIBRARY_PATH=$WT_BUILDDIR
    make_command: ninja
    cmake_generator: Ninja
    CMAKE_TOOLCHAIN_FILE: -DCMAKE_TOOLCHAIN_FILE=../cmake/toolchains/mongodbtoolchain_v4_gcc.cmake
    CMAKE_INSTALL_PREFIX: -DCMAKE_INSTALL_PREFIX=$(pwd)/cmake_build/LOCAL_INSTALL
    # Must disable ZSTD as its not available on the big endian platform (we generate the data files used for those tests here).
    posix_configure_flags: -DENABLE_ZSTD=0
  tasks:
    - name: compile
    - name: generate-datafile-little-endian
    - name: verify-datafile-little-endian
    - name: verify-datafile-from-big-endian

- name: big-endian
  display_name: "~ Big-endian (s390x/zSeries)"
  run_on:
  - rhel80-zseries-build
  batchtime: 4320 # 3 days
  expansions:
    python_binary: '/opt/mongodbtoolchain/v4/bin/python3'
    smp_command: -j $(grep -c ^processor /proc/cpuinfo)
    test_env_vars:
      PATH=/opt/mongodbtoolchain/v4/bin:$PATH
      WT_TOPDIR=$(git rev-parse --show-toplevel)
      WT_BUILDDIR=$WT_TOPDIR/cmake_build
      LD_LIBRARY_PATH=$WT_BUILDDIR
    make_command: ninja
    cmake_generator: Ninja
    CMAKE_TOOLCHAIN_FILE: -DCMAKE_TOOLCHAIN_FILE=../cmake/toolchains/mongodbtoolchain_v4_gcc.cmake
    CMAKE_INSTALL_PREFIX: -DCMAKE_INSTALL_PREFIX=$(pwd)/cmake_build/LOCAL_INSTALL
    posix_configure_flags: -DENABLE_ZSTD=0
  tasks:
    - name: compile
    - name: generate-datafile-big-endian
    - name: verify-datafile-big-endian
    - name: verify-datafile-from-little-endian

- name: rhel8-ppc
  display_name: "~ RHEL8 PPC"
  run_on:
  - rhel81-power8-small
  batchtime: 120 # 2 hours
  expansions:
    format_test_setting: ulimit -c unlimited
    test_env_vars:
      WT_BUILDDIR=$(git rev-parse --show-toplevel)/cmake_build
      LD_LIBRARY_PATH=$WT_BUILDDIR
    CMAKE_TOOLCHAIN_FILE: -DCMAKE_TOOLCHAIN_FILE=../cmake/toolchains/mongodbtoolchain_v4_clang.cmake
    CMAKE_INSTALL_PREFIX: -DCMAKE_INSTALL_PREFIX=$(pwd)/cmake_build/LOCAL_INSTALL
    ENABLE_CPPSUITE: -DENABLE_CPPSUITE=0
    python_binary: '/opt/mongodbtoolchain/v4/bin/python3'
    # Use quarter of the vCPUs to avoid OOM kill failure and disk issues on this variant.
    smp_command: -j $(echo $(grep -c ^processor /proc/cpuinfo) / 4 | bc)
    cmake_generator: Ninja
    make_command: ninja
    posix_configure_flags: -DENABLE_STRICT=0
  tasks:
    - name: compile
    - name: unit-test
    - name: format-smoke-test
    - name: format-asan-smoke-test
    - name: format-wtperf-test
    - name: ".stress-test-ppc-1"
    - name: ".stress-test-ppc-2"

- name: rhel8-zseries
  display_name: "~ RHEL8 zSeries"
  run_on:
  - rhel80-zseries-test
  batchtime: 120 # 2 hours
  expansions:
    test_env_vars:
      WT_BUILDDIR=$(git rev-parse --show-toplevel)/cmake_build
      LD_LIBRARY_PATH=$WT_BUILDDIR
    CMAKE_TOOLCHAIN_FILE: -DCMAKE_TOOLCHAIN_FILE=../cmake/toolchains/mongodbtoolchain_v4_gcc.cmake
    CMAKE_INSTALL_PREFIX: -DCMAKE_INSTALL_PREFIX=$(pwd)/cmake_build/LOCAL_INSTALL
    python_binary: '/opt/mongodbtoolchain/v4/bin/python3'
    # Use half number of vCPU to avoid OOM kill failure
    smp_command: -j $(echo $(grep -c ^processor /proc/cpuinfo) / 2 | bc)
    cmake_generator: Ninja
    make_command: ninja
  tasks:
    - name: compile
    - name: unit-test
    - name: format-smoke-test
    - name: ".stress-test-zseries-1"
    - name: ".stress-test-zseries-2"
    - name: ".stress-test-zseries-3"

- name: ubuntu2004-arm64
  display_name: "~ Ubuntu 20.04 ARM64"
  run_on:
  - ubuntu2004-arm64-small
  batchtime: 1440 # 24 hours
  expansions:
    test_env_vars:
      WT_TOPDIR=$(git rev-parse --show-toplevel)
      WT_BUILDDIR=$WT_TOPDIR/cmake_build
      LD_LIBRARY_PATH=$WT_BUILDDIR
    CMAKE_INSTALL_PREFIX: -DCMAKE_INSTALL_PREFIX=$(pwd)/cmake_build/LOCAL_INSTALL
    python_binary: '/opt/mongodbtoolchain/v4/bin/python3'
    smp_command: -j $(echo "`grep -c ^processor /proc/cpuinfo` * 2" | bc)
    cmake_generator: Ninja
    make_command: ninja
  tasks:
    - name: compile
    - name: make-check-test
    - name: unit-test
    - name: fops
    - name: linux-directio
    - name: checkpoint-filetypes-test
    - name: unit-test-zstd
    - name: unit-test-long
      distros: ubuntu2004-arm64-large
    - name: spinlock-gcc-test
    - name: spinlock-pthread-adaptive-test
    - name: wtperf-test
    - name: ftruncate-test
    - name: long-test
    - name: configure-combinations
    - name: format-smoke-test
    - name: tiered-storage-extensions-test
    - name: compile-nonstandalone
    - name: make-check-nonstandalone
    - name: unit-test-nonstandalone
    - name: unit-test-long-nonstandalone
      distros: ubuntu2004-arm64-large

- name: amazon2-arm64
  display_name: "Amazon Linux 2 ARM64"
  run_on:
  - amazon2-arm64-small
  batchtime: 1440 # 24 hours
  expansions:
    configure_env_vars:
      PATH=/opt/mongodbtoolchain/v4/bin:$PATH
    compile_env_vars:
      PATH=/opt/mongodbtoolchain/v4/bin:$PATH
    test_env_vars:
      WT_TOPDIR=$(git rev-parse --show-toplevel)
      WT_BUILDDIR=$WT_TOPDIR/cmake_build
      LD_LIBRARY_PATH=$WT_BUILDDIR:$WT_TOPDIR/TCMALLOC_LIB/lib
      LD_PRELOAD=$WT_TOPDIR/TCMALLOC_LIB/lib/libtcmalloc.so
    CMAKE_INSTALL_PREFIX: -DCMAKE_INSTALL_PREFIX=$(pwd)/cmake_build/LOCAL_INSTALL
    CMAKE_TOOLCHAIN_FILE: -DCMAKE_TOOLCHAIN_FILE=../cmake/toolchains/mongodbtoolchain_v4_gcc.cmake
    python_binary: '/opt/mongodbtoolchain/v4/bin/python3'
    smp_command: -j $(echo "`grep -c ^processor /proc/cpuinfo` * 2" | bc)
    cmake_generator: "Unix Makefiles"
    make_command: make
    CMAKE_PREFIX_PATH: -DCMAKE_PREFIX_PATH="$(pwd)/TCMALLOC_LIB"
  tasks:
    - name: compile
    - name: make-check-test
    - name: unit-test
    - name: fops
    - name: linux-directio
    - name: checkpoint-filetypes-test
    - name: unit-test-zstd
    - name: unit-test-long
      distros: amazon2-arm64-large
    - name: spinlock-gcc-test
    - name: spinlock-pthread-adaptive-test
    - name: wtperf-test
    - name: ftruncate-test
    - name: long-test
    - name: format-smoke-test
    - name: tiered-storage-extensions-test
    - name: compile-nonstandalone
    - name: make-check-nonstandalone
    - name: unit-test-nonstandalone
    - name: unit-test-long-nonstandalone
      distros: amazon2-arm64-large<|MERGE_RESOLUTION|>--- conflicted
+++ resolved
@@ -3496,7 +3496,6 @@
             for i in $(seq ${times|150}); do
                 ${test_env_vars|} ${python_binary|python3} split_stress.py
             done
-<<<<<<< HEAD
 
   - name: split-stress-test-2
     tags: ["stress-test-1", "stress-test-zseries-1"]
@@ -3607,9 +3606,6 @@
             done
 
   - name: split-stress-test-8
-=======
-
-  - name: split-stress-test-2
     tags: ["stress-test-1", "stress-test-zseries-1"]
     exec_timeout_secs: 43200
     commands:
@@ -3627,7 +3623,7 @@
                 ${test_env_vars|} ${python_binary|python3} split_stress.py
             done
 
-  - name: split-stress-test-3
+  - name: split-stress-test-9
     tags: ["stress-test-1", "stress-test-zseries-1"]
     exec_timeout_secs: 43200
     commands:
@@ -3645,7 +3641,7 @@
                 ${test_env_vars|} ${python_binary|python3} split_stress.py
             done
 
-  - name: split-stress-test-4
+  - name: split-stress-test-10
     tags: ["stress-test-1", "stress-test-zseries-1"]
     exec_timeout_secs: 43200
     commands:
@@ -3663,7 +3659,7 @@
                 ${test_env_vars|} ${python_binary|python3} split_stress.py
             done
 
-  - name: split-stress-test-5
+  - name: split-stress-test-11
     tags: ["stress-test-1", "stress-test-zseries-1"]
     exec_timeout_secs: 43200
     commands:
@@ -3681,7 +3677,7 @@
                 ${test_env_vars|} ${python_binary|python3} split_stress.py
             done
 
-  - name: split-stress-test-6
+  - name: split-stress-test-12
     tags: ["stress-test-1", "stress-test-zseries-1"]
     exec_timeout_secs: 43200
     commands:
@@ -3699,13 +3695,14 @@
                 ${test_env_vars|} ${python_binary|python3} split_stress.py
             done
 
-  - name: split-stress-test-7
-    tags: ["stress-test-1", "stress-test-zseries-1"]
+  - name: split-stress-test-nonstandalone-1
+    tags: ["stress-test-1-nonstandalone"]
     exec_timeout_secs: 43200
     commands:
       - func: "get project"
       - func: "compile wiredtiger"
         vars:
+          NONSTANDALONE: -DWT_STANDALONE_BUILD=0
           CMAKE_TOOLCHAIN_FILE: -DCMAKE_TOOLCHAIN_FILE=../cmake/toolchains/mongodbtoolchain_v4_gcc.cmake
       - command: shell.exec
         params:
@@ -3717,13 +3714,14 @@
                 ${test_env_vars|} ${python_binary|python3} split_stress.py
             done
 
-  - name: split-stress-test-8
-    tags: ["stress-test-1", "stress-test-zseries-1"]
+  - name: split-stress-test-nonstandalone-2
+    tags: ["stress-test-1-nonstandalone"]
     exec_timeout_secs: 43200
     commands:
       - func: "get project"
       - func: "compile wiredtiger"
         vars:
+          NONSTANDALONE: -DWT_STANDALONE_BUILD=0
           CMAKE_TOOLCHAIN_FILE: -DCMAKE_TOOLCHAIN_FILE=../cmake/toolchains/mongodbtoolchain_v4_gcc.cmake
       - command: shell.exec
         params:
@@ -3735,13 +3733,14 @@
                 ${test_env_vars|} ${python_binary|python3} split_stress.py
             done
 
-  - name: split-stress-test-9
-    tags: ["stress-test-1", "stress-test-zseries-1"]
+  - name: split-stress-test-nonstandalone-3
+    tags: ["stress-test-1-nonstandalone"]
     exec_timeout_secs: 43200
     commands:
       - func: "get project"
       - func: "compile wiredtiger"
         vars:
+          NONSTANDALONE: -DWT_STANDALONE_BUILD=0
           CMAKE_TOOLCHAIN_FILE: -DCMAKE_TOOLCHAIN_FILE=../cmake/toolchains/mongodbtoolchain_v4_gcc.cmake
       - command: shell.exec
         params:
@@ -3753,13 +3752,14 @@
                 ${test_env_vars|} ${python_binary|python3} split_stress.py
             done
 
-  - name: split-stress-test-10
-    tags: ["stress-test-1", "stress-test-zseries-1"]
+  - name: split-stress-test-nonstandalone-4
+    tags: ["stress-test-1-nonstandalone"]
     exec_timeout_secs: 43200
     commands:
       - func: "get project"
       - func: "compile wiredtiger"
         vars:
+          NONSTANDALONE: -DWT_STANDALONE_BUILD=0
           CMAKE_TOOLCHAIN_FILE: -DCMAKE_TOOLCHAIN_FILE=../cmake/toolchains/mongodbtoolchain_v4_gcc.cmake
       - command: shell.exec
         params:
@@ -3771,13 +3771,14 @@
                 ${test_env_vars|} ${python_binary|python3} split_stress.py
             done
 
-  - name: split-stress-test-11
-    tags: ["stress-test-1", "stress-test-zseries-1"]
+  - name: split-stress-test-nonstandalone-5
+    tags: ["stress-test-1-nonstandalone"]
     exec_timeout_secs: 43200
     commands:
       - func: "get project"
       - func: "compile wiredtiger"
         vars:
+          NONSTANDALONE: -DWT_STANDALONE_BUILD=0
           CMAKE_TOOLCHAIN_FILE: -DCMAKE_TOOLCHAIN_FILE=../cmake/toolchains/mongodbtoolchain_v4_gcc.cmake
       - command: shell.exec
         params:
@@ -3789,235 +3790,6 @@
                 ${test_env_vars|} ${python_binary|python3} split_stress.py
             done
 
-  - name: split-stress-test-12
->>>>>>> 3062869d
-    tags: ["stress-test-1", "stress-test-zseries-1"]
-    exec_timeout_secs: 43200
-    commands:
-      - func: "get project"
-      - func: "compile wiredtiger"
-        vars:
-          CMAKE_TOOLCHAIN_FILE: -DCMAKE_TOOLCHAIN_FILE=../cmake/toolchains/mongodbtoolchain_v4_gcc.cmake
-      - command: shell.exec
-        params:
-          working_dir: "wiredtiger/bench/workgen/runner"
-          script: |
-            set -o errexit
-            set -o verbose
-            for i in $(seq ${times|150}); do
-                ${test_env_vars|} ${python_binary|python3} split_stress.py
-            done
-
-<<<<<<< HEAD
-  - name: split-stress-test-9
-    tags: ["stress-test-1", "stress-test-zseries-1"]
-=======
-  - name: split-stress-test-nonstandalone-1
-    tags: ["stress-test-1-nonstandalone"]
->>>>>>> 3062869d
-    exec_timeout_secs: 43200
-    commands:
-      - func: "get project"
-      - func: "compile wiredtiger"
-        vars:
-<<<<<<< HEAD
-=======
-          NONSTANDALONE: -DWT_STANDALONE_BUILD=0
->>>>>>> 3062869d
-          CMAKE_TOOLCHAIN_FILE: -DCMAKE_TOOLCHAIN_FILE=../cmake/toolchains/mongodbtoolchain_v4_gcc.cmake
-      - command: shell.exec
-        params:
-          working_dir: "wiredtiger/bench/workgen/runner"
-          script: |
-            set -o errexit
-            set -o verbose
-            for i in $(seq ${times|150}); do
-                ${test_env_vars|} ${python_binary|python3} split_stress.py
-            done
-
-<<<<<<< HEAD
-  - name: split-stress-test-10
-    tags: ["stress-test-1", "stress-test-zseries-1"]
-=======
-  - name: split-stress-test-nonstandalone-2
-    tags: ["stress-test-1-nonstandalone"]
->>>>>>> 3062869d
-    exec_timeout_secs: 43200
-    commands:
-      - func: "get project"
-      - func: "compile wiredtiger"
-        vars:
-<<<<<<< HEAD
-=======
-          NONSTANDALONE: -DWT_STANDALONE_BUILD=0
->>>>>>> 3062869d
-          CMAKE_TOOLCHAIN_FILE: -DCMAKE_TOOLCHAIN_FILE=../cmake/toolchains/mongodbtoolchain_v4_gcc.cmake
-      - command: shell.exec
-        params:
-          working_dir: "wiredtiger/bench/workgen/runner"
-          script: |
-            set -o errexit
-            set -o verbose
-            for i in $(seq ${times|150}); do
-                ${test_env_vars|} ${python_binary|python3} split_stress.py
-            done
-
-<<<<<<< HEAD
-  - name: split-stress-test-11
-    tags: ["stress-test-1", "stress-test-zseries-1"]
-=======
-  - name: split-stress-test-nonstandalone-3
-    tags: ["stress-test-1-nonstandalone"]
->>>>>>> 3062869d
-    exec_timeout_secs: 43200
-    commands:
-      - func: "get project"
-      - func: "compile wiredtiger"
-        vars:
-<<<<<<< HEAD
-=======
-          NONSTANDALONE: -DWT_STANDALONE_BUILD=0
->>>>>>> 3062869d
-          CMAKE_TOOLCHAIN_FILE: -DCMAKE_TOOLCHAIN_FILE=../cmake/toolchains/mongodbtoolchain_v4_gcc.cmake
-      - command: shell.exec
-        params:
-          working_dir: "wiredtiger/bench/workgen/runner"
-          script: |
-            set -o errexit
-            set -o verbose
-            for i in $(seq ${times|150}); do
-                ${test_env_vars|} ${python_binary|python3} split_stress.py
-            done
-
-<<<<<<< HEAD
-  - name: split-stress-test-12
-    tags: ["stress-test-1", "stress-test-zseries-1"]
-=======
-  - name: split-stress-test-nonstandalone-4
-    tags: ["stress-test-1-nonstandalone"]
->>>>>>> 3062869d
-    exec_timeout_secs: 43200
-    commands:
-      - func: "get project"
-      - func: "compile wiredtiger"
-        vars:
-<<<<<<< HEAD
-=======
-          NONSTANDALONE: -DWT_STANDALONE_BUILD=0
->>>>>>> 3062869d
-          CMAKE_TOOLCHAIN_FILE: -DCMAKE_TOOLCHAIN_FILE=../cmake/toolchains/mongodbtoolchain_v4_gcc.cmake
-      - command: shell.exec
-        params:
-          working_dir: "wiredtiger/bench/workgen/runner"
-          script: |
-            set -o errexit
-            set -o verbose
-            for i in $(seq ${times|150}); do
-                ${test_env_vars|} ${python_binary|python3} split_stress.py
-            done
-
-<<<<<<< HEAD
-  - name: split-stress-test-nonstandalone-1
-=======
-  - name: split-stress-test-nonstandalone-5
->>>>>>> 3062869d
-    tags: ["stress-test-1-nonstandalone"]
-    exec_timeout_secs: 43200
-    commands:
-      - func: "get project"
-      - func: "compile wiredtiger"
-        vars:
-          NONSTANDALONE: -DWT_STANDALONE_BUILD=0
-          CMAKE_TOOLCHAIN_FILE: -DCMAKE_TOOLCHAIN_FILE=../cmake/toolchains/mongodbtoolchain_v4_gcc.cmake
-      - command: shell.exec
-        params:
-          working_dir: "wiredtiger/bench/workgen/runner"
-          script: |
-            set -o errexit
-            set -o verbose
-            for i in $(seq ${times|150}); do
-                ${test_env_vars|} ${python_binary|python3} split_stress.py
-            done
-
-<<<<<<< HEAD
-  - name: split-stress-test-nonstandalone-2
-    tags: ["stress-test-1-nonstandalone"]
-    exec_timeout_secs: 43200
-    commands:
-      - func: "get project"
-      - func: "compile wiredtiger"
-        vars:
-          NONSTANDALONE: -DWT_STANDALONE_BUILD=0
-          CMAKE_TOOLCHAIN_FILE: -DCMAKE_TOOLCHAIN_FILE=../cmake/toolchains/mongodbtoolchain_v4_gcc.cmake
-      - command: shell.exec
-        params:
-          working_dir: "wiredtiger/bench/workgen/runner"
-          script: |
-            set -o errexit
-            set -o verbose
-            for i in $(seq ${times|150}); do
-                ${test_env_vars|} ${python_binary|python3} split_stress.py
-            done
-
-  - name: split-stress-test-nonstandalone-3
-    tags: ["stress-test-1-nonstandalone"]
-    exec_timeout_secs: 43200
-    commands:
-      - func: "get project"
-      - func: "compile wiredtiger"
-        vars:
-          NONSTANDALONE: -DWT_STANDALONE_BUILD=0
-          CMAKE_TOOLCHAIN_FILE: -DCMAKE_TOOLCHAIN_FILE=../cmake/toolchains/mongodbtoolchain_v4_gcc.cmake
-      - command: shell.exec
-        params:
-          working_dir: "wiredtiger/bench/workgen/runner"
-          script: |
-            set -o errexit
-            set -o verbose
-            for i in $(seq ${times|150}); do
-                ${test_env_vars|} ${python_binary|python3} split_stress.py
-            done
-
-  - name: split-stress-test-nonstandalone-4
-    tags: ["stress-test-1-nonstandalone"]
-    exec_timeout_secs: 43200
-    commands:
-      - func: "get project"
-      - func: "compile wiredtiger"
-        vars:
-          NONSTANDALONE: -DWT_STANDALONE_BUILD=0
-          CMAKE_TOOLCHAIN_FILE: -DCMAKE_TOOLCHAIN_FILE=../cmake/toolchains/mongodbtoolchain_v4_gcc.cmake
-      - command: shell.exec
-        params:
-          working_dir: "wiredtiger/bench/workgen/runner"
-          script: |
-            set -o errexit
-            set -o verbose
-            for i in $(seq ${times|150}); do
-                ${test_env_vars|} ${python_binary|python3} split_stress.py
-            done
-
-  - name: split-stress-test-nonstandalone-5
-    tags: ["stress-test-1-nonstandalone"]
-    exec_timeout_secs: 43200
-    commands:
-      - func: "get project"
-      - func: "compile wiredtiger"
-        vars:
-          NONSTANDALONE: -DWT_STANDALONE_BUILD=0
-          CMAKE_TOOLCHAIN_FILE: -DCMAKE_TOOLCHAIN_FILE=../cmake/toolchains/mongodbtoolchain_v4_gcc.cmake
-      - command: shell.exec
-        params:
-          working_dir: "wiredtiger/bench/workgen/runner"
-          script: |
-            set -o errexit
-            set -o verbose
-            for i in $(seq ${times|150}); do
-                ${test_env_vars|} ${python_binary|python3} split_stress.py
-            done
-
-=======
->>>>>>> 3062869d
   - name: split-stress-test-nonstandalone-6
     tags: ["stress-test-1-nonstandalone"]
     exec_timeout_secs: 43200
@@ -5556,54 +5328,6 @@
     CMAKE_INSTALL_PREFIX: -DCMAKE_INSTALL_PREFIX=$(pwd)/cmake_build/LOCAL_INSTALL
     python_binary: '/opt/mongodbtoolchain/v4/bin/python3'
   tasks:
-<<<<<<< HEAD
-  # FIXME-WT-8947: For now run the whole stress test suite like we do on the x86 platform. But later
-  # find a smaller set of tests that give an optimal test coverage while being mindful of machine
-  # costs and availability.
-    - name: split-stress-test-nonstandalone-1
-    - name: split-stress-test-nonstandalone-1
-    - name: split-stress-test-nonstandalone-2
-    - name: split-stress-test-nonstandalone-3
-    - name: split-stress-test-nonstandalone-4
-    - name: split-stress-test-nonstandalone-5
-    - name: split-stress-test-nonstandalone-6
-    - name: split-stress-test-nonstandalone-7
-    - name: split-stress-test-nonstandalone-8
-    - name: split-stress-test-nonstandalone-9
-    - name: split-stress-test-nonstandalone-10
-    - name: split-stress-test-1
-    - name: split-stress-test-2
-    - name: split-stress-test-3
-    - name: split-stress-test-4
-    - name: split-stress-test-5
-    - name: split-stress-test-6
-    - name: split-stress-test-7
-    - name: split-stress-test-8
-    - name: split-stress-test-9
-    - name: split-stress-test-10
-
-- name: ubuntu2004-stress-tests-ooo-key
-  display_name: Ubuntu 20.04 OOO key (ARM64)
-  run_on:
-  - ubuntu2004-arm64-large
-  expansions:
-    smp_command: -j $(grep -c ^processor /proc/cpuinfo)
-    make_command: ninja
-    test_env_vars:
-      PATH=/opt/mongodbtoolchain/v4/bin:$PATH
-      WT_TOPDIR=$(git rev-parse --show-toplevel)
-      WT_BUILDDIR=$WT_TOPDIR/cmake_build
-      LD_PRELOAD=/usr/lib/aarch64-linux-gnu/libeatmydata.so:$WT_TOPDIR/TCMALLOC_LIB/lib/libtcmalloc.so
-      LD_LIBRARY_PATH=$WT_BUILDDIR:$WT_TOPDIR/TCMALLOC_LIB/lib
-    CMAKE_PREFIX_PATH: -DCMAKE_PREFIX_PATH="$(pwd)/TCMALLOC_LIB"
-    CMAKE_INSTALL_PREFIX: -DCMAKE_INSTALL_PREFIX=$(pwd)/cmake_build/LOCAL_INSTALL
-    python_binary: '/opt/mongodbtoolchain/v4/bin/python3'
-  tasks:
-  # FIXME-WT-8947: For now run the whole stress test suite like we do on the x86 platform. But later
-  # find a smaller set of tests that give an optimal test coverage while being mindful of machine
-  # costs and availability.
-=======
->>>>>>> 3062869d
     - name: split-stress-test-nonstandalone-1
     - name: split-stress-test-nonstandalone-2
     - name: split-stress-test-nonstandalone-3
