--- conflicted
+++ resolved
@@ -160,12 +160,9 @@
 {
     std::string cfg, config_filename, current_cfg, current_test_name, test_name, wt_open_config;
     int64_t error_code = 0;
-<<<<<<< HEAD
-    const std::vector<std::string> all_tests = {"burst_inserts", "cache_resize", "hs_cleanup",
-=======
-    const std::vector<std::string> all_tests = {"burst_inserts", "cursor_bound_01", "hs_cleanup",
->>>>>>> 5a0babe4
-      "operations_test", "search_near_01", "search_near_02", "search_near_03", "test_template"};
+    const std::vector<std::string> all_tests = {"burst_inserts", "cache_resize", "cursor_bound_01",
+      "hs_cleanup", "operations_test", "search_near_01", "search_near_02", "search_near_03",
+      "test_template"};
 
     /* Set the program name for error messages. */
     (void)testutil_set_progname(argv);
