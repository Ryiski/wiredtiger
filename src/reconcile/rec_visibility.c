/*-
 * Copyright (c) 2014-2019 MongoDB, Inc.
 * Copyright (c) 2008-2014 WiredTiger, Inc.
 *	All rights reserved.
 *
 * See the file LICENSE for redistribution information.
 */

#include "wt_internal.h"

/*
 * __rec_update_stable --
 *     Return whether an update is stable or not.
 */
static bool
__rec_update_stable(WT_SESSION_IMPL *session, WT_RECONCILE *r, WT_UPDATE *upd)
{
    return (F_ISSET(r, WT_REC_VISIBLE_ALL) ?
        __wt_txn_upd_visible_all(session, upd) :
        __wt_txn_upd_visible_type(session, upd) == WT_VISIBLE_TRUE &&
          __wt_txn_visible(session, upd->txnid, upd->durable_ts));
}

/*
 * __rec_update_save --
 *     Save a WT_UPDATE list for later restoration.
 */
static int
__rec_update_save(WT_SESSION_IMPL *session, WT_RECONCILE *r, WT_INSERT *ins, void *ripcip,
  WT_UPDATE *onpage_upd, size_t upd_memsize)
{
    WT_SAVE_UPD *supd;

    WT_RET(__wt_realloc_def(session, &r->supd_allocated, r->supd_next + 1, &r->supd));
    supd = &r->supd[r->supd_next];
    supd->ins = ins;
    supd->ripcip = ripcip;
    WT_CLEAR(supd->onpage_upd);
    if (onpage_upd != NULL &&
      (onpage_upd->type == WT_UPDATE_STANDARD || onpage_upd->type == WT_UPDATE_MODIFY))
        supd->onpage_upd = onpage_upd;
    ++r->supd_next;
    r->supd_memsize += upd_memsize;
    return (0);
}

/*
 * __rec_append_orig_value --
 *     Append the key's original value to its update list.
 */
static int
__rec_append_orig_value(
  WT_SESSION_IMPL *session, WT_PAGE *page, WT_UPDATE *upd, WT_CELL_UNPACK *unpack)
{
    WT_DECL_ITEM(tmp);
    WT_DECL_RET;
    WT_UPDATE *append, *tombstone;
    size_t size, total_size;

    for (;; upd = upd->next) {
        /* Done if at least one self-contained update is globally visible. */
        if (WT_UPDATE_DATA_VALUE(upd) && __wt_txn_upd_visible_all(session, upd))
            return (0);

        /* Add the original value after birthmarks. */
        if (upd->type == WT_UPDATE_BIRTHMARK) {
            WT_ASSERT(session, unpack != NULL && unpack->type != WT_CELL_DEL);
            break;
        }

        /* On page value already on chain */
        if (unpack != NULL && unpack->start_ts == upd->start_ts && unpack->start_txn == upd->txnid)
            return (0);

        /* Leave reference at the last item in the chain. */
        if (upd->next == NULL)
            break;
    }

    /*
     * We need the original on-page value for some reader: get a copy and append it to the end of
     * the update list with a transaction ID that guarantees its visibility.
     *
     * If we don't have a value cell, it's an insert/append list key/value pair which simply doesn't
     * exist for some reader; place a deleted record at the end of the update list.
     */
    append = tombstone = NULL; /* -Wconditional-uninitialized */
    total_size = size = 0;     /* -Wconditional-uninitialized */
    if (unpack == NULL || unpack->type == WT_CELL_DEL)
        WT_RET(__wt_update_alloc(session, NULL, &append, &size, WT_UPDATE_TOMBSTONE));
    else {
        /* Timestamp should always be in descending order */
        WT_ASSERT(session, upd->start_ts >= unpack->start_ts);

        WT_RET(__wt_scr_alloc(session, 0, &tmp));
        WT_ERR(__wt_page_cell_data_ref(session, page, unpack, tmp));
        WT_ERR(__wt_update_alloc(session, tmp, &append, &size, WT_UPDATE_STANDARD));
        append->start_ts = append->durable_ts = unpack->start_ts;
        append->txnid = unpack->start_txn;
        total_size = size;

        /*
         * We need to append a TOMBSTONE before the onpage value if the onpage value has a valid
         * stop pair.
         *
         * Imagine a case we insert and delete a value respectively at timestamp 0 and 10, and later
         * insert it again at 20. We need the TOMBSTONE to tell us there is no value between 10 and
         * 20.
         */
        if (unpack->stop_ts != WT_TS_MAX || unpack->stop_txn != WT_TXN_MAX) {
            /* Timestamp should always be in descending order */
            WT_ASSERT(session, upd->start_ts >= unpack->stop_ts);

            WT_ERR(__wt_update_alloc(session, NULL, &tombstone, &size, WT_UPDATE_TOMBSTONE));
            tombstone->txnid = unpack->stop_txn;
            tombstone->start_ts = unpack->stop_ts;
            tombstone->durable_ts = unpack->stop_ts;
            tombstone->next = append;
            total_size += size;
        }
    }

    /*
     * If we're saving the original value for a birthmark, transfer over the transaction ID and
     * clear out the birthmark update. Else, set the entry's transaction information to the lowest
     * possible value (as cleared memory matches the lowest possible transaction ID and timestamp,
     * do nothing).
     */
    if (upd->type == WT_UPDATE_BIRTHMARK) {
        /* FIXME-PM-1521: temporarily disable the assert until we figured out what is wrong */
        /* WT_ASSERT(session, append->start_ts == upd->start_ts && append->txnid == upd->txnid); */
        append->next = upd->next;
    }

    if (tombstone != NULL)
        append = tombstone;

    /* Append the new entry into the update list. */
    WT_PUBLISH(upd->next, append);

    /* Replace the birthmark with an aborted transaction. */
    if (upd->type == WT_UPDATE_BIRTHMARK) {
        WT_ORDERED_WRITE(upd->txnid, WT_TXN_ABORTED);
        WT_ORDERED_WRITE(upd->type, WT_UPDATE_STANDARD);
    }

<<<<<<< HEAD
    __wt_cache_page_inmem_incr(session, page, total_size);
=======
    __wt_cache_page_inmem_incr(session, page, size);
>>>>>>> 3e2103dc

err:
    __wt_scr_free(session, &tmp);
    return (ret);
}

/*
 * __rec_need_save_upd --
 *     Return if we need to save the update chain
 */
static bool
__rec_need_save_upd(WT_SESSION_IMPL *session, WT_UPDATE *selected_upd, uint64_t max_txn,
  wt_timestamp_t max_ts, bool list_uncommitted, uint64_t flags)
{
    /* Always save updates for in-memory database. */
    if (LF_ISSET(WT_REC_IN_MEMORY))
        return true;

    if (!LF_ISSET(WT_REC_LOOKASIDE))
        return false;

    if (LF_ISSET(WT_REC_EVICT) && list_uncommitted)
        return true;

    /* When in checkpoint, no need to save update if no onpage value is selected. */
    if (LF_ISSET(WT_REC_CHECKPOINT) && selected_upd == NULL)
        return false;

    /* No need to save updates if everything is globally visible. */
    return !__wt_txn_visible_all(session, max_txn, max_ts);
}

/*
 * __wt_rec_upd_select --
 *     Return the update in a list that should be written (or NULL if none can be written).
 */
int
__wt_rec_upd_select(WT_SESSION_IMPL *session, WT_RECONCILE *r, WT_INSERT *ins, void *ripcip,
  WT_CELL_UNPACK *vpack, WT_UPDATE_SELECT *upd_select)
{
    WT_DECL_ITEM(tmp);
    WT_DECL_RET;
    WT_PAGE *page;
    WT_UPDATE *first_txn_upd, *first_upd, *upd, *last_upd;
    wt_timestamp_t max_ts;
    size_t size, upd_memsize;
    uint64_t max_txn, txnid;
    bool list_uncommitted;

    /*
     * The "saved updates" return value is used independently of returning an update we can write,
     * both must be initialized.
     */
    upd_select->upd = NULL;
    upd_select->upd_saved = false;

    page = r->page;
    first_txn_upd = upd = last_upd = NULL;
    upd_memsize = 0;
    max_ts = WT_TS_NONE;
    max_txn = WT_TXN_NONE;
    list_uncommitted = false;

    /*
     * If called with a WT_INSERT item, use its WT_UPDATE list (which must exist), otherwise check
     * for an on-page row-store WT_UPDATE list (which may not exist). Return immediately if the item
     * has no updates.
     */
    if (ins != NULL)
        first_upd = ins->upd;
    else if ((first_upd = WT_ROW_UPDATE(page, ripcip)) == NULL)
        return (0);

    for (upd = first_upd; upd != NULL; upd = upd->next) {
        if ((txnid = upd->txnid) == WT_TXN_ABORTED)
            continue;

        ++r->updates_seen;
        upd_memsize += WT_UPDATE_MEMSIZE(upd);

        /*
         * Track the first update in the chain that is not aborted and the maximum transaction ID.
         */
        if (first_txn_upd == NULL)
            first_txn_upd = upd;
        if (WT_TXNID_LT(max_txn, txnid))
            max_txn = txnid;

        /*
         * Check whether the update was committed before reconciliation started. The global commit
         * point can move forward during reconciliation so we use a cached copy to avoid races when
         * a concurrent transaction commits or rolls back while we are examining its updates. As
         * prepared transaction IDs are globally visible, need to check the update state as well.
         *
         * The checkpoint transaction doesn't pin the oldest txn id, therefore the r->last_running
         * can move beyond the checkpoint transaction id. Need to do a proper visibility check for
         * metadata pages. Otherwise, eviction may select uncommitted metadata updates to write to
         * disk.
         */
        if (F_ISSET(r, WT_REC_VISIBLE_ALL) && !WT_IS_METADATA(session->dhandle) ?
            WT_TXNID_LE(r->last_running, txnid) :
            !__txn_visible_id(session, txnid)) {
            list_uncommitted = true;
            continue;
        }
        if (upd->prepare_state == WT_PREPARE_LOCKED ||
          upd->prepare_state == WT_PREPARE_INPROGRESS) {
            list_uncommitted = true;
            if (upd->start_ts > max_ts)
                max_ts = upd->start_ts;

            /*
             * Track the oldest update not on the page, used to decide whether reads can use the
             * page image, hence using the start rather than the durable timestamp.
             */
            if (upd->start_ts < r->min_skipped_ts)
                r->min_skipped_ts = upd->start_ts;
            continue;
        }

        /* Track the first update with non-zero timestamp. */
        if (upd->start_ts > max_ts)
            max_ts = upd->start_ts;

        /* Always select the newest committed update to write to disk */
        if (upd_select->upd == NULL)
            upd_select->upd = upd;

        if (!__rec_update_stable(session, r, upd)) {
            if (F_ISSET(r, WT_REC_EVICT))
                ++r->updates_unstable;

            /*
             * Rare case: when applications run at low isolation levels, update/restore eviction may
             * see a stable update followed by an uncommitted update. Give up in that case: we need
             * to discard updates from the stable update and older for correctness and we can't
             * discard an uncommitted update.
             */
            if (upd_select->upd != NULL && list_uncommitted)
                return (__wt_set_return(session, EBUSY));
        } else if (!F_ISSET(r, WT_REC_EVICT))
            break;
    }

    /* Keep track of the selected update. */
    upd = upd_select->upd;

    /* Reconciliation should never see an aborted or reserved update. */
    WT_ASSERT(
      session, upd == NULL || (upd->txnid != WT_TXN_ABORTED && upd->type != WT_UPDATE_RESERVE));

    /*
     * The checkpoint transaction is special. Make sure we never write metadata updates from a
     * checkpoint in a concurrent session.
     */
    WT_ASSERT(session, !WT_IS_METADATA(session->dhandle) || upd == NULL ||
        upd->txnid == WT_TXN_NONE || upd->txnid != S2C(session)->txn_global.checkpoint_state.id ||
        WT_SESSION_IS_CHECKPOINT(session));

    /* If all of the updates were aborted, quit. */
    if (first_txn_upd == NULL) {
        WT_ASSERT(session, upd == NULL);
        return (0);
    }

    if (upd != NULL && upd->durable_ts > r->max_ondisk_ts)
        r->max_ondisk_ts = upd->durable_ts;

    /*
     * The start timestamp is determined by the commit timestamp when the key is first inserted (or
     * last updated). The end timestamp is set when a key/value pair becomes invalid, either because
     * of a remove or a modify/update operation on the same key.
     *
     * In the case of a tombstone where the previous update is the ondisk value, we'll allocate an
     * update here to represent the ondisk value. Keep a pointer to the original update (the
     * tombstone) since we do some pointer comparisons below to check whether or not all updates are
     * stable.
     */
    if (upd != NULL) {
        upd_select->durable_ts = WT_TS_NONE;
        upd_select->start_ts = WT_TS_NONE;
        upd_select->start_txn = WT_TXN_NONE;
        upd_select->stop_ts = WT_TS_MAX;
        upd_select->stop_txn = WT_TXN_MAX;
        /*
         * If the newest is a tombstone then select the update before it and set the end of the
         * visibility window to its time pair as appropriate to indicate that we should return "not
         * found" for reads after this point.
         *
         * Otherwise, leave the end of the visibility window at the maximum possible value to
         * indicate that the value is visible to any timestamp/transaction id ahead of it.
         */
        if (upd->type == WT_UPDATE_TOMBSTONE) {
            if (upd->start_ts != WT_TS_NONE)
                upd_select->stop_ts = upd->start_ts;
            if (upd->txnid != WT_TXN_NONE)
                upd_select->stop_txn = upd->txnid;
            /* Ignore all the aborted transactions. */
            while (upd->next != NULL && upd->next->txnid == WT_TXN_ABORTED)
                upd = upd->next;
            WT_ASSERT(session, upd->next == NULL || upd->next->txnid != WT_TXN_ABORTED);
            if (upd->next == NULL)
                last_upd = upd;
            upd_select->upd = upd = upd->next;
        }
        if (upd != NULL) {
            /* The beginning of the validity window is the selected update's time pair. */
            if (upd->start_ts < upd_select->stop_ts)
                upd_select->durable_ts = upd_select->start_ts = upd->start_ts;
            if (upd->txnid < upd_select->stop_txn)
                upd_select->start_txn = upd->txnid;
        } else {
            /* If we only have a tombstone in the update list, we must have an ondisk value. */
            WT_ASSERT(session, vpack != NULL);
            /*
             * It's possible to have a tombstone as the only update in the update list. If we
             * reconciled before with only a single update and then read the page back into cache,
             * we'll have an empty update list. And applying a delete on top of that will result in
             * ONLY a tombstone in the update list.
             *
             * In this case, we should leave the selected update unset to indicate that we want to
             * keep the same on-disk value but set the stop time pair to indicate that the validity
             * window ends when this tombstone started.
             *
             * FIXME-PM-1521: Any workload/test that involves reopening a connection or opening a
             * connection on an existing database will run into issues with the logic below. When
             * opening a connection, the transaction id allocations are reset and therefore, on-disk
             * values that were previously written can have later timestamps/transaction ids than
             * new updates being applied which can lead to a malformed cell (stop time pair earlier
             * than start time pair). I've added some checks below to guard against malformed cells
             * but this logic still isn't correct and should be handled properly when we begin the
             * recovery work.
             */
            if (vpack->start_ts < upd_select->stop_ts)
                upd_select->durable_ts = upd_select->start_ts = vpack->start_ts;
            if (vpack->start_txn < upd_select->stop_txn)
                upd_select->start_txn = vpack->start_txn;
            /*
             * Leaving the update unset means that we can skip reconciling. If we've set the stop
             * time pair because of a tombstone after the on-disk value, we still have work to do so
             * that is NOT ok. Let's append the on-disk value to the chain.
             *
             * FIXME-PM-1521: How are we going to remove deleted keys from disk image? We may need
             * to return a different return code to tell reconciliation it is safe to remove the
             * key. In that case, we can use __rec_append_orig_value instead of duplicating code
             * here.
             */
            WT_ERR(__wt_scr_alloc(session, 0, &tmp));
            WT_ERR(__wt_page_cell_data_ref(session, page, vpack, tmp));
            WT_ERR(__wt_update_alloc(session, tmp, &upd, &size, WT_UPDATE_STANDARD));
            upd->start_ts = upd->durable_ts = vpack->start_ts;
            upd->txnid = vpack->start_txn;
            WT_PUBLISH(last_upd->next, upd);
            upd_select->upd = upd;
        }
        WT_ASSERT(session, upd == NULL || upd->type != WT_UPDATE_TOMBSTONE);
    }

    /*
     * Track the most recent transaction in the page. We store this in the tree at the end of
     * reconciliation in the service of checkpoints, it is used to avoid discarding trees from
     * memory when they have changes required to satisfy a snapshot read.
     */
    if (WT_TXNID_LT(r->max_txn, max_txn))
        r->max_txn = max_txn;

    /* Update the maximum timestamp. */
    if (max_ts > r->max_ts)
        r->max_ts = max_ts;

    /*
     * If the update we chose was a birthmark.
     */
    if (upd != NULL && upd->type == WT_UPDATE_BIRTHMARK) {
        /*
         * Resolve the birthmark now regardless of whether the update being written to the data file
         * is the same as it was the previous reconciliation. Otherwise lookaside can end up with
         * two birthmark records in the same update chain.
         */
        WT_ERR(__rec_append_orig_value(session, page, upd, vpack));
        upd_select->upd = NULL;
    }

    /* Should not see uncommitted changes in lookaside */
    WT_ASSERT(session, !F_ISSET(S2BT(session), WT_BTREE_LOOKASIDE) || !list_uncommitted);

    r->leave_dirty |= list_uncommitted;

    /*
     * The update doesn't have any further updates that need to be written to the history store,
     * skip saving the update as saving the update will cause reconciliation to think there is work
     * that needs to be done when there might not be.
     *
     * Additionally lookaside reconciliation is not set skip saving an update.
     */
    if (__rec_need_save_upd(
          session, upd_select->upd, max_txn, max_ts, list_uncommitted, r->flags)) {
        WT_ASSERT(session, r->max_txn != WT_TS_NONE);

        WT_ERR(__rec_update_save(session, r, ins, ripcip, upd_select->upd, upd_memsize));
        upd_select->upd_saved = true;
    }

    /*
     * Paranoia: check that we didn't choose an update that has since been rolled back.
     */
    WT_ASSERT(session, upd_select->upd == NULL || upd_select->upd->txnid != WT_TXN_ABORTED);

    /*
     * Returning an update means the original on-page value might be lost, and that's a problem if
     * there's a reader that needs it. This call makes a copy of the on-page value and if there is a
     * birthmark in the update list, replaces it. We do that any time there are saved updates and
     * during reconciliation of a backing overflow record that will be physically removed once it's
     * no longer needed
     */
    if (upd_select->upd != NULL &&
      (upd_select->upd_saved ||
          (vpack != NULL && vpack->ovfl && vpack->raw != WT_CELL_VALUE_OVFL_RM)))
        WT_ERR(__rec_append_orig_value(session, page, upd_select->upd, vpack));

err:
    __wt_scr_free(session, &tmp);
    return (ret);
}<|MERGE_RESOLUTION|>--- conflicted
+++ resolved
@@ -144,11 +144,7 @@
         WT_ORDERED_WRITE(upd->type, WT_UPDATE_STANDARD);
     }
 
-<<<<<<< HEAD
     __wt_cache_page_inmem_incr(session, page, total_size);
-=======
-    __wt_cache_page_inmem_incr(session, page, size);
->>>>>>> 3e2103dc
 
 err:
     __wt_scr_free(session, &tmp);
