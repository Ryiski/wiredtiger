/*-
 * Copyright (c) 2014-present MongoDB, Inc.
 * Copyright (c) 2008-2014 WiredTiger, Inc.
 *	All rights reserved.
 *
 * See the file LICENSE for redistribution information.
 */

#include "wt_internal.h"

static int __hs_delete_reinsert_from_pos(WT_SESSION_IMPL *session, WT_CURSOR *hs_cursor,
  uint32_t btree_id, const WT_ITEM *key, wt_timestamp_t ts, bool reinsert, bool no_ts_tombstone,
  bool error_on_ts_ordering, uint64_t *hs_counter);

/*
 * __hs_verbose_cache_stats --
 *     Display a verbose message once per checkpoint with details about the cache state when
 *     performing a history store table write.
 */
static void
__hs_verbose_cache_stats(WT_SESSION_IMPL *session, WT_BTREE *btree)
{
    WT_CACHE *cache;
    WT_CONNECTION_IMPL *conn;
    double pct_dirty, pct_full;
    uint64_t ckpt_gen_current, ckpt_gen_last;
    uint32_t btree_id;

    btree_id = btree->id;

    if (!WT_VERBOSE_ISSET(session, WT_VERB_HS) && !WT_VERBOSE_ISSET(session, WT_VERB_HS_ACTIVITY))
        return;

    conn = S2C(session);
    cache = conn->cache;
    ckpt_gen_current = __wt_gen(session, WT_GEN_CHECKPOINT);
    ckpt_gen_last = cache->hs_verb_gen_write;

    /*
     * Print a message if verbose history store, or once per checkpoint if only reporting activity.
     * Avoid an expensive atomic operation as often as possible when the message rate is limited.
     */
    if (WT_VERBOSE_ISSET(session, WT_VERB_HS) ||
      (ckpt_gen_current > ckpt_gen_last &&
        __wt_atomic_casv64(&cache->hs_verb_gen_write, ckpt_gen_last, ckpt_gen_current))) {
        WT_IGNORE_RET_BOOL(__wt_eviction_clean_needed(session, &pct_full));
        WT_IGNORE_RET_BOOL(__wt_eviction_dirty_needed(session, &pct_dirty));

        __wt_verbose_multi(session,
          WT_DECL_VERBOSE_MULTI_CATEGORY(
            ((WT_VERBOSE_CATEGORY[]){WT_VERB_HS, WT_VERB_HS_ACTIVITY})),
          "Page reconciliation triggered history store write: file ID %" PRIu32
          ". Current history store file size: %" PRId64
          ", cache dirty: %2.3f%% , cache use: %2.3f%%",
          btree_id, WT_STAT_READ(conn->stats, cache_hs_ondisk), pct_dirty, pct_full);
    }

    /* Never skip updating the tracked generation */
    if (WT_VERBOSE_ISSET(session, WT_VERB_HS))
        cache->hs_verb_gen_write = ckpt_gen_current;
}

/*
 * __hs_delete_record --
 *     Delete the update left in the history store
 */
static int
__hs_delete_record(WT_SESSION_IMPL *session, WT_CURSOR *hs_cursor, WT_ITEM *key,
  WT_UPDATE *delete_upd, WT_UPDATE *delete_tombstone)
{
    WT_DECL_RET;
    bool hs_read_committed;
#ifdef HAVE_DIAGNOSTIC
    WT_TIME_WINDOW *hs_tw;
#endif

    hs_read_committed = F_ISSET(hs_cursor, WT_CURSTD_HS_READ_COMMITTED);
    F_SET(hs_cursor, WT_CURSTD_HS_READ_COMMITTED);

    /* No need to delete from the history store if it is already obsolete. */
    if (delete_tombstone != NULL && __wt_txn_upd_visible_all(session, delete_tombstone)) {
        ret = 0;
        goto done;
    }

    hs_cursor->set_key(hs_cursor, 4, S2BT(session)->id, key, WT_TS_MAX, UINT64_MAX);
    WT_ERR_NOTFOUND_OK(__wt_curhs_search_near_before(session, hs_cursor), true);
    /* It's possible the value in the history store becomes obsolete concurrently. */
    if (ret == WT_NOTFOUND) {
        WT_ASSERT(
          session, delete_tombstone != NULL && __wt_txn_upd_visible_all(session, delete_tombstone));
        ret = 0;
        goto done;
    }

#ifdef HAVE_DIAGNOSTIC
    __wt_hs_upd_time_window(hs_cursor, &hs_tw);
    WT_ASSERT(session, hs_tw->start_txn == WT_TXN_NONE || hs_tw->start_txn == delete_upd->txnid);
    WT_ASSERT(session, hs_tw->start_ts == WT_TS_NONE || hs_tw->start_ts == delete_upd->start_ts);
    WT_ASSERT(session,
      hs_tw->durable_start_ts == WT_TS_NONE || hs_tw->durable_start_ts == delete_upd->durable_ts);
    if (delete_tombstone != NULL) {
        WT_ASSERT(session, hs_tw->stop_txn == delete_tombstone->txnid);
        WT_ASSERT(session, hs_tw->stop_ts == delete_tombstone->start_ts);
        WT_ASSERT(session, hs_tw->durable_stop_ts == delete_tombstone->durable_ts);
    } else
        WT_ASSERT(session, !WT_TIME_WINDOW_HAS_STOP(hs_tw));
#endif

    WT_ERR(hs_cursor->remove(hs_cursor));
done:
    if (delete_tombstone != NULL)
        F_CLR(delete_tombstone, WT_UPDATE_TO_DELETE_FROM_HS | WT_UPDATE_HS);
    F_CLR(delete_upd, WT_UPDATE_TO_DELETE_FROM_HS | WT_UPDATE_HS);

err:
    if (!hs_read_committed)
        F_CLR(hs_cursor, WT_CURSTD_HS_READ_COMMITTED);
    return (ret);
}

/*
 * __hs_insert_record --
 *     A helper function to insert the record into the history store including stop time point.
 */
static int
__hs_insert_record(WT_SESSION_IMPL *session, WT_CURSOR *cursor, WT_BTREE *btree, const WT_ITEM *key,
  const uint8_t type, const WT_ITEM *hs_value, WT_TIME_WINDOW *tw, bool error_on_ts_ordering)
{
    WT_CURSOR_BTREE *hs_cbt;
    WT_DECL_ITEM(hs_key);
#ifdef HAVE_DIAGNOSTIC
    WT_DECL_ITEM(existing_val);
#endif
    WT_DECL_RET;
    wt_timestamp_t hs_start_ts;
#ifdef HAVE_DIAGNOSTIC
    wt_timestamp_t durable_timestamp_diag;
    wt_timestamp_t hs_stop_durable_ts_diag;
    uint64_t upd_type_full_diag;
    int cmp;
#endif
    bool hs_read_all_flag;
    uint64_t counter, hs_counter;
    uint32_t hs_btree_id;

    counter = hs_counter = 0;

    /* Verify that the timestamps are in increasing order. */
    WT_ASSERT(session, tw->stop_ts >= tw->start_ts && tw->durable_stop_ts >= tw->durable_start_ts);

    /*
     * We might be entering this code from application thread's context. We should make sure that we
     * are not using snapshot associated with application session to perform visibility checks on
     * history store records. Note that the history store cursor performs visibility checks based on
     * snapshot if none of WT_CURSTD_HS_READ_ALL or WT_CURSTD_HS_READ_COMMITTED flags are set.
     */
    WT_ASSERT(session,
      F_ISSET(session, WT_SESSION_INTERNAL) ||
        F_ISSET(cursor, WT_CURSTD_HS_READ_ALL | WT_CURSTD_HS_READ_COMMITTED));

    /*
     * Keep track if the caller had set WT_CURSTD_HS_READ_ALL flag on the history store cursor. We
     * want to preserve the flags set by the caller when we exit from this function. Also, we want
     * to explicitly set the flag WT_CURSTD_HS_READ_ALL only for the search_near operations on the
     * history store cursor and perform all other cursor operations using the flags set by the
     * caller of this function.
     */
    hs_read_all_flag = F_ISSET(cursor, WT_CURSTD_HS_READ_ALL);

    /* Allocate buffers for the history store and search key. */
    WT_ERR(__wt_scr_alloc(session, 0, &hs_key));

#ifdef HAVE_DIAGNOSTIC
    /* Allocate buffer for the existing history store value for the same key. */
    WT_ERR(__wt_scr_alloc(session, 0, &existing_val));
#endif

    hs_cbt = __wt_curhs_get_cbt(cursor);

    /* Sanity check that the btree is not a history store btree. */
    WT_ASSERT(session, !WT_IS_HS(btree));

    /*
     * Only deltas or full updates should be written to the history store. More specifically, we
     * should NOT be writing tombstone records in the history store table.
     */
    WT_ASSERT(session, type == WT_UPDATE_STANDARD || type == WT_UPDATE_MODIFY);

    /*
     * Setting the flag WT_CURSTD_HS_READ_ALL before searching the history store optimizes the
     * search routine as we do not skip globally visible tombstones during the search.
     */
    F_SET(cursor, WT_CURSTD_HS_READ_ALL);

    /*
     * Adjust counter if there exists an update in the history store with same btree id, key and
     * timestamp. Otherwise the newly inserting history store record may fall behind the existing
     * one can lead to wrong order.
     */
    cursor->set_key(cursor, 4, btree->id, key, tw->start_ts, UINT64_MAX);
    WT_ERR_NOTFOUND_OK(__wt_curhs_search_near_before(session, cursor), true);

    if (ret == 0) {
        WT_ERR(cursor->get_key(cursor, &hs_btree_id, hs_key, &hs_start_ts, &hs_counter));

#ifdef HAVE_DIAGNOSTIC
        if (tw->start_ts == hs_start_ts) {
            WT_ERR(cursor->get_value(cursor, &hs_stop_durable_ts_diag, &durable_timestamp_diag,
              &upd_type_full_diag, existing_val));
            WT_ERR(__wt_compare(session, NULL, existing_val, hs_value, &cmp));
            /*
             * The same value should not be inserted again unless:
             * 1. The previous entry is already deleted (i.e. the stop timestamp is globally
             * visible)
             * 2. It came from a different transaction
             * 3. It came from the same transaction but with a different timestamp
             * 4. The prepared rollback left the history store entry when checkpoint is in progress.
             */
            if (cmp == 0) {
                if (!__wt_txn_tw_stop_visible_all(session, &hs_cbt->upd_value->tw) &&
                  tw->start_txn != WT_TXN_NONE &&
                  tw->start_txn == hs_cbt->upd_value->tw.start_txn &&
                  tw->start_ts == hs_cbt->upd_value->tw.start_ts && tw->start_ts != tw->stop_ts) {
                    /*
                     * If we have issues with duplicate history store records, we want to be able to
                     * distinguish between modifies and full updates. Since modifies are not
                     * idempotent, having them inserted multiple times can cause invalid values to
                     * be read.
                     */
                    WT_ASSERT(session,
                      type != WT_UPDATE_MODIFY && (uint8_t)upd_type_full_diag != WT_UPDATE_MODIFY);
                }
            }
            counter = hs_counter + 1;
        }
#else
        if (tw->start_ts == hs_start_ts)
            counter = hs_counter + 1;
#endif
    }

    /*
     * Look ahead for any higher timestamps. If we find updates, we should remove them and reinsert
     * them at the current timestamp. If there were no keys equal to or less than our target key, we
     * would have received WT_NOT_FOUND. In that case we need to search again with a higher
     * timestamp.
     */
    if (ret == 0) {
        /* Check if the current history store update's stop timestamp is less than the update. */
        if (hs_cbt->upd_value->tw.stop_ts <= tw->start_ts)
            WT_ERR_NOTFOUND_OK(cursor->next(cursor), true);
        else
            counter = hs_counter + 1;
    } else {
        cursor->set_key(cursor, 3, btree->id, key, tw->start_ts + 1);
        WT_ERR_NOTFOUND_OK(__wt_curhs_search_near_after(session, cursor), true);
    }

    /*
     * It is possible to insert a globally visible update into the history store with larger
     * timestamps ahead of it. An example would be an update without a timestamp getting moved to
     * the history store. This scenario can avoid detection earlier in reconciliation and result in
     * an EBUSY being returned as it detects updates without a timestamp. To prevent this we allow
     * globally visible updates to fix history store content even if eviction is running
     * concurrently with a checkpoint.
     *
     * This is safe because global visibility considers the checkpoint transaction id and timestamp
     * while it is running, i.e. if the update is globally visible to eviction it will be globally
     * visible to checkpoint and the modifications it makes to the history store will be the same as
     * what checkpoint would've done.
     */
    if (error_on_ts_ordering && __wt_txn_tw_start_visible_all(session, tw)) {
        error_on_ts_ordering = false;
    }

    if (ret == 0)
        WT_ERR(__hs_delete_reinsert_from_pos(session, cursor, btree->id, key, tw->start_ts + 1,
          true, false, error_on_ts_ordering, &counter));

#ifdef HAVE_DIAGNOSTIC
    /*
     * We may have fixed the timestamps. Make sure that we haven't accidentally added a duplicate of
     * the key we are about to insert.
     */
    if (F_ISSET(cursor, WT_CURSTD_KEY_SET)) {
        WT_ERR(cursor->get_key(cursor, &hs_btree_id, hs_key, &hs_start_ts, &hs_counter));
        if (hs_btree_id == btree->id && tw->start_ts == hs_start_ts && hs_counter == counter) {
            WT_ERR(__wt_compare(session, NULL, hs_key, key, &cmp));
            WT_ASSERT(session, cmp != 0);
        }
    }
#endif

    /* Insert the new record now. */
    cursor->set_key(cursor, 4, btree->id, key, tw->start_ts, counter);
    cursor->set_value(
      cursor, tw, tw->durable_stop_ts, tw->durable_start_ts, (uint64_t)type, hs_value);
    WT_ERR(cursor->insert(cursor));

err:
    if (!hs_read_all_flag)
        F_CLR(cursor, WT_CURSTD_HS_READ_ALL);
#ifdef HAVE_DIAGNOSTIC
    __wt_scr_free(session, &existing_val);
#endif
    __wt_scr_free(session, &hs_key);
    return (ret);
}

/*
 * __hs_next_upd_full_value --
 *     Get the next update and its full value.
 */
static inline int
__hs_next_upd_full_value(WT_SESSION_IMPL *session, WT_UPDATE_VECTOR *updates,
  WT_ITEM *older_full_value, WT_ITEM *full_value, WT_UPDATE **updp)
{
    WT_UPDATE *upd;
    *updp = NULL;

    __wt_update_vector_pop(updates, &upd);
    if (upd->type == WT_UPDATE_TOMBSTONE) {
        if (updates->size == 0) {
            WT_ASSERT(session, older_full_value == NULL);
            *updp = upd;
            return (0);
        }

        __wt_update_vector_pop(updates, &upd);
        WT_ASSERT(session, upd->type == WT_UPDATE_STANDARD);
        full_value->data = upd->data;
        full_value->size = upd->size;
    } else if (upd->type == WT_UPDATE_MODIFY) {
        WT_RET(__wt_buf_set(session, full_value, older_full_value->data, older_full_value->size));
        WT_RET(__wt_modify_apply_item(session, S2BT(session)->value_format, full_value, upd->data));
    } else {
        WT_ASSERT(session, upd->type == WT_UPDATE_STANDARD);
        full_value->data = upd->data;
        full_value->size = upd->size;
    }

    *updp = upd;
    return (0);
}

/*
 * __wt_hs_insert_updates --
 *     Copy one set of saved updates into the database's history store table. Whether the function
 *     fails or succeeds, if there is a successful write to history, cache_write_hs is set to true.
 */
int
__wt_hs_insert_updates(WT_SESSION_IMPL *session, WT_RECONCILE *r, WT_MULTI *multi)
{
    WT_BTREE *btree, *hs_btree;
    WT_CURSOR *hs_cursor;
    WT_DECL_ITEM(full_value);
    WT_DECL_ITEM(key);
    WT_DECL_ITEM(modify_value);
    WT_DECL_ITEM(prev_full_value);
    WT_DECL_ITEM(tmp);
    WT_DECL_RET;
/* Limit the number of consecutive reverse modifies. */
#define WT_MAX_CONSECUTIVE_REVERSE_MODIFY 10
/* If the limit is exceeded, we will insert a full update to the history store */
#define MAX_REVERSE_MODIFY_NUM 16
    WT_MODIFY entries[MAX_REVERSE_MODIFY_NUM];
    WT_UPDATE_VECTOR updates;
    WT_SAVE_UPD *list;
    WT_UPDATE *delete_tombstone, *delete_upd, *newest_hs, *no_ts_upd, *oldest_upd, *prev_upd,
      *ref_upd, *tombstone, *upd;
    WT_TIME_WINDOW tw;
    wt_off_t hs_size;
    uint64_t insert_cnt, max_hs_size, modify_cnt;
    uint64_t cache_hs_insert_full_update, cache_hs_insert_reverse_modify, cache_hs_write_squash;
    uint32_t i;
    uint8_t *p;
    int nentries;
    bool enable_reverse_modify, error_on_ts_ordering, hs_inserted, squashed;

    r->cache_write_hs = false;
    btree = S2BT(session);
    prev_upd = NULL;
    WT_TIME_WINDOW_INIT(&tw);
    insert_cnt = 0;
    error_on_ts_ordering = F_ISSET(r, WT_REC_CHECKPOINT_RUNNING);
    cache_hs_insert_full_update = cache_hs_insert_reverse_modify = cache_hs_write_squash = 0;

    WT_RET(__wt_curhs_open(session, NULL, &hs_cursor));
    F_SET(hs_cursor, WT_CURSTD_HS_READ_COMMITTED);

    __wt_update_vector_init(session, &updates);

    if (!btree->hs_entries)
        btree->hs_entries = true;

    /* Ensure enough room for a column-store key without checking. */
    WT_ERR(__wt_scr_alloc(session, WT_INTPACK64_MAXSIZE, &key));

    WT_ERR(__wt_scr_alloc(session, 0, &full_value));

    WT_ERR(__wt_scr_alloc(session, 0, &prev_full_value));

    /* Enter each update in the boundary's list into the history store. */
    for (i = 0, list = multi->supd; i < multi->supd_entries; ++i, ++list) {
        /* If no onpage_upd is selected, we don't need to insert anything into the history store. */
        if (list->onpage_upd == NULL)
            continue;

        /* History store table key component: source key. */
        switch (r->page->type) {
        case WT_PAGE_COL_FIX:
        case WT_PAGE_COL_VAR:
            p = key->mem;
            WT_ERR(__wt_vpack_uint(&p, 0, WT_INSERT_RECNO(list->ins)));
            key->size = WT_PTRDIFF(p, key->data);
            break;
        case WT_PAGE_ROW_LEAF:
            if (list->ins == NULL) {
                WT_WITH_BTREE(
                  session, btree, ret = __wt_row_leaf_key(session, r->page, list->rip, key, false));
                WT_ERR(ret);
            } else {
                key->data = WT_INSERT_KEY(list->ins);
                key->size = WT_INSERT_KEY_SIZE(list->ins);
            }
            break;
        default:
            WT_ERR(__wt_illegal_value(session, r->page->type));
        }

        no_ts_upd = newest_hs = NULL;
        ref_upd = list->onpage_upd;
        delete_tombstone = delete_upd = NULL;

        __wt_update_vector_clear(&updates);

        /*
         * Reverse deltas are only supported on 'S' and 'u' value formats.
         */
        enable_reverse_modify =
          (WT_STREQ(btree->value_format, "S") || WT_STREQ(btree->value_format, "u"));

        /*
         * Delete the update that is both on the update chain and the history store from the history
         * store. Otherwise, we will trigger out of order fix when the update is inserted to the
         * history store again.
         */
        for (upd = list->onpage_tombstone != NULL ? list->onpage_tombstone : list->onpage_upd;
             upd != NULL; upd = upd->next) {
            if (upd->txnid == WT_TXN_ABORTED)
                continue;

            if (F_ISSET(upd, WT_UPDATE_TO_DELETE_FROM_HS)) {
<<<<<<< HEAD
                WT_ASSERT(session, F_ISSET(upd, WT_UPDATE_HS | WT_UPDATE_RESTORED_FROM_HS));
=======
                WT_ASSERT_ALWAYS(session, F_ISSET(upd, WT_UPDATE_HS | WT_UPDATE_RESTORED_FROM_HS),
                  "the update must still be in the history store for us to delete.");
>>>>>>> 72ea3c20
                if (upd->type == WT_UPDATE_TOMBSTONE)
                    delete_tombstone = upd;
                else {
                    delete_upd = upd;
                    WT_ERR(
                      __hs_delete_record(session, hs_cursor, key, delete_upd, delete_tombstone));
                    break;
                }
            }
        }

        /* Skip aborted updates. */
        for (upd = list->onpage_upd->next; upd != NULL && upd->txnid == WT_TXN_ABORTED;
             upd = upd->next)
            ;

        /* No update to insert to history store. */
        if (upd == NULL)
            continue;

        /* Updates have already been inserted to the history store. */
        if (F_ISSET(upd, WT_UPDATE_HS))
            continue;

        /*
         * The algorithm assumes the oldest update on the update chain in memory is either a full
         * update or a tombstone.
         *
         * This is guaranteed by __wt_rec_upd_select appends the original onpage value at the end of
         * the chain. It also assumes the onpage_upd selected cannot be a TOMBSTONE and the update
         * newer than a TOMBSTONE must be a full update.
         *
         * The algorithm walks from the oldest update, or the most recently inserted into history
         * store update, to the newest update and builds full updates along the way. It sets the
         * stop time point of the update to the start time point of the next update, squashes the
         * updates that are from the same transaction and of the same start timestamp, checks if the
         * update can be written as reverse modification, and inserts the update to the history
         * store either as a full update or a reverse modification.
         *
         * It deals with the following scenarios:
         * 1) We only have full updates on the chain and we only insert full updates to
         * the history store.
         * 2) We have modifies on the chain, e.g., U (selected onpage value) -> M -> M ->U. We
         * reverse the modifies and insert the reversed modifies to the history store if it is not
         * the newest update written to the history store and the reverse operation is successful.
         * With regard to the example, we insert U -> RM -> U to the history store.
         * 3) We have tombstones in the middle of the chain, e.g.,
         * U (selected onpage value) -> U -> T -> M -> U.
         * We write the stop time point of M with the start time point of the tombstone and skip the
         * tombstone.
         * 4) We have a single tombstone on the chain, it is simply ignored.
         */
        squashed = false;
        for (upd = list->onpage_upd, prev_upd = NULL; upd != NULL; upd = upd->next) {
            if (upd->txnid == WT_TXN_ABORTED)
                continue;

            /* We must have deleted any update left in the history store. */
            WT_ASSERT(session, !F_ISSET(upd, WT_UPDATE_TO_DELETE_FROM_HS));

            /* Detect any update without a timestamp. */
            if (prev_upd != NULL && prev_upd->start_ts < upd->start_ts) {
                WT_ASSERT(session, prev_upd->start_ts == WT_TS_NONE);
                /*
                 * Fail the eviction if we detect any timestamp ordering issue and the error flag is
                 * set. We cannot modify the history store to fix the updates' timestamps as it may
                 * make the history store checkpoint inconsistent.
                 */
                if (error_on_ts_ordering) {
                    ret = EBUSY;
                    WT_STAT_CONN_INCR(session, cache_eviction_fail_checkpoint_no_ts);
                    goto err;
                }

                /*
                 * Always insert full update to the history store if we detect update without a
                 * timestamp.
                 */
                enable_reverse_modify = false;
            }

            WT_ERR(__wt_update_vector_push(&updates, upd));

            /*
             * Always insert full update to the history store if we write a prepared update to the
             * data store.
             */
            if (upd->prepare_state == WT_PREPARE_INPROGRESS)
                enable_reverse_modify = false;

            /* Always insert full update to the history store if we need to squash the updates. */
            if (prev_upd != NULL && prev_upd->txnid == upd->txnid &&
              prev_upd->start_ts == upd->start_ts)
                enable_reverse_modify = false;

            /*
             * Find the first update to insert to the history store. (The value that is just older
             * than the on-page value)
             */
            if (newest_hs == NULL) {
                if (upd->txnid != ref_upd->txnid || upd->start_ts != ref_upd->start_ts) {
                    if (upd->type == WT_UPDATE_TOMBSTONE)
                        ref_upd = upd;
                    else
                        newest_hs = upd;
                    if (squashed) {
                        ++cache_hs_write_squash;
                        squashed = false;
                    }
                } else if (upd != ref_upd)
                    squashed = true;
            }

            prev_upd = upd;

            /*
             * No need to continue if we found a first self contained value that is globally
             * visible.
             */
            if (__wt_txn_upd_visible_all(session, upd) && WT_UPDATE_DATA_VALUE(upd))
                break;

            /*
             * If we've reached a full update and it's in the history store we don't need to
             * continue as anything beyond this point won't help with calculating deltas.
             */
            if (upd->type == WT_UPDATE_STANDARD && F_ISSET(upd, WT_UPDATE_HS))
                break;

            /*
             * Save the first update without a timestamp in the update chain. This is used to remove
             * all the following updates' timestamps in the chain.
             */
            if (no_ts_upd == NULL && upd->start_ts == WT_TS_NONE) {
                WT_ASSERT(session, upd->durable_ts == WT_TS_NONE);
                no_ts_upd = upd;
            }
        }

        prev_upd = upd = NULL;

        WT_ASSERT(session, updates.size > 0);
        __wt_update_vector_peek(&updates, &oldest_upd);

        WT_ASSERT(session,
          oldest_upd->type == WT_UPDATE_STANDARD || oldest_upd->type == WT_UPDATE_TOMBSTONE);

        /*
         * Fix the history store record here if the oldest update is a tombstone without a
         * timestamp. This situation is possible only when the tombstone is globally visible. Delete
         * all the updates of the key in the history store with timestamps.
         */
        if (oldest_upd->type == WT_UPDATE_TOMBSTONE && oldest_upd->start_ts == WT_TS_NONE) {
            WT_ERR(__wt_hs_delete_key_from_ts(
              session, hs_cursor, btree->id, key, false, error_on_ts_ordering));

            /* Reset the update without a timestamp if it is the last update in the chain. */
            if (oldest_upd == no_ts_upd)
                no_ts_upd = NULL;
        }

        /* Skip if we have nothing to insert to the history store. */
        if (newest_hs == NULL || F_ISSET(newest_hs, WT_UPDATE_HS)) {
            /* The onpage value is squashed. */
            if (newest_hs == NULL && squashed)
                ++cache_hs_write_squash;
            continue;
        }

        /* Construct the oldest full update. */
        WT_ERR(__hs_next_upd_full_value(session, &updates, NULL, full_value, &upd));
        hs_inserted = false;

        /*
         * Flush the updates on stack. Stopping once we finish inserting the newest history store
         * value.
         */
        modify_cnt = 0;
        for (;; tmp = full_value, full_value = prev_full_value, prev_full_value = tmp,
                upd = prev_upd) {
            /* We should never insert the onpage value to the history store. */
            WT_ASSERT(session, upd != list->onpage_upd);
            WT_ASSERT(session, upd->type == WT_UPDATE_STANDARD || upd->type == WT_UPDATE_MODIFY);
            /* We should never insert prepared updates to the history store. */
            WT_ASSERT(session, upd->prepare_state != WT_PREPARE_INPROGRESS);

            tombstone = NULL;
            __wt_update_vector_peek(&updates, &prev_upd);

            /*
             * Reset the update without a timestamp pointer once all the previous updates are
             * inserted into the history store.
             */
            if (upd == no_ts_upd)
                no_ts_upd = NULL;

            if (no_ts_upd != NULL) {
                tw.durable_start_ts = WT_TS_NONE;
                tw.start_ts = WT_TS_NONE;
            } else {
                tw.durable_start_ts = upd->durable_ts;
                tw.start_ts = upd->start_ts;
            }
            tw.start_txn = upd->txnid;

            /*
             * For any uncommitted prepared updates written to disk, the stop timestamp of the last
             * update moved into the history store should be with max visibility to protect its
             * removal by checkpoint garbage collection until the data store update is committed.
             */
            if (prev_upd->prepare_state == WT_PREPARE_INPROGRESS) {
                WT_ASSERT(session,
                  list->onpage_upd->txnid == prev_upd->txnid &&
                    list->onpage_upd->start_ts == prev_upd->start_ts);
                tw.durable_stop_ts = tw.stop_ts = WT_TS_MAX;
                tw.stop_txn = WT_TXN_MAX;
            } else {
                /*
                 * Set the stop timestamp from durable timestamp instead of commit timestamp. The
                 * garbage collection of history store removes the history values once the stop
                 * timestamp is globally visible. i.e. durable timestamp of data store version.
                 */
                WT_ASSERT(session, prev_upd->start_ts <= prev_upd->durable_ts);

                if (no_ts_upd != NULL) {
                    tw.durable_stop_ts = WT_TS_NONE;
                    tw.stop_ts = WT_TS_NONE;
                } else {
                    tw.durable_stop_ts = prev_upd->durable_ts;
                    tw.stop_ts = prev_upd->start_ts;
                }
                tw.stop_txn = prev_upd->txnid;

                if (prev_upd->type == WT_UPDATE_TOMBSTONE)
                    tombstone = prev_upd;
            }

            /*
             * Reset the non timestamped update pointer once all the previous updates are inserted
             * into the history store.
             */
            if (prev_upd == no_ts_upd)
                no_ts_upd = NULL;

            WT_ERR(
              __hs_next_upd_full_value(session, &updates, full_value, prev_full_value, &prev_upd));

            /* Squash the updates from the same transaction. */
            if (upd->start_ts == prev_upd->start_ts && upd->txnid == prev_upd->txnid) {
                squashed = true;
                continue;
            }

            /* Skip updates that are already in the history store. */
            if (F_ISSET(upd, WT_UPDATE_HS)) {
                if (hs_inserted)
                    WT_ERR_PANIC(session, WT_PANIC,
                      "Reinserting updates to the history store may corrupt the data as it may "
                      "clear the history store data newer than it.");
                continue;
            }

            /*
             * Ensure all the updates inserted to the history store are committed.
             *
             * Sometimes the application and the checkpoint threads will fall behind the eviction
             * threads, and they may choose an invisible update to write to the data store if the
             * update was previously selected by a failed eviction pass. Also the eviction may run
             * without a snapshot if the checkpoint is running concurrently. In those cases, check
             * whether the history transaction is committed or not against the global transaction
             * list. We expect the transaction is committed before the check. However, though very
             * rare, it is possible that the check may race with transaction commit and in this case
             * we may fail to catch the failure.
             */
#ifdef HAVE_DIAGNOSTIC
            if (!F_ISSET(session->txn, WT_TXN_HAS_SNAPSHOT) ||
              !__txn_visible_id(session, list->onpage_upd->txnid))
                WT_ASSERT(session, !__wt_txn_active(session, upd->txnid));
            else
                WT_ASSERT(session, __txn_visible_id(session, upd->txnid));
#endif
            /*
             * Calculate reverse modify and clear the history store records with timestamps when
             * inserting the first update. Always write the newest update in the history store as a
             * full update. We don't want to handle the edge cases that the reverse modifies be
             * applied to the wrong on-disk base value. This also limits the number of consecutive
             * reverse modifies for standard updates. We want to ensure we do not store a large
             * chain of reverse modifies as to impact read performance.
             *
             * Due to concurrent operation of checkpoint and eviction, it is possible that history
             * store may have more recent versions of a key than the on-disk version. Without a
             * proper base value in the history store, it can lead to wrong value being restored by
             * the RTS.
             */
            nentries = MAX_REVERSE_MODIFY_NUM;
            if (upd != newest_hs && enable_reverse_modify &&
              modify_cnt < WT_MAX_CONSECUTIVE_REVERSE_MODIFY &&
              __wt_calc_modify(session, prev_full_value, full_value, prev_full_value->size / 10,
                entries, &nentries) == 0) {
                WT_ERR(__wt_modify_pack(hs_cursor, entries, nentries, &modify_value));
                WT_ERR(__hs_insert_record(session, hs_cursor, btree, key, WT_UPDATE_MODIFY,
                  modify_value, &tw, error_on_ts_ordering));
                ++cache_hs_insert_reverse_modify;
                __wt_scr_free(session, &modify_value);
                ++modify_cnt;
            } else {
                modify_cnt = 0;
                WT_ERR(__hs_insert_record(session, hs_cursor, btree, key, WT_UPDATE_STANDARD,
                  full_value, &tw, error_on_ts_ordering));
                ++cache_hs_insert_full_update;
            }

            /* Flag the update as now in the history store. */
            F_SET(upd, WT_UPDATE_HS);
            if (tombstone != NULL)
                F_SET(tombstone, WT_UPDATE_HS);

            hs_inserted = true;
            ++insert_cnt;
            if (squashed) {
                ++cache_hs_write_squash;
                squashed = false;
            }

            if (upd == newest_hs)
                break;
        }
    }

    WT_ERR(__wt_block_manager_named_size(session, WT_HS_FILE, &hs_size));
    hs_btree = __wt_curhs_get_btree(hs_cursor);
    max_hs_size = hs_btree->file_max;
    if (max_hs_size != 0 && (uint64_t)hs_size > max_hs_size)
        WT_ERR_PANIC(session, WT_PANIC,
          "WiredTigerHS: file size of %" PRIu64 " exceeds maximum size %" PRIu64, (uint64_t)hs_size,
          max_hs_size);

err:
    if (ret == 0 && insert_cnt > 0)
        __hs_verbose_cache_stats(session, btree);

    /* cache_write_hs is set to true as there was at least one successful write to history. */
    if (insert_cnt > 0)
        r->cache_write_hs = true;

    __wt_scr_free(session, &key);
    /* modify_value is allocated in __wt_modify_pack. Free it if it is allocated. */
    if (modify_value != NULL)
        __wt_scr_free(session, &modify_value);
    __wt_update_vector_free(&updates);
    __wt_scr_free(session, &full_value);
    __wt_scr_free(session, &prev_full_value);

    WT_TRET(hs_cursor->close(hs_cursor));

    /* Update the statistics. */
    WT_STAT_CONN_DATA_INCRV(session, cache_hs_insert, insert_cnt);
    WT_STAT_CONN_DATA_INCRV(session, cache_hs_insert_full_update, cache_hs_insert_full_update);
    WT_STAT_CONN_DATA_INCRV(
      session, cache_hs_insert_reverse_modify, cache_hs_insert_reverse_modify);
    WT_STAT_CONN_DATA_INCRV(session, cache_hs_write_squash, cache_hs_write_squash);

    return (ret);
}

/*
 * __wt_hs_delete_key_from_ts --
 *     Delete history store content of a given key from a timestamp and optionally reinsert them
 *     with ts-1 timestamp.
 */
int
__wt_hs_delete_key_from_ts(WT_SESSION_IMPL *session, WT_CURSOR *hs_cursor, uint32_t btree_id,
  const WT_ITEM *key, bool reinsert, bool error_on_ts_ordering)
{
    WT_DECL_RET;
    WT_ITEM hs_key;
    wt_timestamp_t hs_ts;
    uint64_t hs_counter;
    uint32_t hs_btree_id;
    bool hs_read_all_flag;

    hs_read_all_flag = F_ISSET(hs_cursor, WT_CURSTD_HS_READ_ALL);

    hs_cursor->set_key(hs_cursor, 3, btree_id, key, WT_TS_NONE);
    /*
     * Setting the flag WT_CURSTD_HS_READ_ALL before searching the history store optimizes the
     * search routine as we do not skip globally visible tombstones during the search.
     */
    F_SET(hs_cursor, WT_CURSTD_HS_READ_ALL);
    WT_ERR_NOTFOUND_OK(__wt_curhs_search_near_after(session, hs_cursor), true);
    /* Empty history store is fine. */
    if (ret == WT_NOTFOUND) {
        ret = 0;
        goto done;
    } else {
        WT_ERR(hs_cursor->get_key(hs_cursor, &hs_btree_id, &hs_key, &hs_ts, &hs_counter));
        ++hs_counter;
    }

    WT_ERR(__hs_delete_reinsert_from_pos(session, hs_cursor, btree_id, key, WT_TS_NONE, reinsert,
      true, error_on_ts_ordering, &hs_counter));

done:
err:
    if (!hs_read_all_flag)
        F_CLR(hs_cursor, WT_CURSTD_HS_READ_ALL);
    return (ret);
}

/*
 * __hs_delete_reinsert_from_pos --
 *     Delete updates in the history store if the start timestamp of the update is larger or equal
 *     to the specified timestamp and optionally reinsert them with ts-1 timestamp. This function
 *     works by looking ahead of the current cursor position for entries for the same key, removing
 *     them.
 */
static int
__hs_delete_reinsert_from_pos(WT_SESSION_IMPL *session, WT_CURSOR *hs_cursor, uint32_t btree_id,
  const WT_ITEM *key, wt_timestamp_t ts, bool reinsert, bool no_ts_tombstone,
  bool error_on_ts_ordering, uint64_t *counter)
{
    WT_CURSOR *hs_insert_cursor;
    WT_CURSOR_BTREE *hs_cbt;
    WT_DECL_RET;
    WT_ITEM hs_key, hs_value;
    WT_TIME_WINDOW hs_insert_tw, tw, *twp;
    wt_timestamp_t hs_ts;
    uint64_t cache_hs_order_lose_durable_timestamp, cache_hs_order_reinsert, cache_hs_order_remove;
    uint64_t hs_counter, hs_upd_type;
    uint32_t hs_btree_id;
#ifdef HAVE_DIAGNOSTIC
    int cmp;
#endif
    char ts_string[5][WT_TS_INT_STRING_SIZE];

    hs_insert_cursor = NULL;
    hs_cbt = __wt_curhs_get_cbt(hs_cursor);
    WT_CLEAR(hs_key);
    WT_CLEAR(hs_value);
    cache_hs_order_lose_durable_timestamp = cache_hs_order_reinsert = cache_hs_order_remove = 0;

#ifndef HAVE_DIAGNOSTIC
    WT_UNUSED(key);
#endif

    /*
     * If we delete all the updates of the key from the history store, we should not reinsert any
     * update except when a tombstone without a timestamp is not globally visible yet.
     */
    WT_ASSERT(session, no_ts_tombstone || ts > WT_TS_NONE || !reinsert);

    for (; ret == 0; ret = hs_cursor->next(hs_cursor)) {
        /* Ignore records that are obsolete. */
        __wt_hs_upd_time_window(hs_cursor, &twp);
        if (__wt_txn_tw_stop_visible_all(session, twp))
            continue;

        /* We shouldn't have crossed the btree and user key search space. */
        WT_ERR(hs_cursor->get_key(hs_cursor, &hs_btree_id, &hs_key, &hs_ts, &hs_counter));
        WT_ASSERT(session, hs_btree_id == btree_id);
#ifdef HAVE_DIAGNOSTIC
        WT_ERR(__wt_compare(session, NULL, &hs_key, key, &cmp));
        WT_ASSERT(session, cmp == 0);
#endif
        /*
         * We have found a key with a timestamp larger than or equal to the specified timestamp.
         * Always use the start timestamp retrieved from the key instead of the start timestamp from
         * the cell. The cell's start timestamp can be cleared during reconciliation if it is
         * globally visible.
         */
        if (hs_ts >= ts || twp->stop_ts >= ts)
            break;
    }
    if (ret == WT_NOTFOUND)
        return (0);
    WT_ERR(ret);

    /*
     * Fail the eviction if we detect any timestamp ordering issue and the error flag is set. We
     * cannot modify the history store to fix the update's timestamps as it may make the history
     * store checkpoint inconsistent.
     */
    if (error_on_ts_ordering) {
        ret = EBUSY;
        WT_STAT_CONN_INCR(session, cache_eviction_fail_checkpoint_no_ts);
        goto err;
    }

    /*
     * The goal of this function is to move no timestamp content to maintain ordering in the
     * history store. We do this by removing content with higher timestamps and reinserting it
     * without a timestamp (from search's point of view) the newly inserted update. Even though
     * these updates will all have no timestamp, they cannot be discarded since older readers
     * may need to see them after they've been moved due to their transaction id.
     *
     * For example, if we're inserting an update without a timestamp with value ddd:
     * btree key ts counter value stop_ts
     * 2     foo 5  0       aaa    6
     * 2     foo 6  0       bbb    7
     * 2     foo 7  0       ccc    8
     *
     * We want to end up with this:
     * btree key ts counter value stop_ts
     * 2     foo 0  0       aaa    0
     * 2     foo 0  1       bbb    0
     * 2     foo 0  2       ccc    0
     * 2     foo 0  3       ddd    0
     *
     * Another example, if we're inserting an update without a timestamp with value ddd:
     * btree key ts counter value stop_ts
     * 2     foo 0  0       aaa     6
     * 2     foo 6  0       bbb     7
     * 2     foo 7  0       ccc     8
     *
     * We want to end up with this:
     * btree key ts counter value stop_ts
     * 2     foo 0  1       aaa    0
     * 2     foo 0  2       bbb    0
     * 2     foo 0  3       ccc    0
     * 2     foo 0  4       ddd    0
     */
    for (; ret == 0; ret = hs_cursor->next(hs_cursor)) {
        /* We shouldn't have crossed the btree and user key search space. */
        WT_ERR(hs_cursor->get_key(hs_cursor, &hs_btree_id, &hs_key, &hs_ts, &hs_counter));
        WT_ASSERT(session, hs_btree_id == btree_id);
#ifdef HAVE_DIAGNOSTIC
        WT_ERR(__wt_compare(session, NULL, &hs_key, key, &cmp));
        WT_ASSERT(session, cmp == 0);
#endif
        /*
         * If we got here, we've got updates need to be fixed in the history store.
         *
         * Our strategy to rectify this is to remove all records for the same key with a timestamp
         * higher or equal than the specified timestamp and reinsert them at the zero timestamp,
         * which is the timestamp of the update we are about to insert to the history store.
         *
         * It is possible that the cursor next call can find an update that was reinserted when it
         * had a tombstone without a timestamp with respect to the new update. Continue the search
         * by ignoring them.
         */
        __wt_hs_upd_time_window(hs_cursor, &twp);
        if (hs_ts < ts && twp->stop_ts < ts)
            continue;

        if (reinsert) {
            /*
             * Don't incur the overhead of opening this new cursor unless we need it. In the regular
             * case, we'll never get here.
             */
            if (hs_insert_cursor == NULL)
                WT_ERR(__wt_curhs_open(session, NULL, &hs_insert_cursor));

            /*
             * If these history store records are resolved prepared updates, their durable
             * timestamps will be clobbered by our fix-up process. Keep track of how often this is
             * happening.
             */
            if (hs_cbt->upd_value->tw.start_ts != hs_cbt->upd_value->tw.durable_start_ts ||
              hs_cbt->upd_value->tw.stop_ts != hs_cbt->upd_value->tw.durable_stop_ts)
                ++cache_hs_order_lose_durable_timestamp;

            __wt_verbose(session, WT_VERB_TIMESTAMP,
              "fixing existing updates by moving them; start_ts=%s, "
              "durable_start_ts=%s, "
              "stop_ts=%s, durable_stop_ts=%s, new_ts=%s",
              __wt_timestamp_to_string(hs_cbt->upd_value->tw.start_ts, ts_string[0]),
              __wt_timestamp_to_string(hs_cbt->upd_value->tw.durable_start_ts, ts_string[1]),
              __wt_timestamp_to_string(hs_cbt->upd_value->tw.stop_ts, ts_string[2]),
              __wt_timestamp_to_string(hs_cbt->upd_value->tw.durable_stop_ts, ts_string[3]),
              __wt_timestamp_to_string(ts, ts_string[4]));

            /*
             * Use the original start time window's timestamps if its timestamp is less than the new
             * update.
             */
            if (hs_cbt->upd_value->tw.start_ts >= ts ||
              hs_cbt->upd_value->tw.durable_start_ts >= ts)
                hs_insert_tw.start_ts = hs_insert_tw.durable_start_ts =
                  no_ts_tombstone ? ts : ts - 1;
            else {
                hs_insert_tw.start_ts = hs_cbt->upd_value->tw.start_ts;
                hs_insert_tw.durable_start_ts = hs_cbt->upd_value->tw.durable_start_ts;
            }
            hs_insert_tw.start_txn = hs_cbt->upd_value->tw.start_txn;

            /*
             * We're going to insert something immediately after with the smaller timestamp. Either
             * another moved update OR the update itself triggered the correction. In either case,
             * we should preserve the stop transaction id.
             */
            hs_insert_tw.stop_ts = hs_insert_tw.durable_stop_ts = no_ts_tombstone ? ts : ts - 1;
            hs_insert_tw.stop_txn = hs_cbt->upd_value->tw.stop_txn;

            /* Extract the underlying value for reinsertion. */
            WT_ERR(hs_cursor->get_value(
              hs_cursor, &tw.durable_stop_ts, &tw.durable_start_ts, &hs_upd_type, &hs_value));

            /* Reinsert the update with corrected timestamps. */
            if (no_ts_tombstone && hs_ts == ts)
                *counter = hs_counter;

            /* Insert the value back with different timestamps. */
            hs_insert_cursor->set_key(
              hs_insert_cursor, 4, btree_id, &hs_key, hs_insert_tw.start_ts, *counter);
            hs_insert_cursor->set_value(hs_insert_cursor, &hs_insert_tw,
              hs_insert_tw.durable_stop_ts, hs_insert_tw.durable_start_ts, (uint64_t)hs_upd_type,
              &hs_value);
            WT_ERR(hs_insert_cursor->insert(hs_insert_cursor));
            ++(*counter);
            ++cache_hs_order_reinsert;
        }

        /* Delete the entry that needs to fix. */
        WT_ERR(hs_cursor->remove(hs_cursor));
        ++cache_hs_order_remove;
    }
    if (ret == WT_NOTFOUND)
        ret = 0;
err:
    if (hs_insert_cursor != NULL)
        hs_insert_cursor->close(hs_insert_cursor);

    WT_STAT_CONN_DATA_INCRV(
      session, cache_hs_order_lose_durable_timestamp, cache_hs_order_lose_durable_timestamp);
    WT_STAT_CONN_DATA_INCRV(session, cache_hs_order_reinsert, cache_hs_order_reinsert);
    WT_STAT_CONN_DATA_INCRV(session, cache_hs_order_remove, cache_hs_order_remove);

    return (ret);
}<|MERGE_RESOLUTION|>--- conflicted
+++ resolved
@@ -452,12 +452,8 @@
                 continue;
 
             if (F_ISSET(upd, WT_UPDATE_TO_DELETE_FROM_HS)) {
-<<<<<<< HEAD
-                WT_ASSERT(session, F_ISSET(upd, WT_UPDATE_HS | WT_UPDATE_RESTORED_FROM_HS));
-=======
                 WT_ASSERT_ALWAYS(session, F_ISSET(upd, WT_UPDATE_HS | WT_UPDATE_RESTORED_FROM_HS),
                   "the update must still be in the history store for us to delete.");
->>>>>>> 72ea3c20
                 if (upd->type == WT_UPDATE_TOMBSTONE)
                     delete_tombstone = upd;
                 else {
