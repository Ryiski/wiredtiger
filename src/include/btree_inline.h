/*-
 * Copyright (c) 2014-present MongoDB, Inc.
 * Copyright (c) 2008-2014 WiredTiger, Inc.
 *	All rights reserved.
 *
 * See the file LICENSE for redistribution information.
 */

/*
 * __wt_ref_is_root --
 *     Return if the page reference is for the root page.
 */
static inline bool
__wt_ref_is_root(WT_REF *ref)
{
    return (ref->home == NULL);
}

/*
 * __wt_ref_cas_state_int --
 *     Try to do a compare and swap, if successful update the ref history in diagnostic mode.
 */
static inline bool
__wt_ref_cas_state_int(WT_SESSION_IMPL *session, WT_REF *ref, uint8_t old_state, uint8_t new_state,
  const char *func, int line)
{
    bool cas_result;

    /* Parameters that are used in a macro for diagnostic builds */
    WT_UNUSED(session);
    WT_UNUSED(func);
    WT_UNUSED(line);

    cas_result = __wt_atomic_casv8(&ref->state, old_state, new_state);

#ifdef HAVE_REF_TRACK
    /*
     * The history update here has potential to race; if the state gets updated again after the CAS
     * above but before the history has been updated.
     */
    if (cas_result)
        WT_REF_SAVE_STATE(ref, new_state, func, line);
#endif
    return (cas_result);
}

/*
 * __wt_btree_disable_bulk --
 *     Disable bulk loads into a tree.
 */
static inline void
__wt_btree_disable_bulk(WT_SESSION_IMPL *session)
{
    WT_BTREE *btree;

    btree = S2BT(session);

    /*
     * Once a tree (other than the LSM primary) is no longer empty, eviction should pay attention to
     * it, and it's no longer possible to bulk-load into it.
     */
    if (!btree->original)
        return;
    if (btree->lsm_primary) {
        btree->original = 0; /* Make the next test faster. */
        return;
    }

    /*
     * We use a compare-and-swap here to avoid races among the first inserts into a tree. Eviction
     * is disabled when an empty tree is opened, and it must only be enabled once.
     */
    if (__wt_atomic_cas8(&btree->original, 1, 0)) {
        btree->evict_disabled_open = false;
        __wt_evict_file_exclusive_off(session);
    }
}

/*
 * __wt_page_is_empty --
 *     Return if the page is empty.
 */
static inline bool
__wt_page_is_empty(WT_PAGE *page)
{
    /*
     * Be cautious modifying this function: it's reading fields set by checkpoint reconciliation,
     * and we're not blocking checkpoints (although we must block eviction as it might clear and
     * free these structures).
     */
    return (page->modify != NULL && page->modify->rec_result == WT_PM_REC_EMPTY);
}

/*
 * __wt_page_evict_soon_check --
 *     Check whether the page should be evicted urgently.
 */
static inline bool
__wt_page_evict_soon_check(WT_SESSION_IMPL *session, WT_REF *ref, bool *inmem_split)
{
    WT_BTREE *btree;
    WT_PAGE *page;

    btree = S2BT(session);
    page = ref->page;

    /*
     * Attempt to evict pages with the special "oldest" read generation. This is set for pages that
     * grow larger than the configured memory_page_max setting, when we see many deleted items, and
     * when we are attempting to scan without trashing the cache.
     *
     * Checkpoint should not queue pages for urgent eviction if they require dirty eviction: there
     * is a special exemption that allows checkpoint to evict dirty pages in a tree that is being
     * checkpointed, and no other thread can help with that. Checkpoints don't rely on this code for
     * dirty eviction: that is handled explicitly in __wt_sync_file.
     */
    if (WT_READGEN_EVICT_SOON(page->read_gen) && btree->evict_disabled == 0 &&
      __wt_page_can_evict(session, ref, inmem_split) &&
      (!WT_SESSION_IS_CHECKPOINT(session) || __wt_page_evict_clean(page)))
        return (true);
    return (false);
}

/*
 * __wt_page_evict_clean --
 *     Return if the page can be evicted without dirtying the tree.
 */
static inline bool
__wt_page_evict_clean(WT_PAGE *page)
{
    /*
     * Be cautious modifying this function: it's reading fields set by checkpoint reconciliation,
     * and we're not blocking checkpoints (although we must block eviction as it might clear and
     * free these structures).
     */
    return (page->modify == NULL ||
      (page->modify->page_state == WT_PAGE_CLEAN && page->modify->rec_result == 0));
}

/*
 * __wt_page_is_modified --
 *     Return if the page is dirty.
 */
static inline bool
__wt_page_is_modified(WT_PAGE *page)
{
    /*
     * Be cautious modifying this function: it's reading fields set by checkpoint reconciliation,
     * and we're not blocking checkpoints (although we must block eviction as it might clear and
     * free these structures).
     */
    return (page->modify != NULL && page->modify->page_state != WT_PAGE_CLEAN);
}

/*
 * __wt_page_is_reconciling --
 *     Return if the page is being reconciled.
 */
static inline bool
__wt_page_is_reconciling(WT_PAGE *page)
{
    /*
     * Be cautious modifying this function: it's reading fields set by checkpoint reconciliation,
     * and we're not blocking checkpoints (although we must block eviction as it might clear and
     * free these structures).
     */
    return (page->modify != NULL && F_ISSET(page->modify, WT_PAGE_MODIFY_RECONCILING));
}

/*
 * __wt_btree_block_free --
 *     Helper function to free a block from the current tree.
 */
static inline int
__wt_btree_block_free(WT_SESSION_IMPL *session, const uint8_t *addr, size_t addr_size)
{
    WT_BM *bm;
    WT_BTREE *btree;

    btree = S2BT(session);
    bm = btree->bm;

    return (bm->free(bm, session, addr, addr_size));
}

/*
 * __wt_btree_bytes_inuse --
 *     Return the number of bytes in use.
 */
static inline uint64_t
__wt_btree_bytes_inuse(WT_SESSION_IMPL *session)
{
    WT_BTREE *btree;
    WT_CACHE *cache;

    btree = S2BT(session);
    cache = S2C(session)->cache;

    return (__wt_cache_bytes_plus_overhead(cache, btree->bytes_inmem));
}

/*
 * __wt_btree_bytes_evictable --
 *     Return the number of bytes that can be evicted (i.e. bytes apart from the pinned root page).
 */
static inline uint64_t
__wt_btree_bytes_evictable(WT_SESSION_IMPL *session)
{
    WT_BTREE *btree;
    WT_CACHE *cache;
    WT_PAGE *root_page;
    uint64_t bytes_inmem, bytes_root;

    btree = S2BT(session);
    cache = S2C(session)->cache;
    root_page = btree->root.page;

    bytes_inmem = btree->bytes_inmem;
    bytes_root = root_page == NULL ? 0 : root_page->memory_footprint;

    return (bytes_inmem <= bytes_root ?
        0 :
        __wt_cache_bytes_plus_overhead(cache, bytes_inmem - bytes_root));
}

/*
 * __wt_btree_dirty_inuse --
 *     Return the number of dirty bytes in use.
 */
static inline uint64_t
__wt_btree_dirty_inuse(WT_SESSION_IMPL *session)
{
    WT_BTREE *btree;
    WT_CACHE *cache;

    btree = S2BT(session);
    cache = S2C(session)->cache;

    return (
      __wt_cache_bytes_plus_overhead(cache, btree->bytes_dirty_intl + btree->bytes_dirty_leaf));
}

/*
 * __wt_btree_dirty_leaf_inuse --
 *     Return the number of bytes in use by dirty leaf pages.
 */
static inline uint64_t
__wt_btree_dirty_leaf_inuse(WT_SESSION_IMPL *session)
{
    WT_BTREE *btree;
    WT_CACHE *cache;

    btree = S2BT(session);
    cache = S2C(session)->cache;

    return (__wt_cache_bytes_plus_overhead(cache, btree->bytes_dirty_leaf));
}

/*
 * __wt_btree_bytes_updates --
 *     Return the number of bytes in use by dirty leaf pages.
 */
static inline uint64_t
__wt_btree_bytes_updates(WT_SESSION_IMPL *session)
{
    WT_BTREE *btree;
    WT_CACHE *cache;

    btree = S2BT(session);
    cache = S2C(session)->cache;

    return (__wt_cache_bytes_plus_overhead(cache, btree->bytes_updates));
}

/*
 * __wt_cache_page_inmem_incr --
 *     Increment a page's memory footprint in the cache.
 */
static inline void
__wt_cache_page_inmem_incr(WT_SESSION_IMPL *session, WT_PAGE *page, size_t size)
{
    WT_BTREE *btree;
    WT_CACHE *cache;

    WT_ASSERT(session, size < WT_EXABYTE);
    btree = S2BT(session);
    cache = S2C(session)->cache;

    if (size == 0)
        return;

    /*
     * Always increase the size in sequence of cache, btree, and page as we may race with other
     * threads that are trying to decrease the sizes concurrently.
     */
    (void)__wt_atomic_add64(&cache->bytes_inmem, size);
    (void)__wt_atomic_add64(&btree->bytes_inmem, size);
    if (WT_PAGE_IS_INTERNAL(page)) {
        (void)__wt_atomic_add64(&cache->bytes_internal, size);
        (void)__wt_atomic_add64(&btree->bytes_internal, size);
    }
    (void)__wt_atomic_addsize(&page->memory_footprint, size);

    if (page->modify != NULL) {
        /*
         * For application threads, track the transaction bytes added to cache usage. We want to
         * capture only the application's own changes to page data structures. Exclude changes to
         * internal pages or changes that are the result of the application thread being co-opted
         * into eviction work.
         */
        if (!F_ISSET(session, WT_SESSION_INTERNAL) &&
          F_ISSET(session->txn, WT_TXN_RUNNING | WT_TXN_HAS_ID) &&
          __wt_session_gen(session, WT_GEN_EVICT) == 0)
            WT_STAT_SESSION_INCRV(session, txn_bytes_dirty, size);
        if (!WT_PAGE_IS_INTERNAL(page) && !btree->lsm_primary) {
            (void)__wt_atomic_add64(&cache->bytes_updates, size);
            (void)__wt_atomic_add64(&btree->bytes_updates, size);
            (void)__wt_atomic_addsize(&page->modify->bytes_updates, size);
        }
        if (__wt_page_is_modified(page)) {
            if (WT_PAGE_IS_INTERNAL(page)) {
                (void)__wt_atomic_add64(&cache->bytes_dirty_intl, size);
                (void)__wt_atomic_add64(&btree->bytes_dirty_intl, size);
            } else if (!btree->lsm_primary) {
                (void)__wt_atomic_add64(&cache->bytes_dirty_leaf, size);
                (void)__wt_atomic_add64(&btree->bytes_dirty_leaf, size);
            }
            (void)__wt_atomic_addsize(&page->modify->bytes_dirty, size);
        }
    }
}

/*
 * __wt_cache_decr_check_size --
 *     Decrement a size_t cache value and check for underflow.
 */
static inline void
__wt_cache_decr_check_size(WT_SESSION_IMPL *session, size_t *vp, size_t v, const char *fld)
{
    if (v == 0 || __wt_atomic_subsize(vp, v) < WT_EXABYTE)
        return;

    /*
     * It's a bug if this accounting underflowed but allow the application to proceed - the
     * consequence is we use more cache than configured.
     */
    *vp = 0;
    __wt_errx(session, "%s went negative with decrement of %" WT_SIZET_FMT, fld, v);

#ifdef HAVE_DIAGNOSTIC
    __wt_abort(session);
#endif
}

/*
 * __wt_cache_decr_check_uint64 --
 *     Decrement a uint64_t cache value and check for underflow.
 */
static inline void
__wt_cache_decr_check_uint64(WT_SESSION_IMPL *session, uint64_t *vp, uint64_t v, const char *fld)
{
    uint64_t orig = *vp;

    if (v == 0 || __wt_atomic_sub64(vp, v) < WT_EXABYTE)
        return;

    /*
     * It's a bug if this accounting underflowed but allow the application to proceed - the
     * consequence is we use more cache than configured.
     */
    *vp = 0;
    __wt_errx(
      session, "%s was %" PRIu64 ", went negative with decrement of %" PRIu64, fld, orig, v);

#ifdef HAVE_DIAGNOSTIC
    __wt_abort(session);
#endif
}

/*
 * __wt_cache_page_byte_dirty_decr --
 *     Decrement the page's dirty byte count, guarding from underflow.
 */
static inline void
__wt_cache_page_byte_dirty_decr(WT_SESSION_IMPL *session, WT_PAGE *page, size_t size)
{
    WT_BTREE *btree;
    WT_CACHE *cache;
    size_t decr, orig;
    int i;

    btree = S2BT(session);
    cache = S2C(session)->cache;
    decr = 0; /* [-Wconditional-uninitialized] */

    /*
     * We don't have exclusive access and there are ways of decrementing the
     * page's dirty byte count by a too-large value. For example:
     *	T1: __wt_cache_page_inmem_incr(page, size)
     *		page is clean, don't increment dirty byte count
     *	T2: mark page dirty
     *	T1: __wt_cache_page_inmem_decr(page, size)
     *		page is dirty, decrement dirty byte count
     * and, of course, the reverse where the page is dirty at the increment
     * and clean at the decrement.
     *
     * The page's dirty-byte value always reflects bytes represented in the
     * cache's dirty-byte count, decrement the page/cache as much as we can
     * without underflow. If we can't decrement the dirty byte counts after
     * few tries, give up: the cache's value will be wrong, but consistent,
     * and we'll fix it the next time this page is marked clean, or evicted.
     *
     * Always decrease the size in sequence of page, btree, and cache as we may race with other
     * threads that are trying to increase the sizes concurrently.
     */
    for (i = 0; i < 5; ++i) {
        /*
         * Take care to read the dirty-byte count only once in case we're racing with updates.
         */
        WT_ORDERED_READ(orig, page->modify->bytes_dirty);
        decr = WT_MIN(size, orig);
        if (__wt_atomic_cassize(&page->modify->bytes_dirty, orig, orig - decr))
            break;
    }

    if (i == 5)
        return;

    if (WT_PAGE_IS_INTERNAL(page)) {
        __wt_cache_decr_check_uint64(
          session, &btree->bytes_dirty_intl, decr, "WT_BTREE.bytes_dirty_intl");
        __wt_cache_decr_check_uint64(
          session, &cache->bytes_dirty_intl, decr, "WT_CACHE.bytes_dirty_intl");
    } else if (!btree->lsm_primary) {
        __wt_cache_decr_check_uint64(
          session, &btree->bytes_dirty_leaf, decr, "WT_BTREE.bytes_dirty_leaf");
        __wt_cache_decr_check_uint64(
          session, &cache->bytes_dirty_leaf, decr, "WT_CACHE.bytes_dirty_leaf");
    }
}

/*
 * __wt_cache_page_byte_updates_decr --
 *     Decrement the page's update byte count, guarding from underflow.
 */
static inline void
__wt_cache_page_byte_updates_decr(WT_SESSION_IMPL *session, WT_PAGE *page, size_t size)
{
    WT_BTREE *btree;
    WT_CACHE *cache;
    size_t decr, orig;
    int i;

    btree = S2BT(session);
    cache = S2C(session)->cache;
    decr = 0; /* [-Wconditional-uninitialized] */

    WT_ASSERT(session, !WT_PAGE_IS_INTERNAL(page) && !btree->lsm_primary && page->modify != NULL);

    /* See above for why this can race. */
    for (i = 0; i < 5; ++i) {
        WT_ORDERED_READ(orig, page->modify->bytes_updates);
        decr = WT_MIN(size, orig);
        if (__wt_atomic_cassize(&page->modify->bytes_updates, orig, orig - decr))
            break;
    }

    if (i == 5)
        return;

    __wt_cache_decr_check_uint64(session, &btree->bytes_updates, decr, "WT_BTREE.bytes_updates");
    __wt_cache_decr_check_uint64(session, &cache->bytes_updates, decr, "WT_CACHE.bytes_updates");
}
/*
 * __wt_cache_page_inmem_decr --
 *     Decrement a page's memory footprint in the cache.
 */
static inline void
__wt_cache_page_inmem_decr(WT_SESSION_IMPL *session, WT_PAGE *page, size_t size)
{
    WT_BTREE *btree;
    WT_CACHE *cache;

    btree = S2BT(session);
    cache = S2C(session)->cache;

    WT_ASSERT(session, size < WT_EXABYTE);

    /*
     * Always decrease the size in sequence of page, btree, and cache as we may race with other
     * threads that are trying to increase the sizes concurrently.
     */
    __wt_cache_decr_check_size(session, &page->memory_footprint, size, "WT_PAGE.memory_footprint");
    __wt_cache_decr_check_uint64(session, &btree->bytes_inmem, size, "WT_BTREE.bytes_inmem");
    __wt_cache_decr_check_uint64(session, &cache->bytes_inmem, size, "WT_CACHE.bytes_inmem");
    if (page->modify != NULL && !WT_PAGE_IS_INTERNAL(page) && !btree->lsm_primary)
        __wt_cache_page_byte_updates_decr(session, page, size);
    if (__wt_page_is_modified(page))
        __wt_cache_page_byte_dirty_decr(session, page, size);
    /* Track internal size in cache. */
    if (WT_PAGE_IS_INTERNAL(page)) {
        __wt_cache_decr_check_uint64(
          session, &btree->bytes_internal, size, "WT_BTREE.bytes_internal");
        __wt_cache_decr_check_uint64(
          session, &cache->bytes_internal, size, "WT_CACHE.bytes_internal");
    }
}

/*
 * __wt_cache_dirty_incr --
 *     Page switch from clean to dirty: increment the cache dirty page/byte counts.
 */
static inline void
__wt_cache_dirty_incr(WT_SESSION_IMPL *session, WT_PAGE *page)
{
    WT_BTREE *btree;
    WT_CACHE *cache;
    size_t size;

    btree = S2BT(session);
    cache = S2C(session)->cache;

    /*
     * Always increase the size in sequence of cache, btree, and page as we may race with other
     * threads that are trying to decrease the sizes concurrently.
     *
     * Take care to read the memory_footprint once in case we are racing with updates.
     */
    size = page->memory_footprint;
    if (WT_PAGE_IS_INTERNAL(page)) {
        (void)__wt_atomic_add64(&cache->pages_dirty_intl, 1);
        (void)__wt_atomic_add64(&cache->bytes_dirty_intl, size);
        (void)__wt_atomic_add64(&btree->bytes_dirty_intl, size);
    } else {
        if (!btree->lsm_primary) {
            (void)__wt_atomic_add64(&cache->bytes_dirty_leaf, size);
            (void)__wt_atomic_add64(&btree->bytes_dirty_leaf, size);
        }
        (void)__wt_atomic_add64(&cache->pages_dirty_leaf, 1);
    }
    (void)__wt_atomic_add64(&cache->bytes_dirty_total, size);
    (void)__wt_atomic_add64(&btree->bytes_dirty_total, size);
    (void)__wt_atomic_addsize(&page->modify->bytes_dirty, size);
}

/*
 * __wt_cache_dirty_decr --
 *     Page switch from dirty to clean: decrement the cache dirty page/byte counts.
 */
static inline void
__wt_cache_dirty_decr(WT_SESSION_IMPL *session, WT_PAGE *page)
{
    WT_CACHE *cache;
    WT_PAGE_MODIFY *modify;

    cache = S2C(session)->cache;

    if (WT_PAGE_IS_INTERNAL(page))
        __wt_cache_decr_check_uint64(
          session, &cache->pages_dirty_intl, 1, "dirty internal page count");
    else
        __wt_cache_decr_check_uint64(session, &cache->pages_dirty_leaf, 1, "dirty leaf page count");

    modify = page->modify;
    if (modify != NULL && modify->bytes_dirty != 0)
        __wt_cache_page_byte_dirty_decr(session, page, modify->bytes_dirty);
}

/*
 * __wt_cache_page_image_decr --
 *     Decrement a page image's size to the cache.
 */
static inline void
__wt_cache_page_image_decr(WT_SESSION_IMPL *session, WT_PAGE *page)
{
    WT_CACHE *cache;

    cache = S2C(session)->cache;

    if (WT_PAGE_IS_INTERNAL(page))
        __wt_cache_decr_check_uint64(
          session, &cache->bytes_image_intl, page->dsk->mem_size, "WT_CACHE.bytes_image");
    else
        __wt_cache_decr_check_uint64(
          session, &cache->bytes_image_leaf, page->dsk->mem_size, "WT_CACHE.bytes_image");
}

/*
 * __wt_cache_page_image_incr --
 *     Increment a page image's size to the cache.
 */
static inline void
__wt_cache_page_image_incr(WT_SESSION_IMPL *session, WT_PAGE *page)
{
    WT_CACHE *cache;

    cache = S2C(session)->cache;
    if (WT_PAGE_IS_INTERNAL(page))
        (void)__wt_atomic_add64(&cache->bytes_image_intl, page->dsk->mem_size);
    else
        (void)__wt_atomic_add64(&cache->bytes_image_leaf, page->dsk->mem_size);
}

/*
 * __wt_cache_page_evict --
 *     Evict pages from the cache.
 */
static inline void
__wt_cache_page_evict(WT_SESSION_IMPL *session, WT_PAGE *page)
{
    WT_BTREE *btree;
    WT_CACHE *cache;
    WT_PAGE_MODIFY *modify;

    btree = S2BT(session);
    cache = S2C(session)->cache;
    modify = page->modify;

    /* Update the bytes in-memory to reflect the eviction. */
    __wt_cache_decr_check_uint64(
      session, &btree->bytes_inmem, page->memory_footprint, "WT_BTREE.bytes_inmem");
    __wt_cache_decr_check_uint64(
      session, &cache->bytes_inmem, page->memory_footprint, "WT_CACHE.bytes_inmem");

    /* Update the bytes_internal value to reflect the eviction */
    if (WT_PAGE_IS_INTERNAL(page)) {
        __wt_cache_decr_check_uint64(
          session, &btree->bytes_internal, page->memory_footprint, "WT_BTREE.bytes_internal");
        __wt_cache_decr_check_uint64(
          session, &cache->bytes_internal, page->memory_footprint, "WT_CACHE.bytes_internal");
    }

    /* Update the cache's dirty-byte count. */
    if (modify != NULL && modify->bytes_dirty != 0) {
        if (WT_PAGE_IS_INTERNAL(page)) {
            __wt_cache_decr_check_uint64(
              session, &btree->bytes_dirty_intl, modify->bytes_dirty, "WT_BTREE.bytes_dirty_intl");
            __wt_cache_decr_check_uint64(
              session, &cache->bytes_dirty_intl, modify->bytes_dirty, "WT_CACHE.bytes_dirty_intl");
        } else if (!btree->lsm_primary) {
            __wt_cache_decr_check_uint64(
              session, &btree->bytes_dirty_leaf, modify->bytes_dirty, "WT_BTREE.bytes_dirty_leaf");
            __wt_cache_decr_check_uint64(
              session, &cache->bytes_dirty_leaf, modify->bytes_dirty, "WT_CACHE.bytes_dirty_leaf");
        }
    }

    /* Update the cache's updates-byte count. */
    if (modify != NULL) {
        __wt_cache_decr_check_uint64(
          session, &btree->bytes_updates, modify->bytes_updates, "WT_BTREE.bytes_updates");
        __wt_cache_decr_check_uint64(
          session, &cache->bytes_updates, modify->bytes_updates, "WT_CACHE.bytes_updates");
    }

    /* Update bytes and pages evicted. */
    (void)__wt_atomic_add64(&cache->bytes_evict, page->memory_footprint);
    (void)__wt_atomic_addv64(&cache->pages_evicted, 1);

    /*
     * Track if eviction makes progress. This is used in various places to determine whether
     * eviction is stuck.
     */
    if (!F_ISSET_ATOMIC_16(page, WT_PAGE_EVICT_NO_PROGRESS))
        (void)__wt_atomic_addv64(&cache->eviction_progress, 1);
}

/*
 * __wt_update_list_memsize --
 *     The size in memory of a list of updates.
 */
static inline size_t
__wt_update_list_memsize(WT_UPDATE *upd)
{
    size_t upd_size;

    for (upd_size = 0; upd != NULL; upd = upd->next)
        upd_size += WT_UPDATE_MEMSIZE(upd);

    return (upd_size);
}

/*
 * __wt_page_modify_init --
 *     A page is about to be modified, allocate the modification structure.
 */
static inline int
__wt_page_modify_init(WT_SESSION_IMPL *session, WT_PAGE *page)
{
    return (page->modify == NULL ? __wt_page_modify_alloc(session, page) : 0);
}

/*
 * __wt_page_only_modify_set --
 *     Mark the page (but only the page) dirty.
 */
static inline void
__wt_page_only_modify_set(WT_SESSION_IMPL *session, WT_PAGE *page)
{
    uint64_t last_running;

    WT_ASSERT(session, !F_ISSET(session->dhandle, WT_DHANDLE_DEAD));

    WT_ASSERT_ALWAYS(session, !F_ISSET(page->modify, WT_PAGE_MODIFY_EXCLUSIVE),
      "Illegal attempt to modify a page that is being exclusively reconciled");

    last_running = 0;
    if (page->modify->page_state == WT_PAGE_CLEAN)
        last_running = S2C(session)->txn_global.last_running;

    /*
     * We depend on the atomic operation being a write barrier, that is, a barrier to ensure all
     * changes to the page are flushed before updating the page state and/or marking the tree dirty,
     * otherwise checkpoints and/or page reconciliation might be looking at a clean page/tree.
     *
     * Every time the page transitions from clean to dirty, update the cache and transactional
     * information.
     *
     * The page state can only ever be incremented above dirty by the number of concurrently running
     * threads, so the counter will never approach the point where it would wrap.
     */
    if (page->modify->page_state < WT_PAGE_DIRTY &&
      __wt_atomic_add32(&page->modify->page_state, 1) == WT_PAGE_DIRTY_FIRST) {
        __wt_cache_dirty_incr(session, page);
        /*
         * In the event we dirty a page which is flagged for eviction soon, we update its read
         * generation to avoid evicting a dirty page prematurely.
         */
        if (page->read_gen == WT_READGEN_WONT_NEED)
            __wt_cache_read_gen_new(session, page);

        /*
         * We won the race to dirty the page, but another thread could have committed in the
         * meantime, and the last_running field been updated past it. That is all very unlikely, but
         * not impossible, so we take care to read the global state before the atomic increment.
         *
         * If the page was dirty on entry, then last_running == 0. The page could have become clean
         * since then, if reconciliation completed. In that case, we leave the previous value for
         * first_dirty_txn rather than potentially racing to update it, at worst, we'll
         * unnecessarily write a page in a checkpoint.
         */
        if (last_running != 0)
            page->modify->first_dirty_txn = last_running;
    }

    /* Check if this is the largest transaction ID to update the page. */
    if (WT_TXNID_LT(page->modify->update_txn, session->txn->id))
        page->modify->update_txn = session->txn->id;
}

/*
 * __wt_tree_modify_set --
 *     Mark the tree dirty.
 */
static inline void
__wt_tree_modify_set(WT_SESSION_IMPL *session)
{
    /*
     * Test before setting the dirty flag, it's a hot cache line.
     *
     * The tree's modified flag is cleared by the checkpoint thread: set it and insert a barrier
     * before dirtying the page. (I don't think it's a problem if the tree is marked dirty with all
     * the pages clean, it might result in an extra checkpoint that doesn't do any work but it
     * shouldn't cause problems; regardless, let's play it safe.)
     */
    if (!S2BT(session)->modified) {
        /* Assert we never dirty a checkpoint handle. */
        WT_ASSERT(session, !WT_READING_CHECKPOINT(session));

        S2BT(session)->modified = true;
        WT_FULL_BARRIER();

        /*
         * There is a potential race where checkpoint walks the tree and marks it as clean before a
         * page is subsequently marked as dirty, leaving us with a dirty page on a clean tree. Yield
         * here to encourage this scenario and ensure we're handling it correctly.
         */
        WT_DIAGNOSTIC_YIELD;
    }

    /*
     * The btree may already be marked dirty while the connection is still clean; mark the
     * connection dirty outside the test of the btree state.
     */
    if (!S2C(session)->modified)
        S2C(session)->modified = true;
}

/*
 * __wt_page_modify_clear --
 *     Clean a modified page.
 */
static inline void
__wt_page_modify_clear(WT_SESSION_IMPL *session, WT_PAGE *page)
{
    /*
     * The page must be held exclusive when this call is made, this call can only be used when the
     * page is owned by a single thread.
     *
     * Allow the call to be made on clean pages.
     */
    if (__wt_page_is_modified(page)) {
        WT_ASSERT_ALWAYS(session,
          F_ISSET(session->dhandle, WT_DHANDLE_DEAD) || F_ISSET(S2C(session), WT_CONN_CLOSING) ||
            !__wt_page_is_reconciling(page),
          "Illegal attempt to mark a page clean that is being reconciled");

        /*
         * The only part where ordering matters is during reconciliation where updates on other
         * threads are performing writes to the page state that need to be visible to the
         * reconciliation thread.
         *
         * Since clearing of the page state is not going to be happening during reconciliation on a
         * separate thread, there's no write barrier needed here.
         */
        page->modify->page_state = WT_PAGE_CLEAN;
        page->modify->flags = 0;
        __wt_cache_dirty_decr(session, page);
    }
}

/*
 * __wt_page_modify_set --
 *     Mark the page and tree dirty.
 */
static inline void
__wt_page_modify_set(WT_SESSION_IMPL *session, WT_PAGE *page)
{
    /*
     * Prepared records in the datastore require page updates, even for read-only handles, don't
     * mark the tree or page dirty.
     */
    if (F_ISSET(S2BT(session), WT_BTREE_READONLY))
        return;

    /*
     * Mark the tree dirty (even if the page is already marked dirty), newly created pages to
     * support "empty" files are dirty, but the file isn't marked dirty until there's a real change
     * needing to be written.
     */
    __wt_tree_modify_set(session);

    __wt_page_only_modify_set(session, page);

    /*
     * We need to make sure a checkpoint doesn't come through and mark the tree clean before we have
     * a chance to mark the page dirty. Otherwise, the checkpoint may also visit the page before it
     * is marked dirty and skip it without also marking the tree clean. Worst case scenario with
     * this approach is that a future checkpoint reviews the tree again unnecessarily - however, it
     * is likely this is necessary since the update triggering this modify set would not be included
     * in the checkpoint. If hypothetically a checkpoint came through after the page was modified
     * and before the tree is marked dirty again, that is fine. The transaction installing this
     * update wasn't visible to the checkpoint, so it's reasonable for the tree to remain dirty.
     */
    __wt_tree_modify_set(session);
}

/*
 * __wt_page_parent_modify_set --
 *     Mark the parent page, and optionally the tree, dirty.
 */
static inline int
__wt_page_parent_modify_set(WT_SESSION_IMPL *session, WT_REF *ref, bool page_only)
{
    WT_PAGE *parent;

    /*
     * This function exists as a place to stash this comment. There are a few places where we need
     * to dirty a page's parent. The trick is the page's parent might split at any point, and the
     * page parent might be the wrong parent at any particular time. We ignore this and dirty
     * whatever page the page's reference structure points to. This is safe because if we're
     * pointing to the wrong parent, that parent must have split, deepening the tree, which implies
     * marking the original parent and all of the newly-created children as dirty. In other words,
     * if we have the wrong parent page, everything was marked dirty already.
     */
    parent = ref->home;
    WT_RET(__wt_page_modify_init(session, parent));
    if (page_only)
        __wt_page_only_modify_set(session, parent);
    else
        __wt_page_modify_set(session, parent);
    return (0);
}

/*
 * __wt_off_page --
 *     Return if a pointer references off-page data.
 */
static inline bool
__wt_off_page(WT_PAGE *page, const void *p)
{
    /*
     * There may be no underlying page, in which case the reference is off-page by definition.
     */
    return (page->dsk == NULL || p < (void *)page->dsk ||
      p >= (void *)((uint8_t *)page->dsk + page->dsk->mem_size));
}

/*
 * __wt_ref_key --
 *     Return a reference to a row-store internal page key as cheaply as possible.
 */
static inline void
__wt_ref_key(WT_PAGE *page, WT_REF *ref, void *keyp, size_t *sizep)
{
    uintptr_t v;

/*
 * An internal page key is in one of two places: if we instantiated the
 * key (for example, when reading the page), WT_REF.ref_ikey references
 * a WT_IKEY structure, otherwise WT_REF.ref_ikey references an on-page
 * key offset/length pair.
 *
 * Now the magic: allocated memory must be aligned to store any standard
 * type, and we expect some standard type to require at least quad-byte
 * alignment, so allocated memory should have some clear low-order bits.
 * On-page objects consist of an offset/length pair: the maximum page
 * size currently fits into 29 bits, so we use the low-order bits of the
 * pointer to mark the other bits of the pointer as encoding the key's
 * location and length.  This breaks if allocated memory isn't aligned,
 * of course.
 *
 * In this specific case, we use bit 0x01 to mark an on-page key, else
 * it's a WT_IKEY reference.  The bit pattern for internal row-store
 * on-page keys is:
 *	32 bits		key length
 *	31 bits		page offset of the key's bytes,
 *	 1 bits		flags
 */
#define WT_IK_FLAG 0x01
#define WT_IK_ENCODE_KEY_LEN(v) ((uintptr_t)(v) << 32)
#define WT_IK_DECODE_KEY_LEN(v) ((v) >> 32)
#define WT_IK_ENCODE_KEY_OFFSET(v) ((uintptr_t)(v) << 1)
#define WT_IK_DECODE_KEY_OFFSET(v) (((v)&0xFFFFFFFF) >> 1)
    v = (uintptr_t)ref->ref_ikey;
    if (v & WT_IK_FLAG) {
        *(void **)keyp = WT_PAGE_REF_OFFSET(page, WT_IK_DECODE_KEY_OFFSET(v));
        *sizep = WT_IK_DECODE_KEY_LEN(v);
    } else {
        *(void **)keyp = WT_IKEY_DATA(ref->ref_ikey);
        *sizep = ((WT_IKEY *)ref->ref_ikey)->size;
    }
}

/*
 * __wt_ref_key_onpage_set --
 *     Set a WT_REF to reference an on-page key.
 */
static inline void
__wt_ref_key_onpage_set(WT_PAGE *page, WT_REF *ref, WT_CELL_UNPACK_ADDR *unpack)
{
    uintptr_t v;

    /*
     * See the comment in __wt_ref_key for an explanation of the magic.
     */
    v = WT_IK_ENCODE_KEY_LEN(unpack->size) |
      WT_IK_ENCODE_KEY_OFFSET(WT_PAGE_DISK_OFFSET(page, unpack->data)) | WT_IK_FLAG;
    ref->ref_ikey = (void *)v;
}

/*
 * __wt_ref_key_instantiated --
 *     Return if a WT_REF key is instantiated.
 */
static inline WT_IKEY *
__wt_ref_key_instantiated(WT_REF *ref)
{
    uintptr_t v;

    /*
     * See the comment in __wt_ref_key for an explanation of the magic.
     */
    v = (uintptr_t)ref->ref_ikey;
    return (v & WT_IK_FLAG ? NULL : (WT_IKEY *)ref->ref_ikey);
}

/*
 * __wt_ref_key_clear --
 *     Clear a WT_REF key.
 */
static inline void
__wt_ref_key_clear(WT_REF *ref)
{
    /*
     * The key union has 2 8B fields; this is equivalent to:
     *
     *	ref->ref_recno = WT_RECNO_OOB;
     *	ref->ref_ikey = NULL;
     */
    ref->ref_recno = 0;
}

/*
 * __wt_row_leaf_key_info --
 *     Return a row-store leaf page key referenced by a WT_ROW if it can be had without unpacking a
 *     cell, and information about the cell, if the key isn't cheaply available.
 */
static inline void
__wt_row_leaf_key_info(WT_PAGE *page, void *copy, WT_IKEY **ikeyp, WT_CELL **cellp, void *datap,
  size_t *sizep, uint8_t *prefixp)
{
    WT_IKEY *ikey;
    uintptr_t v;

    v = (uintptr_t)copy;

    /*
     * A row-store leaf page key is in one of two places: if instantiated, the WT_ROW pointer
     * references a WT_IKEY structure, otherwise, it references an on-page item. Further, on-page
     * items are in one of two states: if the key is a simple key (not an overflow key, which is
     * likely), the key's offset, size and prefix is encoded in the 8B of pointer. Otherwise, the
     * offset is to the key's on-page cell.
     *
     * This function returns information from a set of things about the key (WT_IKEY reference, cell
     * reference and/or key/length/prefix triplet). Our callers know the order we resolve items and
     * what information will be returned. Specifically, the caller gets a key (in the form of a
     * pointer to the bytes, a length and a prefix length in all cases where we can get it without
     * unpacking a cell), plus an optional WT_IKEY reference, and in all cases, a pointer to the
     * on-page cell. Our caller's test is generally if there is a returned key or not, falling back
     * to the returned cell.
     *
     * Now the magic: allocated memory must be aligned to store any standard type and we expect some
     * standard type to require at least quad-byte alignment, so allocated memory should have two
     * clear low-order bits. On-page objects consist of an offset/length pair and a prefix in the
     * case of a key: the maximum page size is 29 bits (512MB), the remaining bits hold the key or
     * value location and bytes. This breaks if allocated memory isn't aligned, of course.
     *
     * In this specific case, we use bit 0x01 to mark an on-page cell, bit 0x02 to mark an on-page
     * key, 0x03 to mark an on-page key/value pair, otherwise it's a WT_IKEY reference. The bit
     * pattern for on-page cells is:
     *
     *  29 bits		offset of the key's cell (512MB)
     *   2 bits		0x01 flag
     *
     * The on-page cell is our fallback: if a key or value won't fit into our encoding (unlikely,
     * but possible), we fall back to using a cell reference, which obviously has enough room for
     * all possible values.
     *
     * The next encoding is for on-page keys:
     *
     *  19 bits		key's length (512KB)
     *   6 bits		offset of the key's bytes from the key's cell (32B)
     *   8 bits		key's prefix length (256B, the maximum possible value)
     *  29 bits		offset of the key's cell (512MB)
     *   2 bits		0x02 flag
     *
     * But, while that allows us to skip decoding simple key cells, we also want to skip decoding
     * value cells in the case where the value cell is also simple/short. We use bit 0x03 to mark
     * an encoded on-page key and value pair. The encoding for on-page key/value pairs is:
     *
     *  13 bits		value's length (8KB)
     *   6 bits		offset of the value's bytes from the end of the key's cell (32B)
     *  12 bits		key's length (4KB)
     *   6 bits		offset of the key's bytes from the key's cell (32B)
     *   8 bits		key's prefix length (256B, the maximum possible value)
     *  17 bits		offset of the key's cell (128KB)
     *   2 bits		0x03 flag
     *
     * A reason for the complexity here is we need to be able to find the key and value cells from
     * the encoded form: for that reason we store an offset to the key cell plus a second offset to
     * the start of the key's bytes. Finding the value cell is reasonably straight-forward, we use
     * the location of the key to find the cell immediately following the key.
     *
     * A simple extension of this encoding would be to encode zero-length values similarly to how we
     * encode short values. However, zero-length values are noted by adjacent key cells on the page,
     * and we detect that without decoding the second cell by checking the cell's type byte. Tests
     * indicate it's slightly slower to encode missing value cells than to check the cell type, so
     * we don't bother with the encoding.
     *
     * Generally, the bitfields are expected to be larger than the stored items (4/8KB keys/values,
     * 128KB pages), but the underlying limits are larger and we can see items we cannot encode in
     * this way.  For example, if an application creates pages larger than 128KB, encoded key/value
     * offsets after the maximum offset (the offsets of cells at the end of the page), couldn't be
     * encoded. If that's not working, these bit patterns can be changed as they are in-memory only
     * (we could even tune for specific workloads in specific trees).
     */
#define WT_KEY_FLAG_BITS 0x03

#define WT_CELL_FLAG 0x01
/* key cell offset field size can hold maximum value, WT_CELL_MAX_KEY_CELL_OFFSET not needed. */
#define WT_CELL_ENCODE_OFFSET(v) ((uintptr_t)(v) << 2)
#define WT_CELL_DECODE_OFFSET(v) ((v) >> 2)

#define WT_K_FLAG 0x02
#define WT_K_MAX_KEY_LEN (0x80000 - 1)
#define WT_K_DECODE_KEY_LEN(v) (((v)&0xffffe00000000000) >> 45)
#define WT_K_ENCODE_KEY_LEN(v) ((uintptr_t)(v) << 45)
#define WT_K_MAX_KEY_OFFSET (0x40 - 1)
#define WT_K_DECODE_KEY_OFFSET(v) (((v)&0x001f8000000000) >> 39)
#define WT_K_ENCODE_KEY_OFFSET(v) ((uintptr_t)(v) << 39)
/* Key prefix field size can hold maximum value, WT_K_MAX_KEY_PREFIX not needed. */
#define WT_K_DECODE_KEY_PREFIX(v) (((v)&0x00007f80000000) >> 31)
#define WT_K_ENCODE_KEY_PREFIX(v) ((uintptr_t)(v) << 31)
/* Key cell offset field size can hold maximum value, WT_K_MAX_KEY_CELL_OFFSET not needed. */
#define WT_K_DECODE_KEY_CELL_OFFSET(v) (((v)&0x0000007ffffffc) >> 2)
#define WT_K_ENCODE_KEY_CELL_OFFSET(v) ((uintptr_t)(v) << 2)

#define WT_KV_FLAG 0x03
#define WT_KV_MAX_VALUE_LEN (0x2000 - 1)
#define WT_KV_DECODE_VALUE_LEN(v) (((v)&0xfff8000000000000) >> 51)
#define WT_KV_ENCODE_VALUE_LEN(v) ((uintptr_t)(v) << 51)
#define WT_KV_MAX_VALUE_OFFSET (0x40 - 1)
#define WT_KV_DECODE_VALUE_OFFSET(v) (((v)&0x07e00000000000) >> 45)
#define WT_KV_ENCODE_VALUE_OFFSET(v) ((uintptr_t)(v) << 45)
#define WT_KV_MAX_KEY_LEN (0x1000 - 1)
#define WT_KV_DECODE_KEY_LEN(v) (((v)&0x001ffe00000000) >> 33)
#define WT_KV_ENCODE_KEY_LEN(v) ((uintptr_t)(v) << 33)
/* Key offset encoding is the same for key and key/value forms, WT_KV_MAX_KEY_OFFSET not needed. */
#define WT_KV_DECODE_KEY_OFFSET(v) (((v)&0x000001f8000000) >> 27)
#define WT_KV_ENCODE_KEY_OFFSET(v) ((uintptr_t)(v) << 27)
/* Key prefix encoding is the same for key and key/value forms, WT_KV_MAX_KEY_PREFIX not needed. */
#define WT_KV_DECODE_KEY_PREFIX(v) (((v)&0x00000007f80000) >> 19)
#define WT_KV_ENCODE_KEY_PREFIX(v) ((uintptr_t)(v) << 19)
#define WT_KV_MAX_KEY_CELL_OFFSET (0x20000 - 1)
#define WT_KV_DECODE_KEY_CELL_OFFSET(v) (((v)&0x0000000007fffc) >> 2)
#define WT_KV_ENCODE_KEY_CELL_OFFSET(v) ((uintptr_t)(v) << 2)

    switch (v & WT_KEY_FLAG_BITS) {
    case WT_CELL_FLAG: /* On-page cell. */
        if (ikeyp != NULL)
            *ikeyp = NULL;
        if (cellp != NULL)
            *cellp = (WT_CELL *)WT_PAGE_REF_OFFSET(page, WT_CELL_DECODE_OFFSET(v));
        if (datap != NULL) {
            *(void **)datap = NULL;
            *sizep = 0;
            *prefixp = 0;
        }
        break;
    case WT_K_FLAG: /* Encoded key. */
        if (ikeyp != NULL)
            *ikeyp = NULL;
        if (cellp != NULL)
            *cellp = (WT_CELL *)WT_PAGE_REF_OFFSET(page, WT_K_DECODE_KEY_CELL_OFFSET(v));
        if (datap != NULL) {
            *(void **)datap =
              WT_PAGE_REF_OFFSET(page, WT_K_DECODE_KEY_CELL_OFFSET(v) + WT_K_DECODE_KEY_OFFSET(v));
            *sizep = WT_K_DECODE_KEY_LEN(v);
            *prefixp = (uint8_t)WT_K_DECODE_KEY_PREFIX(v);
        }
        break;
    case WT_KV_FLAG: /* Encoded key/value pair. */
        if (ikeyp != NULL)
            *ikeyp = NULL;
        if (cellp != NULL)
            *cellp = (WT_CELL *)WT_PAGE_REF_OFFSET(page, WT_KV_DECODE_KEY_CELL_OFFSET(v));
        if (datap != NULL) {
            *(void **)datap = WT_PAGE_REF_OFFSET(
              page, WT_KV_DECODE_KEY_CELL_OFFSET(v) + WT_KV_DECODE_KEY_OFFSET(v));
            *sizep = WT_KV_DECODE_KEY_LEN(v);
            *prefixp = (uint8_t)WT_KV_DECODE_KEY_PREFIX(v);
        }
        break;
    default: /* Instantiated key. */
        ikey = (WT_IKEY *)copy;
        if (ikeyp != NULL)
            *ikeyp = ikey;
        if (cellp != NULL)
            *cellp = ikey->cell_offset == 0 ?
              NULL :
              (WT_CELL *)WT_PAGE_REF_OFFSET(page, ikey->cell_offset);
        if (datap != NULL) {
            *(void **)datap = WT_IKEY_DATA(ikey);
            *sizep = ikey->size;
            *prefixp = 0;
        }
        break;
    }
}

/*
 * __wt_row_leaf_key_set --
 *     Set a WT_ROW to reference an on-page row-store leaf key.
 */
static inline void
__wt_row_leaf_key_set(WT_PAGE *page, WT_ROW *rip, WT_CELL_UNPACK_KV *unpack)
{
    uintptr_t key_offset, v;

    /*
     * See the comment in __wt_row_leaf_key_info for an explanation of the magic.
     *
     * Not checking the prefix and cell offset sizes, the fields hold any legitimate value.
     */
    key_offset = (uintptr_t)WT_PTRDIFF(unpack->data, unpack->cell);
    if (unpack->type != WT_CELL_KEY || key_offset > WT_K_MAX_KEY_OFFSET ||
      unpack->size > WT_K_MAX_KEY_LEN)
        v = WT_CELL_ENCODE_OFFSET(WT_PAGE_DISK_OFFSET(page, unpack->cell)) | WT_CELL_FLAG;
    else
        v = WT_K_ENCODE_KEY_CELL_OFFSET(WT_PAGE_DISK_OFFSET(page, unpack->cell)) |
          WT_K_ENCODE_KEY_PREFIX(unpack->prefix) | WT_K_ENCODE_KEY_OFFSET(key_offset) |
          WT_K_ENCODE_KEY_LEN(unpack->size) | WT_K_FLAG;

    WT_ROW_KEY_SET(rip, v);
}

/*
 * __wt_row_leaf_value_set --
 *     Set a WT_ROW to reference an on-page row-store leaf key and value pair, if possible.
 */
static inline void
__wt_row_leaf_value_set(WT_ROW *rip, WT_CELL_UNPACK_KV *unpack)
{
    uintptr_t value_offset, value_size, v;

    /* The row-store key can change underfoot; explicitly take a copy. */
    v = (uintptr_t)WT_ROW_KEY_COPY(rip);

    /*
     * See the comment in __wt_row_leaf_key_info for an explanation of the magic.
     *
     * Only encoded keys can be upgraded to encoded key/value pairs.
     */
    if ((v & WT_KEY_FLAG_BITS) != WT_K_FLAG)
        return;

    if (WT_K_DECODE_KEY_CELL_OFFSET(v) > WT_KV_MAX_KEY_CELL_OFFSET) /* Key cell offset */
        return;
    /*
     * Not checking the prefix size, the field sizes are the same in both encodings.
     *
     * Not checking the key offset, the field sizes are the same in both encodings.
     */
    if (WT_K_DECODE_KEY_LEN(v) > WT_KV_MAX_KEY_LEN) /* Key len */
        return;

    value_offset = (uintptr_t)WT_PTRDIFF(unpack->data, unpack->cell);
    if (value_offset > WT_KV_MAX_VALUE_OFFSET) /* Value offset */
        return;
    value_size = unpack->size;
    if (value_size > WT_KV_MAX_VALUE_LEN) /* Value length */
        return;

    v = WT_KV_ENCODE_KEY_CELL_OFFSET(WT_K_DECODE_KEY_CELL_OFFSET(v)) |
      WT_KV_ENCODE_KEY_PREFIX(WT_K_DECODE_KEY_PREFIX(v)) |
      WT_KV_ENCODE_KEY_OFFSET(WT_K_DECODE_KEY_OFFSET(v)) |
      WT_KV_ENCODE_KEY_LEN(WT_K_DECODE_KEY_LEN(v)) | WT_KV_ENCODE_VALUE_OFFSET(value_offset) |
      WT_KV_ENCODE_VALUE_LEN(value_size) | WT_KV_FLAG;
    WT_ROW_KEY_SET(rip, v);
}

/*
 * __wt_row_leaf_key_free --
 *     Discard any memory allocated for an instantiated key.
 */
static inline void
__wt_row_leaf_key_free(WT_SESSION_IMPL *session, WT_PAGE *page, WT_ROW *rip)
{
    WT_IKEY *ikey;
    void *copy;

    /* The row-store key can change underfoot; explicitly take a copy. */
    copy = WT_ROW_KEY_COPY(rip);

    /*
     * If the key was a WT_IKEY allocation (that is, if it points somewhere other than the original
     * page), free the memory.
     */
    __wt_row_leaf_key_info(page, copy, &ikey, NULL, NULL, NULL, NULL);
    __wt_free(session, ikey);
}

/*
 * __wt_row_leaf_key --
 *     Set a buffer to reference a row-store leaf page key as cheaply as possible.
 */
static inline int
__wt_row_leaf_key(
  WT_SESSION_IMPL *session, WT_PAGE *page, WT_ROW *rip, WT_ITEM *key, bool instantiate)
{
    WT_CELL *cell;
    size_t group_size, key_size;
    uint32_t slot;
    uint8_t group_prefix, key_prefix;
    void *copy;
    const void *group_key, *key_data;

    /*
     * A front-end for __wt_row_leaf_key_work, here to inline fast paths.
     *
     * The row-store key can change underfoot; explicitly take a copy.
     */
    copy = WT_ROW_KEY_COPY(rip);

    /*
     * Handle keys taken directly from the disk image (which should be a common case), instantiated
     * keys (rare initially, but possibly more common as leaf page search instantiates keys), and
     * keys built using the most-used page key prefix.
     *
     * The most-used page key prefix: the longest group of compressed key prefixes on the page that
     * can be built from a single, fully instantiated key on the page, was tracked when the page was
     * read. Build keys in that group by appending the key's bytes to the root key from which it was
     * compressed.
     */
    __wt_row_leaf_key_info(page, copy, NULL, &cell, &key_data, &key_size, &key_prefix);
    if (key_data != NULL && key_prefix == 0) {
        key->data = key_data;
        key->size = key_size;
        return (0);
    }
    slot = WT_ROW_SLOT(page, rip);
    if (key_data != NULL && slot > page->prefix_start && slot <= page->prefix_stop) {
        /* The row-store key can change underfoot; explicitly take a copy. */
        copy = WT_ROW_KEY_COPY(&page->pg_row[page->prefix_start]);
        __wt_row_leaf_key_info(page, copy, NULL, NULL, &group_key, &group_size, &group_prefix);
        if (group_key != NULL) {
            WT_RET(__wt_buf_init(session, key, key_prefix + key_size));
            memcpy(key->mem, group_key, key_prefix);
            memcpy((uint8_t *)key->mem + key_prefix, key_data, key_size);
            key->size = key_prefix + key_size;
            return (0);
        }
    }

    /*
     * The alternative is an on-page cell with some kind of compressed or overflow key that's never
     * been instantiated. Call the underlying worker function to figure it out.
     */
    return (__wt_row_leaf_key_work(session, page, rip, key, instantiate));
}

/*
 * __wt_row_leaf_key_instantiate --
 *     Instantiate the keys on a leaf page as needed.
 */
static inline int
__wt_row_leaf_key_instantiate(WT_SESSION_IMPL *session, WT_PAGE *page)
{
    WT_CELL *cell;
    WT_DECL_ITEM(key);
    WT_DECL_RET;
    WT_ROW *rip;
    size_t key_size;
    uint32_t i, slot;
    uint8_t key_prefix;
    u_int skip;
    void *copy;
    const void *key_data;

    /*
     * Cursor previous traversals will be too slow in the case of a set of prefix-compressed keys
     * requiring long roll-forward processing. In the worst case, each key would require processing
     * every key appearing before it on the page as we walk backwards through the page. If we're
     * doing a cursor previous call, and this page has never been checked for excessively long
     * stretches of prefix-compressed keys, do it now.
     */
    if (F_ISSET_ATOMIC_16(page, WT_PAGE_BUILD_KEYS))
        return (0);
    F_SET_ATOMIC_16(page, WT_PAGE_BUILD_KEYS);

    /* Walk the keys, making sure there's something easy to work with periodically. */
    skip = 0;
    WT_ROW_FOREACH (page, rip, i) {
        /*
         * Get the key's information. The row-store key can change underfoot; explicitly take a
         * copy.
         */
        copy = WT_ROW_KEY_COPY(rip);
        __wt_row_leaf_key_info(page, copy, NULL, &cell, &key_data, &key_size, &key_prefix);

        /*
         * If the key isn't prefix compressed, or is a prefix-compressed key we can derive from the
         * group record, we're done.
         */
        slot = WT_ROW_SLOT(page, rip);
        if (key_data != NULL &&
          (key_prefix == 0 || (slot > page->prefix_start && slot <= page->prefix_stop))) {
            skip = 0;
            continue;
        }

        /*
         * Skip overflow keys: we'll instantiate them on demand and they don't require any special
         * processing (but they don't help with long strings of prefix compressed keys, either, so
         * we'll likely want to instantiate the first key we find after a long stretch of overflow
         * keys). More importantly, we don't want to instantiate them for a cursor traversal, we
         * only want to instantiate them for a tree search, as that's likely to happen repeatedly.
         */
        if (__wt_cell_type(cell) == WT_CELL_KEY_OVFL) {
            ++skip;
            continue;
        }

        /*
         * If we skip 10 keys, instantiate one, limiting how far we're forced to roll backward. (The
         * value 10 was chosen for no particular reason.) There are still cases where we might not
         * need to instantiate this key (for example, a key too large to be encoded, but still
         * on-page and not prefix-compressed). Let the underlying worker function figure that out,
         * we should have found the vast majority of cases by now.
         */
        if (++skip >= 10) {
            if (key == NULL)
                WT_ERR(__wt_scr_alloc(session, 0, &key));
            WT_ERR(__wt_row_leaf_key(session, page, rip, key, true));
            skip = 0;
        }
    }

err:
    __wt_scr_free(session, &key);
    return (ret);
}

/*
 * __wt_row_leaf_value_is_encoded --
 *     Return if the value for a row-store leaf page is an encoded key/value pair.
 */
static inline bool
__wt_row_leaf_value_is_encoded(WT_ROW *rip)
{
    uintptr_t v;

    /* The row-store key can change underfoot; explicitly take a copy. */
    v = (uintptr_t)WT_ROW_KEY_COPY(rip);

    /*
     * See the comment in __wt_row_leaf_key_info for an explanation of the magic.
     */
    return ((v & WT_KEY_FLAG_BITS) == WT_KV_FLAG);
}

/*
 * __wt_row_leaf_value --
 *     Return the value for a row-store leaf page encoded key/value pair.
 */
static inline bool
__wt_row_leaf_value(WT_PAGE *page, WT_ROW *rip, WT_ITEM *value)
{
    uintptr_t v;

    /* The row-store key can change underfoot; explicitly take a copy. */
    v = (uintptr_t)WT_ROW_KEY_COPY(rip);

    if ((v & WT_KEY_FLAG_BITS) == WT_KV_FLAG) {
        /*
         * See the comment in __wt_row_leaf_key_info for an explanation of the magic.
         *
         * Normally a value is represented by the value's cell in the disk image (or an update), but
         * there is a fast path for returning a simple value, where it's worth the additional effort
         * of encoding the value in the per-row reference and retrieving it. This function does that
         * work, while most value retrieval goes through the "return the unpacked cell" version.
         *
         * The value's data is the page offset of the key's cell, plus the key's offset, plus the
         * key's size, plus the value's offset: in other words, we know where the key's cell starts,
         * the key's data ends the key's cell, and the value cell immediately follows, Skip past the
         * key cell to the value cell, then skip to the start of the value's data.
         */
        value->data = (uint8_t *)WT_PAGE_REF_OFFSET(page, WT_KV_DECODE_KEY_CELL_OFFSET(v)) +
          WT_KV_DECODE_KEY_OFFSET(v) + WT_KV_DECODE_KEY_LEN(v) + WT_KV_DECODE_VALUE_OFFSET(v);
        value->size = WT_KV_DECODE_VALUE_LEN(v);
        return (true);
    }
    return (false);
}

/*
 * __wt_row_leaf_value_cell --
 *     Return the unpacked value for a row-store leaf page key.
 */
static inline void
__wt_row_leaf_value_cell(
  WT_SESSION_IMPL *session, WT_PAGE *page, WT_ROW *rip, WT_CELL_UNPACK_KV *vpack)
{
    WT_CELL *kcell, *vcell;
    WT_CELL_UNPACK_KV unpack;
    WT_IKEY *ikey;
    uintptr_t v;

    /* The row-store key can change underfoot; explicitly take a copy. */
    v = (uintptr_t)WT_ROW_KEY_COPY(rip);

    kcell = vcell = NULL;
    switch (v & WT_KEY_FLAG_BITS) {
    case WT_CELL_FLAG:
        /* We have a direct reference the key's cell, step past it to the value's cell. */
        kcell = (WT_CELL *)WT_PAGE_REF_OFFSET(page, WT_CELL_DECODE_OFFSET(v));
        break;
    case WT_K_FLAG:
        /* We have an encoded on-page key, the value's cell follows the key's data. */
        vcell = (WT_CELL *)((uint8_t *)WT_PAGE_REF_OFFSET(page, WT_K_DECODE_KEY_CELL_OFFSET(v)) +
          WT_K_DECODE_KEY_OFFSET(v) + WT_K_DECODE_KEY_LEN(v));
        break;
    case WT_KV_FLAG:
        /* We have an encoded on-page key/value pair, the value's cell follows the key's data. */
        vcell = (WT_CELL *)((uint8_t *)WT_PAGE_REF_OFFSET(page, WT_KV_DECODE_KEY_CELL_OFFSET(v)) +
          WT_KV_DECODE_KEY_OFFSET(v) + WT_KV_DECODE_KEY_LEN(v));
        break;
    default:
        /* We have an instantiated key, the key cell's offset is included in the structure. */
        ikey = (WT_IKEY *)v;
        kcell =
          ikey->cell_offset == 0 ? NULL : (WT_CELL *)WT_PAGE_REF_OFFSET(page, ikey->cell_offset);
        break;
    }

    /* If we only have the key cell, unpack it and skip past it to the value cell. */
    if (vcell == NULL) {
        __wt_cell_unpack_kv(session, page->dsk, kcell, &unpack);
        vcell = (WT_CELL *)((uint8_t *)unpack.cell + __wt_cell_total_len(&unpack));
    }

    __wt_cell_unpack_kv(session, page->dsk, __wt_cell_leaf_value_parse(page, vcell), vpack);
}

/*
 * WT_ADDR_COPY --
 *	We have to lock the WT_REF to look at a WT_ADDR: a structure we can use to quickly get a
 * copy of the WT_REF address information.
 */
struct __wt_addr_copy {
    uint8_t type;

    uint8_t addr[WT_BTREE_MAX_ADDR_COOKIE];
    uint8_t size;

    WT_TIME_AGGREGATE ta;

    WT_PAGE_DELETED del; /* Fast-truncate page information */
    bool del_set;
};

/*
 * __wt_ref_addr_copy --
 *     Return a copy of the WT_REF address information.
 */
static inline bool
__wt_ref_addr_copy(WT_SESSION_IMPL *session, WT_REF *ref, WT_ADDR_COPY *copy)
{
    WT_ADDR *addr;
    WT_CELL_UNPACK_ADDR *unpack, _unpack;
    WT_PAGE *page;

    unpack = &_unpack;
    page = ref->home;
    copy->del_set = false;

    /*
     * To look at an on-page cell, we need to look at the parent page's disk image, and that can be
     * dangerous. The problem is if the parent page splits, deepening the tree. As part of that
     * process, the WT_REF WT_ADDRs pointing into the parent's disk image are copied into off-page
     * WT_ADDRs and swapped into place. The content of the two WT_ADDRs are identical, and we don't
     * care which version we get as long as we don't mix-and-match the two.
     */
    WT_ORDERED_READ(addr, (WT_ADDR *)ref->addr);

    /* If NULL, there is no information. */
    if (addr == NULL)
        return (false);

    /* If off-page, the pointer references a WT_ADDR structure. */
    if (__wt_off_page(page, addr)) {
        WT_TIME_AGGREGATE_COPY(&copy->ta, &addr->ta);
        copy->type = addr->type;
        memcpy(copy->addr, addr->addr, copy->size = addr->size);
        return (true);
    }

    /* If on-page, the pointer references a cell. */
    __wt_cell_unpack_addr(session, page->dsk, (WT_CELL *)addr, unpack);
    WT_TIME_AGGREGATE_COPY(&copy->ta, &unpack->ta);

    switch (unpack->raw) {
    case WT_CELL_ADDR_INT:
        copy->type = WT_ADDR_INT;
        break;
    case WT_CELL_ADDR_LEAF:
        copy->type = WT_ADDR_LEAF;
        break;
    case WT_CELL_ADDR_DEL:
        /* Copy out any fast-truncate information. */
        copy->del_set = true;
        if (F_ISSET(page->dsk, WT_PAGE_FT_UPDATE))
            copy->del = unpack->page_del;
        else {
            /* It's a legacy page; create default delete information. */
            copy->del.txnid = WT_TXN_NONE;
            copy->del.timestamp = copy->del.durable_timestamp = WT_TS_NONE;
            copy->del.prepare_state = 0;
            copy->del.previous_ref_state = WT_REF_DISK;
            copy->del.committed = true;
        }
        /* FALLTHROUGH */
    case WT_CELL_ADDR_LEAF_NO:
        copy->type = WT_ADDR_LEAF_NO;
        break;
    }
    memcpy(copy->addr, unpack->data, copy->size = (uint8_t)unpack->size);
    return (true);
}

/*
 * __wt_ref_block_free --
 *     Free the on-disk block for a reference and clear the address.
 */
static inline int
__wt_ref_block_free(WT_SESSION_IMPL *session, WT_REF *ref)
{
    WT_ADDR_COPY addr;

    if (!__wt_ref_addr_copy(session, ref, &addr))
        return (0);

    WT_RET(__wt_btree_block_free(session, addr.addr, addr.size));

    /* Clear the address (so we don't free it twice). */
    __wt_ref_addr_free(session, ref);
    return (0);
}

/*
 * __wt_page_del_visible_all --
 *     Check if a truncate operation is visible to everyone and the data under it is obsolete.
 */
static inline bool
__wt_page_del_visible_all(WT_SESSION_IMPL *session, WT_PAGE_DELETED *page_del, bool hide_prepared)
{
    uint8_t prepare_state;

    /*
     * Like other visible_all checks, use the durable timestamp to avoid complications: there is
     * potentially a window where a prepared and committed transaction can be visible but not yet
     * durable, and in that window the changes under it are not obsolete yet.
     *
     * The hide_prepared argument causes prepared but not committed transactions to be treated as
     * invisible. (Apparently prepared and uncommitted transactions can be visible_all, but we need
     * to not see them in some cases; for example, prepared deletions can't exist on disk because
     * the on-disk format doesn't have space for the extra "I'm prepared" bit, so we avoid seeing
     * them in reconciliation. Similarly, we can't skip over a page just because a transaction has
     * deleted it and prepared; only committed transactions are suitable.)
     *
     * In all cases, the ref owning the page_deleted structure should be locked and its pre-lock
     * state should be WT_REF_DELETED. This prevents the page from being instantiated while we look
     * at it, and locks out other operations that might simultaneously discard the structure (either
     * after checking visibility, or because its transaction aborted).
     */

    /* If the page delete info is NULL, the deletion was previously found to be globally visible. */
    if (page_del == NULL)
        return (true);

    /* We discard page_del on transaction abort, so should never see an aborted one. */
    WT_ASSERT(session, page_del->txnid != WT_TXN_ABORTED);

    if (hide_prepared) {
        WT_ORDERED_READ(prepare_state, page_del->prepare_state);
        if (prepare_state == WT_PREPARE_INPROGRESS || prepare_state == WT_PREPARE_LOCKED)
            return (false);
    }

    return (__wt_txn_visible_all(session, page_del->txnid, page_del->durable_timestamp));
}

/*
 * __wt_page_del_visible --
 *     Return if a truncate operation is visible to the caller. The same considerations apply as in
 *     the visible_all version.
 */
static inline bool
__wt_page_del_visible(WT_SESSION_IMPL *session, WT_PAGE_DELETED *page_del, bool hide_prepared)
{
    uint8_t prepare_state;

    /* If the page delete info is NULL, the deletion was previously found to be globally visible. */
    if (page_del == NULL)
        return (true);

    /* We discard page_del on transaction abort, so should never see an aborted one. */
    WT_ASSERT(session, page_del->txnid != WT_TXN_ABORTED);

    if (hide_prepared) {
        WT_ORDERED_READ(prepare_state, page_del->prepare_state);
        if (prepare_state == WT_PREPARE_INPROGRESS || prepare_state == WT_PREPARE_LOCKED)
            return (false);
    }

    return (
      __wt_txn_visible(session, page_del->txnid, page_del->timestamp, page_del->durable_timestamp));
}

/*
 * __wt_page_del_committed_set --
 *     Return if a truncate operation is resolved. (Since truncations that abort are removed
 *     immediately, "resolved" and "committed" are equivalent here.) The caller should have already
 *     locked the ref and confirmed that the ref's previous state was WT_REF_DELETED. The page_del
 *     argument should be the ref's page_del member. This function should only be used for pages in
 *     WT_REF_DELETED state. For deleted pages that have been instantiated in memory, the update
 *     list in the page modify structure should be checked instead, as the page_del structure might
 *     have been discarded already. (The update list is non-null if the transaction is unresolved.)
 */
static inline bool
__wt_page_del_committed_set(WT_PAGE_DELETED *page_del)
{
    /*
     * There are two possible cases: either page_del is NULL (in which case the deletion is globally
     * visible and must have been committed) or it is not, in which case page_del->committed tells
     * us what we want to know.
     */

    if (page_del == NULL)
        return (true);

    return (page_del->committed);
}

/*
 * __wt_btree_syncing_by_other_session --
 *     Returns true if the session's current btree is being synced by another thread.
 */
static inline bool
__wt_btree_syncing_by_other_session(WT_SESSION_IMPL *session)
{
    WT_BTREE *btree;

    btree = S2BT(session);

    return (WT_BTREE_SYNCING(btree) && !WT_SESSION_BTREE_SYNC(session));
}

/*
 * __wt_leaf_page_can_split --
 *     Check whether a page can be split in memory.
 */
static inline bool
__wt_leaf_page_can_split(WT_SESSION_IMPL *session, WT_PAGE *page)
{
    WT_BTREE *btree;
    WT_INSERT *ins;
    WT_INSERT_HEAD *ins_head;
    size_t size;
    int count;

    btree = S2BT(session);

    /*
     * Checkpoints can't do in-memory splits in the tree they are walking: that can lead to
     * corruption when the parent internal page is updated.
     */
    if (WT_SESSION_BTREE_SYNC(session))
        return (false);

    /*
     * Only split a page once, otherwise workloads that update in the middle of the page could
     * continually split without benefit.
     */
    if (F_ISSET_ATOMIC_16(page, WT_PAGE_SPLIT_INSERT))
        return (false);

    /*
     * Check for pages with append-only workloads. A common application pattern is to have multiple
     * threads frantically appending to the tree. We want to reconcile and evict this page, but we'd
     * like to do it without making the appending threads wait. See if it's worth doing a split to
     * let the threads continue before doing eviction.
     *
     * Ignore anything other than large, dirty leaf pages. We depend on the page being dirty for
     * correctness (the page must be reconciled again before being evicted after the split,
     * information from a previous reconciliation will be wrong, so we can't evict immediately).
     */
    if (page->memory_footprint < btree->splitmempage)
        return (false);
    if (WT_PAGE_IS_INTERNAL(page))
        return (false);
    if (!__wt_page_is_modified(page))
        return (false);

    /*
     * There is no point doing an in-memory split unless there is a lot of data in the last skiplist
     * on the page. Split if there are enough items and the skiplist does not fit within a single
     * disk page.
     */
    ins_head = page->type == WT_PAGE_ROW_LEAF ?
      (page->entries == 0 ? WT_ROW_INSERT_SMALLEST(page) :
                            WT_ROW_INSERT_SLOT(page, page->entries - 1)) :
      WT_COL_APPEND(page);
    if (ins_head == NULL)
        return (false);

/*
 * In the extreme case, where the page is much larger than the maximum size, split as soon as there
 * are 5 items on the page.
 */
#define WT_MAX_SPLIT_COUNT 5
    if (page->memory_footprint > (size_t)btree->maxleafpage * 2) {
<<<<<<< HEAD
        for (count = 0, ins = WT_ATOMIC_LOAD_PTR(WT_INSERT, &ins_head->head[0], WT_ATOMIC_RELAXED);
             ins != NULL; ins = WT_ATOMIC_LOAD_PTR(WT_INSERT, &ins->next[0], WT_ATOMIC_RELAXED)) {
=======
        for (count = 0, ins = WT_ATOMIC_LOAD(&ins_head->head[0], WT_ATOMIC_RELAXED); ins != NULL;
             ins = WT_ATOMIC_LOAD(&ins->next[0], WT_ATOMIC_RELAXED)) {
>>>>>>> 7da3da45
            if (++count < WT_MAX_SPLIT_COUNT)
                continue;

            WT_STAT_CONN_DATA_INCR(session, cache_inmem_splittable);
            return (true);
        }

        return (false);
    }

/*
 * Rather than scanning the whole list, walk a higher level, which gives a sample of the items -- at
 * level 0 we have all the items, at level 1 we have 1/4 and at level 2 we have 1/16th. If we see
 * more than 30 items and more data than would fit in a disk page, split.
 */
#define WT_MIN_SPLIT_DEPTH 2
#define WT_MIN_SPLIT_COUNT 30
#define WT_MIN_SPLIT_MULTIPLIER 16 /* At level 2, we see 1/16th entries */

    for (count = 0, size = 0,
<<<<<<< HEAD
        ins = WT_ATOMIC_LOAD_PTR(WT_INSERT, ins_head->head[WT_MIN_SPLIT_DEPTH], WT_ATOMIC_RELAXED);
         ins != NULL;
         ins = WT_ATOMIC_LOAD_PTR(WT_INSERT, ins->next[WT_MIN_SPLIT_DEPTH], WT_ATOMIC_RELAXED)) {
=======
        ins = WT_ATOMIC_LOAD(&ins_head->head[WT_MIN_SPLIT_DEPTH], WT_ATOMIC_RELAXED);
         ins != NULL; ins = ins->next[WT_MIN_SPLIT_DEPTH]) {
>>>>>>> 7da3da45
        count += WT_MIN_SPLIT_MULTIPLIER;
        size += WT_MIN_SPLIT_MULTIPLIER * (WT_INSERT_KEY_SIZE(ins) + WT_UPDATE_MEMSIZE(ins->upd));
        if (count > WT_MIN_SPLIT_COUNT && size > (size_t)btree->maxleafpage) {
            WT_STAT_CONN_DATA_INCR(session, cache_inmem_splittable);
            return (true);
        }
    }
    return (false);
}

/*
 * __wt_page_evict_retry --
 *     Avoid busy-spinning attempting to evict the same page all the time.
 */
static inline bool
__wt_page_evict_retry(WT_SESSION_IMPL *session, WT_PAGE *page)
{
    WT_PAGE_MODIFY *mod;
    WT_TXN_GLOBAL *txn_global;
    wt_timestamp_t pinned_ts;

    txn_global = &S2C(session)->txn_global;

    /*
     * If the page hasn't been through one round of update/restore, give it a try.
     */
    if ((mod = page->modify) == NULL || !FLD_ISSET(mod->restore_state, WT_PAGE_RS_RESTORED))
        return (true);

    /*
     * Retry if a reasonable amount of eviction time has passed, the choice of 5 eviction passes as
     * a reasonable amount of time is currently pretty arbitrary.
     */
    if (__wt_cache_aggressive(session) ||
      mod->last_evict_pass_gen + 5 < S2C(session)->cache->evict_pass_gen)
        return (true);

    /* Retry if the global transaction state has moved forward. */
    if (txn_global->current == txn_global->oldest_id ||
      mod->last_eviction_id != __wt_txn_oldest_id(session))
        return (true);

    /*
     * It is possible that we have not started using the timestamps just yet. So, check for the last
     * time we evicted only if there is a timestamp set.
     */
    if (mod->last_eviction_timestamp != WT_TS_NONE) {
        __wt_txn_pinned_timestamp(session, &pinned_ts);
        if (pinned_ts > mod->last_eviction_timestamp)
            return (true);
    }

    return (false);
}

/*
 * __wt_page_can_evict --
 *     Check whether a page can be evicted.
 */
static inline bool
__wt_page_can_evict(WT_SESSION_IMPL *session, WT_REF *ref, bool *inmem_splitp)
{
    WT_PAGE *page;
    WT_PAGE_MODIFY *mod;
    bool modified;

    if (inmem_splitp != NULL)
        *inmem_splitp = false;

    page = ref->page;
    mod = page->modify;

    /* Pages without modify structures can always be evicted, it's just discarding a disk image. */
    if (mod == NULL)
        return (true);

    /*
     * Check the fast-truncate information. Pages with an uncommitted truncate cannot be evicted.
     *
     * Because the page is in memory, we look at mod.inst_updates. If it's not NULL, that means the
     * truncate operation isn't committed.
     *
     * The list of updates in mod.inst_updates will be discarded when the transaction they belong to
     * is resolved.
     *
     * Note that we are not using __wt_page_del_committed here because (a) examining the page_del
     * structure requires locking the ref, and (b) once in memory the page_del structure only
     * remains until the next reconciliation, and nothing prevents that from occurring before the
     * transaction commits.
     */
    if (mod->inst_updates != NULL) {
        WT_STAT_CONN_DATA_INCR(session, cache_eviction_blocked_uncommitted_truncate);
        return (false);
    }

    /*
     * We can't split or evict multiblock row-store pages where the parent's key for the page is an
     * overflow item, because the split into the parent frees the backing blocks for no-longer-used
     * overflow keys, which will corrupt the checkpoint's block management. (This is only for
     * historical tables, reconciliation no longer writes overflow cookies on internal pages, no
     * matter the size of the key.)
     */
    if (__wt_btree_syncing_by_other_session(session) &&
      F_ISSET_ATOMIC_16(ref->home, WT_PAGE_INTL_OVERFLOW_KEYS)) {
        WT_STAT_CONN_DATA_INCR(session, cache_eviction_blocked_overflow_keys);
        return (false);
    }

    /*
     * Check for in-memory splits before other eviction tests. If the page should split in-memory,
     * return success immediately and skip more detailed eviction tests. We don't need further tests
     * since the page won't be written or discarded from the cache.
     */
    if (__wt_leaf_page_can_split(session, page)) {
        if (inmem_splitp != NULL)
            *inmem_splitp = true;
        return (true);
    }

    modified = __wt_page_is_modified(page);

    /*
     * If the file is being checkpointed, other threads can't evict dirty pages: if a page is
     * written and the previous version freed, that previous version might be referenced by an
     * internal page already written in the checkpoint, leaving the checkpoint inconsistent.
     */
    if (modified && __wt_btree_syncing_by_other_session(session)) {
        WT_STAT_CONN_DATA_INCR(session, cache_eviction_blocked_checkpoint);
        return (false);
    }

    /*
     * Check we are not evicting an accessible internal page with an active split generation.
     *
     * If a split created new internal pages, those newly created internal pages cannot be evicted
     * until all threads are known to have exited the original parent page's index, because evicting
     * an internal page discards its WT_REF array, and a thread traversing the original parent page
     * index might see a freed WT_REF.
     *
     * One special case where we know this is safe is if the handle is dead or locked exclusively,
     * that is, no readers can be looking at an old index.
     */
    if (F_ISSET(ref, WT_REF_FLAG_INTERNAL) &&
      !F_ISSET(session->dhandle, WT_DHANDLE_DEAD | WT_DHANDLE_EXCLUSIVE) &&
      __wt_gen_active(session, WT_GEN_SPLIT, page->pg_intl_split_gen)) {
        WT_STAT_CONN_DATA_INCR(session, cache_eviction_blocked_internal_page_split);
        return (false);
    }

    /* If the metadata page is clean but has modifications that appear too new to evict, skip it. */
    if (WT_IS_METADATA(S2BT(session)->dhandle) && !modified &&
      !__wt_txn_visible_all(session, mod->rec_max_txn, mod->rec_max_timestamp)) {
        WT_STAT_CONN_DATA_INCR(session, cache_eviction_blocked_recently_modified);
        return (false);
    }

    return (true);
}

/*
 * __wt_page_release --
 *     Release a reference to a page.
 */
static inline int
__wt_page_release(WT_SESSION_IMPL *session, WT_REF *ref, uint32_t flags)
{
    WT_BTREE *btree;
    WT_DECL_RET;
    bool inmem_split;

    btree = S2BT(session);

    /*
     * Discard our hazard pointer. Ignore pages we don't have and the root page, which sticks in
     * memory, regardless.
     */
    if (ref == NULL || ref->page == NULL || __wt_ref_is_root(ref))
        return (0);

    /*
     * If hazard pointers aren't necessary for this file, we can't be evicting, we're done.
     */
    if (F_ISSET(btree, WT_BTREE_IN_MEMORY))
        return (0);

    /*
     * If the session is configured with the release_evict_pages debug option, we will attempt to
     * evict the pages when they are no longer needed.
     */
    if (F_ISSET(session, WT_SESSION_DEBUG_RELEASE_EVICT)) {
        WT_TRET_BUSY_OK(__wt_page_release_evict(session, ref, flags));
        return (0);
    }

    if (__wt_page_evict_soon_check(session, ref, &inmem_split)) {
        /*
         * If the operation has disabled eviction or splitting, or the session is preventing from
         * reconciling, then just queue the page for urgent eviction. Otherwise, attempt to release
         * and evict it.
         */
        if (LF_ISSET(WT_READ_NO_EVICT) ||
          (inmem_split ? LF_ISSET(WT_READ_NO_SPLIT) : F_ISSET(session, WT_SESSION_NO_RECONCILE)))
            WT_IGNORE_RET_BOOL(__wt_page_evict_urgent(session, ref));
        else {
            WT_RET_BUSY_OK(__wt_page_release_evict(session, ref, flags));
            return (0);
        }
    }

    return (__wt_hazard_clear(session, ref));
}

/*
 * __wt_skip_choose_depth --
 *     Randomly choose a depth for a skiplist insert.
 */
static inline u_int
__wt_skip_choose_depth(WT_SESSION_IMPL *session)
{
    u_int depth, probability;

    probability = WT_SKIP_PROBABILITY;
#ifdef HAVE_DIAGNOSTIC
    /* Go from 1/4 chance of having a link to the next element to ~90%. */
    if (FLD_ISSET(S2C(session)->debug_flags, WT_CONN_DEBUG_STRESS_SKIPLIST))
        probability = 0xe6666665; /* ~90% of the value of uint32 max. */
#endif

    for (depth = 1; depth < WT_SKIP_MAXDEPTH && __wt_random(&session->rnd) < probability; depth++)
        ;
    return (depth);
}

/*
 * __wt_btree_lsm_over_size --
 *     Return if the size of an in-memory tree with a single leaf page is over a specified maximum.
 *     If called on anything other than a simple tree with a single leaf page, returns true so our
 *     LSM caller will switch to a new tree.
 */
static inline bool
__wt_btree_lsm_over_size(WT_SESSION_IMPL *session, uint64_t maxsize)
{
    WT_BTREE *btree;
    WT_PAGE *child, *root;
    WT_PAGE_INDEX *pindex;
    WT_REF *first;

    btree = S2BT(session);
    root = btree->root.page;

    /* Check for a non-existent tree. */
    if (root == NULL)
        return (false);

    /* A tree that can be evicted always requires a switch. */
    if (btree->evict_disabled == 0)
        return (true);

    /* Check for a tree with a single leaf page. */
    WT_INTL_INDEX_GET(session, root, pindex);
    if (pindex->entries != 1) /* > 1 child page, switch */
        return (true);

    first = pindex->index[0];
    if (first->state != WT_REF_MEM) /* no child page, ignore */
        return (false);

    /*
     * We're reaching down into the page without a hazard pointer, but that's OK because we know
     * that no-eviction is set and so the page cannot disappear.
     */
    child = first->page;
    if (child->type != WT_PAGE_ROW_LEAF) /* not a single leaf page */
        return (true);

    return (child->memory_footprint > maxsize);
}

/*
 * __wt_split_descent_race --
 *     Return if we raced with an internal page split when descending the tree.
 */
static inline bool
__wt_split_descent_race(WT_SESSION_IMPL *session, WT_REF *ref, WT_PAGE_INDEX *saved_pindex)
{
    WT_PAGE_INDEX *pindex;

    /* No test when starting the descent (there's no home to check). */
    if (__wt_ref_is_root(ref))
        return (false);

    /*
     * A place to hang this comment...
     *
     * There's a page-split race when we walk the tree: if we're splitting
     * an internal page into its parent, we update the parent's page index
     * before updating the split page's page index, and it's not an atomic
     * update. A thread can read the parent page's original page index and
     * then read the split page's replacement index.
     *
     * For example, imagine a search descending the tree.
     *
     * Because internal page splits work by truncating the original page to
     * the initial part of the original page, the result of this race is we
     * will have a search key that points past the end of the current page.
     * This is only an issue when we search past the end of the page, if we
     * find a WT_REF in the page with the namespace we're searching for, we
     * don't care if the WT_REF moved or not while we were searching, we
     * have the correct page.
     *
     * For example, imagine an internal page with 3 child pages, with the
     * namespaces a-f, g-h and i-j; the first child page splits. The parent
     * starts out with the following page-index:
     *
     *	| ... | a | g | i | ... |
     *
     * which changes to this:
     *
     *	| ... | a | c | e | g | i | ... |
     *
     * The child starts out with the following page-index:
     *
     *	| a | b | c | d | e | f |
     *
     * which changes to this:
     *
     *	| a | b |
     *
     * The thread searches the original parent page index for the key "cat",
     * it couples to the "a" child page; if it uses the replacement child
     * page index, it will search past the end of the page and couple to the
     * "b" page, which is wrong.
     *
     * To detect the problem, we remember the parent page's page index used
     * to descend the tree. Whenever we search past the end of a page, we
     * check to see if the parent's page index has changed since our use of
     * it during descent. As the problem only appears if we read the split
     * page's replacement index, the parent page's index must already have
     * changed, ensuring we detect the problem.
     *
     * It's possible for the opposite race to happen (a thread could read
     * the parent page's replacement page index and then read the split
     * page's original index). This isn't a problem because internal splits
     * work by truncating the split page, so the split page search is for
     * content the split page retains after the split, and we ignore this
     * race.
     *
     * This code is a general purpose check for a descent race and we call
     * it in other cases, for example, a cursor traversing backwards through
     * the tree.
     *
     * Presumably we acquired a page index on the child page before calling
     * this code, don't re-order that acquisition with this check.
     */
    WT_BARRIER();
    WT_INTL_INDEX_GET(session, ref->home, pindex);
    return (pindex != saved_pindex);
}

/*
 * __wt_page_swap_func --
 *     Swap one page's hazard pointer for another one when hazard pointer coupling up/down the tree.
 */
static inline int
__wt_page_swap_func(WT_SESSION_IMPL *session, WT_REF *held, WT_REF *want, uint32_t flags
#ifdef HAVE_DIAGNOSTIC
  ,
  const char *func, int line
#endif
)
{
    WT_DECL_RET;
    bool acquired;

    /*
     * This function is here to simplify the error handling during hazard pointer coupling so we
     * never leave a hazard pointer dangling. The assumption is we're holding a hazard pointer on
     * "held", and want to acquire a hazard pointer on "want", releasing the hazard pointer on
     * "held" when we're done.
     *
     * When walking the tree, we sometimes swap to the same page. Fast-path that to avoid thinking
     * about error handling.
     */
    if (held == want)
        return (0);

    /* Get the wanted page. */
    ret = __wt_page_in_func(session, want, flags
#ifdef HAVE_DIAGNOSTIC
      ,
      func, line
#endif
    );

    /*
     * Expected failures: page not found or restart. Our callers list the errors they're expecting
     * to handle.
     */
    if (LF_ISSET(WT_READ_NOTFOUND_OK) && ret == WT_NOTFOUND)
        return (WT_NOTFOUND);
    if (LF_ISSET(WT_READ_RESTART_OK) && ret == WT_RESTART)
        return (WT_RESTART);

    /* Discard the original held page on either success or error. */
    acquired = ret == 0;
    WT_TRET(__wt_page_release(session, held, flags));

    /* Fast-path expected success. */
    if (ret == 0)
        return (0);

    /*
     * If there was an error at any point that our caller isn't prepared to handle, discard any page
     * we acquired.
     */
    if (acquired)
        WT_TRET(__wt_page_release(session, want, flags));

    /*
     * If we're returning an error, don't let it be one our caller expects to handle as returned by
     * page-in: the expectation includes the held page not having been released, and that's not the
     * case.
     */
    if (LF_ISSET(WT_READ_NOTFOUND_OK) && ret == WT_NOTFOUND)
        WT_RET_MSG(session, EINVAL, "page-release WT_NOTFOUND error mapped to EINVAL");
    if (LF_ISSET(WT_READ_RESTART_OK) && ret == WT_RESTART)
        WT_RET_MSG(session, EINVAL, "page-release WT_RESTART error mapped to EINVAL");

    return (ret);
}

/*
 * __wt_btcur_bounds_early_exit --
 *     Performs bound comparison to check if the key is within bounds, if not, increment the
 *     appropriate stat, early exit, and return WT_NOTFOUND.
 */
static inline int
__wt_btcur_bounds_early_exit(
  WT_SESSION_IMPL *session, WT_CURSOR_BTREE *cbt, bool next, bool *key_out_of_boundsp)
{
    uint64_t bound_flag;

    bound_flag = next ? WT_CURSTD_BOUND_UPPER : WT_CURSTD_BOUND_LOWER;

    if (!WT_CURSOR_BOUNDS_SET(&cbt->iface))
        return (0);
    if (!F_ISSET((&cbt->iface), bound_flag))
        return (0);

    WT_RET(__wt_compare_bounds(
      session, &cbt->iface, &cbt->iface.key, cbt->recno, next, key_out_of_boundsp));

    if (*key_out_of_boundsp)
        return (WT_NOTFOUND);

    return (0);
}

/*
 * __wt_btcur_skip_page --
 *     Return if the cursor is pointing to a page with deleted records and can be skipped for cursor
 *     traversal.
 */
static inline int
__wt_btcur_skip_page(
  WT_SESSION_IMPL *session, WT_REF *ref, void *context, bool visible_all, bool *skipp)
{
    WT_ADDR_COPY addr;
    WT_BTREE *btree;
    uint8_t previous_state;

    WT_UNUSED(context);
    WT_UNUSED(visible_all);

    *skipp = false; /* Default to reading */

    btree = S2BT(session);

    /* Don't skip pages in FLCS trees; deleted records need to read back as 0. */
    if (btree->type == BTREE_COL_FIX)
        return (0);

    /*
     * Determine if all records on the page have been deleted and all the tombstones are visible to
     * our transaction. If so, we can avoid reading the records on the page and move to the next
     * page.
     *
     * Skip this test on an internal page, as we rely on reconciliation to mark the internal page
     * dirty. There could be a period of time when the internal page is marked clean but the leaf
     * page is dirty and has newer data than let on by the internal page's aggregated information.
     */
    if (F_ISSET(ref, WT_REF_FLAG_INTERNAL))
        return (0);

    /*
     * We are making these decisions while holding a lock for the page as checkpoint or eviction can
     * make changes to the data structures (i.e., aggregate timestamps) we are reading.
     */
    WT_REF_LOCK(session, ref, &previous_state);

    /*
     * Check the fast-truncate information; there are 3 cases:
     *
     * (1) The page is in the WT_REF_DELETED state and page_del is NULL. The page is deleted. This
     *     case is folded into the next because __wt_page_del_visible handles it.
     * (2) The page is in the WT_REF_DELETED state and page_del is not NULL. The page is deleted
     *     if the truncate operation is visible. Look at page_del; we could use the info from the
     *     address cell below too, but that's slower.
     * (3) The page is in memory and has been instantiated. The delete info from the address cell
     *     will serve for readonly/unmodified pages, and for modified pages we can't skip the page.
     *     (This case is checked further below.)
     *
     * In all cases, make use of the option to __wt_page_del_visible to hide prepared transactions,
     * as we shouldn't skip pages where the deletion is prepared but not committed.
     */
    if (previous_state == WT_REF_DELETED && __wt_page_del_visible(session, ref->page_del, true)) {
        *skipp = true;
        goto unlock;
    }

    /*
     * Look at the disk address, if it exists, and if the page is unmodified. We must skip this test
     * if the page has been modified since it was reconciled, since neither the delete information
     * nor the timestamp information is necessarily up to date.
     */
    if ((previous_state == WT_REF_DISK ||
          (previous_state == WT_REF_MEM && !__wt_page_is_modified(ref->page))) &&
      __wt_ref_addr_copy(session, ref, &addr)) {
        /* If there's delete information in the disk address, we can use it. */
        if (addr.del_set && __wt_page_del_visible(session, &addr.del, true)) {
            *skipp = true;
            goto unlock;
        }

        /*
         * Otherwise, check the timestamp information. We base this decision on the aggregate stop
         * point added to the page during the last reconciliation.
         */
        if (addr.ta.newest_stop_txn != WT_TXN_MAX && addr.ta.newest_stop_ts != WT_TS_MAX &&
          __wt_txn_visible(session, addr.ta.newest_stop_txn, addr.ta.newest_stop_ts,
            addr.ta.newest_stop_durable_ts)) {
            *skipp = true;
            goto unlock;
        }
    }

unlock:
    WT_REF_UNLOCK(ref, previous_state);
    return (0);
}<|MERGE_RESOLUTION|>--- conflicted
+++ resolved
@@ -1781,13 +1781,8 @@
  */
 #define WT_MAX_SPLIT_COUNT 5
     if (page->memory_footprint > (size_t)btree->maxleafpage * 2) {
-<<<<<<< HEAD
-        for (count = 0, ins = WT_ATOMIC_LOAD_PTR(WT_INSERT, &ins_head->head[0], WT_ATOMIC_RELAXED);
-             ins != NULL; ins = WT_ATOMIC_LOAD_PTR(WT_INSERT, &ins->next[0], WT_ATOMIC_RELAXED)) {
-=======
         for (count = 0, ins = WT_ATOMIC_LOAD(&ins_head->head[0], WT_ATOMIC_RELAXED); ins != NULL;
              ins = WT_ATOMIC_LOAD(&ins->next[0], WT_ATOMIC_RELAXED)) {
->>>>>>> 7da3da45
             if (++count < WT_MAX_SPLIT_COUNT)
                 continue;
 
@@ -1808,14 +1803,8 @@
 #define WT_MIN_SPLIT_MULTIPLIER 16 /* At level 2, we see 1/16th entries */
 
     for (count = 0, size = 0,
-<<<<<<< HEAD
-        ins = WT_ATOMIC_LOAD_PTR(WT_INSERT, ins_head->head[WT_MIN_SPLIT_DEPTH], WT_ATOMIC_RELAXED);
-         ins != NULL;
-         ins = WT_ATOMIC_LOAD_PTR(WT_INSERT, ins->next[WT_MIN_SPLIT_DEPTH], WT_ATOMIC_RELAXED)) {
-=======
         ins = WT_ATOMIC_LOAD(&ins_head->head[WT_MIN_SPLIT_DEPTH], WT_ATOMIC_RELAXED);
-         ins != NULL; ins = ins->next[WT_MIN_SPLIT_DEPTH]) {
->>>>>>> 7da3da45
+         ins != NULL; ins = WT_ATOMIC_LOAD(&ins->next[WT_MIN_SPLIT_DEPTH], WT_ATOMIC_RELAXED)) {
         count += WT_MIN_SPLIT_MULTIPLIER;
         size += WT_MIN_SPLIT_MULTIPLIER * (WT_INSERT_KEY_SIZE(ins) + WT_UPDATE_MEMSIZE(ins->upd));
         if (count > WT_MIN_SPLIT_COUNT && size > (size_t)btree->maxleafpage) {
