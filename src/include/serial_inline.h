--- conflicted
+++ resolved
@@ -212,17 +212,10 @@
     __wt_cache_page_inmem_incr(session, page, new_ins_size);
 
     /* Mark the page dirty after updating the footprint. */
-<<<<<<< HEAD
-// #ifdef HAVE_DIAGNOSTIC
-//     if (!exclusive || simple)
-//         WT_READ_BARRIER();
-// #endif
-=======
 #ifdef HAVE_DIAGNOSTIC
     if (!exclusive || simple)
         WT_READ_BARRIER();
 #endif
->>>>>>> 3062869d
     __wt_page_modify_set(session, page);
 
     return (0);
