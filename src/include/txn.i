--- conflicted
+++ resolved
@@ -781,16 +781,18 @@
 __wt_txn_read_upd_list(WT_SESSION_IMPL *session, WT_UPDATE *upd, WT_UPDATE **updp)
 {
     WT_VISIBLE_TYPE upd_visible;
-<<<<<<< HEAD
+    uint8_t type;
 
     *updp = NULL;
+
     for (; upd != NULL; upd = upd->next) {
+        WT_ORDERED_READ(type, upd->type);
         /* Skip reserved place-holders, they're never visible. */
-        if (upd->type == WT_UPDATE_RESERVE)
+        if (type == WT_UPDATE_RESERVE)
             continue;
         upd_visible = __wt_txn_upd_visible_type(session, upd);
         if (upd_visible == WT_VISIBLE_TRUE) {
-            if (upd->type != WT_UPDATE_BIRTHMARK)
+            if (type != WT_UPDATE_BIRTHMARK)
                 *updp = upd;
             return (0);
         }
@@ -877,36 +879,6 @@
      */
 
     *updp = upd;
-=======
-    uint8_t type;
-    bool skipped_birthmark;
-
-    *updp = NULL;
-
-    type = WT_UPDATE_INVALID; /* [-Wconditional-uninitialized] */
-    for (skipped_birthmark = false; upd != NULL; upd = upd->next) {
-        WT_ORDERED_READ(type, upd->type);
-
-        /* Skip reserved place-holders, they're never visible. */
-        if (type != WT_UPDATE_RESERVE) {
-            upd_visible = __wt_txn_upd_visible_type(session, upd);
-            if (upd_visible == WT_VISIBLE_TRUE)
-                break;
-            if (upd_visible == WT_VISIBLE_PREPARE)
-                return (WT_PREPARE_CONFLICT);
-        }
-        /* An invisible birthmark is equivalent to a tombstone. */
-        if (type == WT_UPDATE_BIRTHMARK)
-            skipped_birthmark = true;
-    }
-
-    if (upd == NULL && skipped_birthmark) {
-        upd = &tombstone;
-        type = upd->type;
-    }
-
-    *updp = upd == NULL || type == WT_UPDATE_BIRTHMARK ? NULL : upd;
->>>>>>> 16c09b05
     return (0);
 }
 
