--- conflicted
+++ resolved
@@ -4294,272 +4294,6 @@
 /*! cache: eviction worker thread evicting pages */
 #define	WT_STAT_CONN_CACHE_EVICTION_WORKER_EVICTING	1045
 /*! cache: failed eviction of pages that exceeded the in-memory maximum */
-<<<<<<< HEAD
-#define	WT_STAT_CONN_CACHE_EVICTION_FORCE_FAIL		1041
-/*! cache: files with active eviction walks */
-#define	WT_STAT_CONN_CACHE_EVICTION_WALKS_ACTIVE	1042
-/*! cache: files with new eviction walks started */
-#define	WT_STAT_CONN_CACHE_EVICTION_WALKS_STARTED	1043
-/*! cache: hazard pointer blocked page eviction */
-#define	WT_STAT_CONN_CACHE_EVICTION_HAZARD		1044
-/*! cache: in-memory page passed criteria to be split */
-#define	WT_STAT_CONN_CACHE_INMEM_SPLITTABLE		1045
-/*! cache: in-memory page splits */
-#define	WT_STAT_CONN_CACHE_INMEM_SPLIT			1046
-/*! cache: internal pages evicted */
-#define	WT_STAT_CONN_CACHE_EVICTION_INTERNAL		1047
-/*! cache: internal pages split during eviction */
-#define	WT_STAT_CONN_CACHE_EVICTION_SPLIT_INTERNAL	1048
-/*! cache: leaf pages split during eviction */
-#define	WT_STAT_CONN_CACHE_EVICTION_SPLIT_LEAF		1049
-/*! cache: lookaside table insert calls */
-#define	WT_STAT_CONN_CACHE_LOOKASIDE_INSERT		1050
-/*! cache: lookaside table remove calls */
-#define	WT_STAT_CONN_CACHE_LOOKASIDE_REMOVE		1051
-/*! cache: maximum bytes configured */
-#define	WT_STAT_CONN_CACHE_BYTES_MAX			1052
-/*! cache: maximum page size at eviction */
-#define	WT_STAT_CONN_CACHE_EVICTION_MAXIMUM_PAGE_SIZE	1053
-/*! cache: modified pages evicted */
-#define	WT_STAT_CONN_CACHE_EVICTION_DIRTY		1054
-/*! cache: modified pages evicted by application threads */
-#define	WT_STAT_CONN_CACHE_EVICTION_APP_DIRTY		1055
-/*! cache: page split during eviction deepened the tree */
-#define	WT_STAT_CONN_CACHE_EVICTION_DEEPEN		1056
-/*! cache: page written requiring lookaside records */
-#define	WT_STAT_CONN_CACHE_WRITE_LOOKASIDE		1057
-/*! cache: pages currently held in the cache */
-#define	WT_STAT_CONN_CACHE_PAGES_INUSE			1058
-/*! cache: pages evicted because they exceeded the in-memory maximum */
-#define	WT_STAT_CONN_CACHE_EVICTION_FORCE		1059
-/*! cache: pages evicted because they had chains of deleted items */
-#define	WT_STAT_CONN_CACHE_EVICTION_FORCE_DELETE	1060
-/*! cache: pages evicted by application threads */
-#define	WT_STAT_CONN_CACHE_EVICTION_APP			1061
-/*! cache: pages queued for eviction */
-#define	WT_STAT_CONN_CACHE_EVICTION_PAGES_QUEUED	1062
-/*! cache: pages queued for urgent eviction */
-#define	WT_STAT_CONN_CACHE_EVICTION_PAGES_QUEUED_OLDEST	1063
-/*! cache: pages read into cache */
-#define	WT_STAT_CONN_CACHE_READ				1064
-/*! cache: pages read into cache requiring lookaside entries */
-#define	WT_STAT_CONN_CACHE_READ_LOOKASIDE		1065
-/*! cache: pages seen by eviction walk */
-#define	WT_STAT_CONN_CACHE_EVICTION_PAGES_SEEN		1066
-/*! cache: pages selected for eviction unable to be evicted */
-#define	WT_STAT_CONN_CACHE_EVICTION_FAIL		1067
-/*! cache: pages walked for eviction */
-#define	WT_STAT_CONN_CACHE_EVICTION_WALK		1068
-/*! cache: pages written from cache */
-#define	WT_STAT_CONN_CACHE_WRITE			1069
-/*! cache: pages written requiring in-memory restoration */
-#define	WT_STAT_CONN_CACHE_WRITE_RESTORE		1070
-/*! cache: percentage overhead */
-#define	WT_STAT_CONN_CACHE_OVERHEAD			1071
-/*! cache: tracked bytes belonging to internal pages in the cache */
-#define	WT_STAT_CONN_CACHE_BYTES_INTERNAL		1072
-/*! cache: tracked bytes belonging to leaf pages in the cache */
-#define	WT_STAT_CONN_CACHE_BYTES_LEAF			1073
-/*! cache: tracked bytes belonging to overflow pages in the cache */
-#define	WT_STAT_CONN_CACHE_BYTES_OVERFLOW		1074
-/*! cache: tracked dirty bytes in the cache */
-#define	WT_STAT_CONN_CACHE_BYTES_DIRTY			1075
-/*! cache: tracked dirty pages in the cache */
-#define	WT_STAT_CONN_CACHE_PAGES_DIRTY			1076
-/*! cache: unmodified pages evicted */
-#define	WT_STAT_CONN_CACHE_EVICTION_CLEAN		1077
-/*! connection: auto adjusting condition resets */
-#define	WT_STAT_CONN_COND_AUTO_WAIT_RESET		1078
-/*! connection: auto adjusting condition wait calls */
-#define	WT_STAT_CONN_COND_AUTO_WAIT			1079
-/*! connection: files currently open */
-#define	WT_STAT_CONN_FILE_OPEN				1080
-/*! connection: memory allocations */
-#define	WT_STAT_CONN_MEMORY_ALLOCATION			1081
-/*! connection: memory frees */
-#define	WT_STAT_CONN_MEMORY_FREE			1082
-/*! connection: memory re-allocations */
-#define	WT_STAT_CONN_MEMORY_GROW			1083
-/*! connection: pthread mutex condition wait calls */
-#define	WT_STAT_CONN_COND_WAIT				1084
-/*! connection: pthread mutex shared lock read-lock calls */
-#define	WT_STAT_CONN_RWLOCK_READ			1085
-/*! connection: pthread mutex shared lock write-lock calls */
-#define	WT_STAT_CONN_RWLOCK_WRITE			1086
-/*! connection: total read I/Os */
-#define	WT_STAT_CONN_READ_IO				1087
-/*! connection: total write I/Os */
-#define	WT_STAT_CONN_WRITE_IO				1088
-/*! cursor: cursor create calls */
-#define	WT_STAT_CONN_CURSOR_CREATE			1089
-/*! cursor: cursor insert calls */
-#define	WT_STAT_CONN_CURSOR_INSERT			1090
-/*! cursor: cursor next calls */
-#define	WT_STAT_CONN_CURSOR_NEXT			1091
-/*! cursor: cursor prev calls */
-#define	WT_STAT_CONN_CURSOR_PREV			1092
-/*! cursor: cursor remove calls */
-#define	WT_STAT_CONN_CURSOR_REMOVE			1093
-/*! cursor: cursor reset calls */
-#define	WT_STAT_CONN_CURSOR_RESET			1094
-/*! cursor: cursor restarted searches */
-#define	WT_STAT_CONN_CURSOR_RESTART			1095
-/*! cursor: cursor search calls */
-#define	WT_STAT_CONN_CURSOR_SEARCH			1096
-/*! cursor: cursor search near calls */
-#define	WT_STAT_CONN_CURSOR_SEARCH_NEAR			1097
-/*! cursor: cursor update calls */
-#define	WT_STAT_CONN_CURSOR_UPDATE			1098
-/*! cursor: truncate calls */
-#define	WT_STAT_CONN_CURSOR_TRUNCATE			1099
-/*! data-handle: connection data handles currently active */
-#define	WT_STAT_CONN_DH_CONN_HANDLE_COUNT		1100
-/*! data-handle: connection sweep candidate became referenced */
-#define	WT_STAT_CONN_DH_SWEEP_REF			1101
-/*! data-handle: connection sweep dhandles closed */
-#define	WT_STAT_CONN_DH_SWEEP_CLOSE			1102
-/*! data-handle: connection sweep dhandles removed from hash list */
-#define	WT_STAT_CONN_DH_SWEEP_REMOVE			1103
-/*! data-handle: connection sweep time-of-death sets */
-#define	WT_STAT_CONN_DH_SWEEP_TOD			1104
-/*! data-handle: connection sweeps */
-#define	WT_STAT_CONN_DH_SWEEPS				1105
-/*! data-handle: session dhandles swept */
-#define	WT_STAT_CONN_DH_SESSION_HANDLES			1106
-/*! data-handle: session sweep attempts */
-#define	WT_STAT_CONN_DH_SESSION_SWEEPS			1107
-/*! log: busy returns attempting to switch slots */
-#define	WT_STAT_CONN_LOG_SLOT_SWITCH_BUSY		1108
-/*! log: consolidated slot closures */
-#define	WT_STAT_CONN_LOG_SLOT_CLOSES			1109
-/*! log: consolidated slot join races */
-#define	WT_STAT_CONN_LOG_SLOT_RACES			1110
-/*! log: consolidated slot join transitions */
-#define	WT_STAT_CONN_LOG_SLOT_TRANSITIONS		1111
-/*! log: consolidated slot joins */
-#define	WT_STAT_CONN_LOG_SLOT_JOINS			1112
-/*! log: consolidated slot unbuffered writes */
-#define	WT_STAT_CONN_LOG_SLOT_UNBUFFERED		1113
-/*! log: log bytes of payload data */
-#define	WT_STAT_CONN_LOG_BYTES_PAYLOAD			1114
-/*! log: log bytes written */
-#define	WT_STAT_CONN_LOG_BYTES_WRITTEN			1115
-/*! log: log files manually zero-filled */
-#define	WT_STAT_CONN_LOG_ZERO_FILLS			1116
-/*! log: log flush operations */
-#define	WT_STAT_CONN_LOG_FLUSH				1117
-/*! log: log force write operations */
-#define	WT_STAT_CONN_LOG_FORCE_WRITE			1118
-/*! log: log force write operations skipped */
-#define	WT_STAT_CONN_LOG_FORCE_WRITE_SKIP		1119
-/*! log: log records compressed */
-#define	WT_STAT_CONN_LOG_COMPRESS_WRITES		1120
-/*! log: log records not compressed */
-#define	WT_STAT_CONN_LOG_COMPRESS_WRITE_FAILS		1121
-/*! log: log records too small to compress */
-#define	WT_STAT_CONN_LOG_COMPRESS_SMALL			1122
-/*! log: log release advances write LSN */
-#define	WT_STAT_CONN_LOG_RELEASE_WRITE_LSN		1123
-/*! log: log scan operations */
-#define	WT_STAT_CONN_LOG_SCANS				1124
-/*! log: log scan records requiring two reads */
-#define	WT_STAT_CONN_LOG_SCAN_REREADS			1125
-/*! log: log server thread advances write LSN */
-#define	WT_STAT_CONN_LOG_WRITE_LSN			1126
-/*! log: log server thread write LSN walk skipped */
-#define	WT_STAT_CONN_LOG_WRITE_LSN_SKIP			1127
-/*! log: log sync operations */
-#define	WT_STAT_CONN_LOG_SYNC				1128
-/*! log: log sync_dir operations */
-#define	WT_STAT_CONN_LOG_SYNC_DIR			1129
-/*! log: log write operations */
-#define	WT_STAT_CONN_LOG_WRITES				1130
-/*! log: logging bytes consolidated */
-#define	WT_STAT_CONN_LOG_SLOT_CONSOLIDATED		1131
-/*! log: maximum log file size */
-#define	WT_STAT_CONN_LOG_MAX_FILESIZE			1132
-/*! log: number of pre-allocated log files to create */
-#define	WT_STAT_CONN_LOG_PREALLOC_MAX			1133
-/*! log: pre-allocated log files not ready and missed */
-#define	WT_STAT_CONN_LOG_PREALLOC_MISSED		1134
-/*! log: pre-allocated log files prepared */
-#define	WT_STAT_CONN_LOG_PREALLOC_FILES			1135
-/*! log: pre-allocated log files used */
-#define	WT_STAT_CONN_LOG_PREALLOC_USED			1136
-/*! log: records processed by log scan */
-#define	WT_STAT_CONN_LOG_SCAN_RECORDS			1137
-/*! log: total in-memory size of compressed records */
-#define	WT_STAT_CONN_LOG_COMPRESS_MEM			1138
-/*! log: total log buffer size */
-#define	WT_STAT_CONN_LOG_BUFFER_SIZE			1139
-/*! log: total size of compressed records */
-#define	WT_STAT_CONN_LOG_COMPRESS_LEN			1140
-/*! log: written slots coalesced */
-#define	WT_STAT_CONN_LOG_SLOT_COALESCED			1141
-/*! log: yields waiting for previous log file close */
-#define	WT_STAT_CONN_LOG_CLOSE_YIELDS			1142
-/*! reconciliation: fast-path pages deleted */
-#define	WT_STAT_CONN_REC_PAGE_DELETE_FAST		1143
-/*! reconciliation: page reconciliation calls */
-#define	WT_STAT_CONN_REC_PAGES				1144
-/*! reconciliation: page reconciliation calls for eviction */
-#define	WT_STAT_CONN_REC_PAGES_EVICTION			1145
-/*! reconciliation: pages deleted */
-#define	WT_STAT_CONN_REC_PAGE_DELETE			1146
-/*! reconciliation: split bytes currently awaiting free */
-#define	WT_STAT_CONN_REC_SPLIT_STASHED_BYTES		1147
-/*! reconciliation: split objects currently awaiting free */
-#define	WT_STAT_CONN_REC_SPLIT_STASHED_OBJECTS		1148
-/*! session: open cursor count */
-#define	WT_STAT_CONN_SESSION_CURSOR_OPEN		1149
-/*! session: open session count */
-#define	WT_STAT_CONN_SESSION_OPEN			1150
-/*! thread-yield: page acquire busy blocked */
-#define	WT_STAT_CONN_PAGE_BUSY_BLOCKED			1151
-/*! thread-yield: page acquire eviction blocked */
-#define	WT_STAT_CONN_PAGE_FORCIBLE_EVICT_BLOCKED	1152
-/*! thread-yield: page acquire locked blocked */
-#define	WT_STAT_CONN_PAGE_LOCKED_BLOCKED		1153
-/*! thread-yield: page acquire read blocked */
-#define	WT_STAT_CONN_PAGE_READ_BLOCKED			1154
-/*! thread-yield: page acquire time sleeping (usecs) */
-#define	WT_STAT_CONN_PAGE_SLEEP				1155
-/*! transaction: number of named snapshots created */
-#define	WT_STAT_CONN_TXN_SNAPSHOTS_CREATED		1156
-/*! transaction: number of named snapshots dropped */
-#define	WT_STAT_CONN_TXN_SNAPSHOTS_DROPPED		1157
-/*! transaction: transaction begins */
-#define	WT_STAT_CONN_TXN_BEGIN				1158
-/*! transaction: transaction checkpoint currently running */
-#define	WT_STAT_CONN_TXN_CHECKPOINT_RUNNING		1159
-/*! transaction: transaction checkpoint generation */
-#define	WT_STAT_CONN_TXN_CHECKPOINT_GENERATION		1160
-/*! transaction: transaction checkpoint max time (msecs) */
-#define	WT_STAT_CONN_TXN_CHECKPOINT_TIME_MAX		1161
-/*! transaction: transaction checkpoint min time (msecs) */
-#define	WT_STAT_CONN_TXN_CHECKPOINT_TIME_MIN		1162
-/*! transaction: transaction checkpoint most recent time (msecs) */
-#define	WT_STAT_CONN_TXN_CHECKPOINT_TIME_RECENT		1163
-/*! transaction: transaction checkpoint total time (msecs) */
-#define	WT_STAT_CONN_TXN_CHECKPOINT_TIME_TOTAL		1164
-/*! transaction: transaction checkpoints */
-#define	WT_STAT_CONN_TXN_CHECKPOINT			1165
-/*! transaction: transaction failures due to cache overflow */
-#define	WT_STAT_CONN_TXN_FAIL_CACHE			1166
-/*! transaction: transaction range of IDs currently pinned */
-#define	WT_STAT_CONN_TXN_PINNED_RANGE			1167
-/*! transaction: transaction range of IDs currently pinned by a checkpoint */
-#define	WT_STAT_CONN_TXN_PINNED_CHECKPOINT_RANGE	1168
-/*! transaction: transaction range of IDs currently pinned by named
- * snapshots */
-#define	WT_STAT_CONN_TXN_PINNED_SNAPSHOT_RANGE		1169
-/*! transaction: transaction sync calls */
-#define	WT_STAT_CONN_TXN_SYNC				1170
-/*! transaction: transactions committed */
-#define	WT_STAT_CONN_TXN_COMMIT				1171
-/*! transaction: transactions rolled back */
-#define	WT_STAT_CONN_TXN_ROLLBACK			1172
-=======
 #define	WT_STAT_CONN_CACHE_EVICTION_FORCE_FAIL		1046
 /*! cache: files with active eviction walks */
 #define	WT_STAT_CONN_CACHE_EVICTION_WALKS_ACTIVE	1047
@@ -4856,7 +4590,6 @@
 #define	WT_STAT_CONN_TXN_COMMIT				1190
 /*! transaction: transactions rolled back */
 #define	WT_STAT_CONN_TXN_ROLLBACK			1191
->>>>>>> d8fb874f
 
 /*!
  * @}
@@ -4945,48 +4678,42 @@
 #define	WT_STAT_DSRC_BTREE_ROW_INTERNAL			2038
 /*! btree: row-store leaf pages */
 #define	WT_STAT_DSRC_BTREE_ROW_LEAF			2039
-/*! cache: bytes currently in the cache */
-#define	WT_STAT_DSRC_CACHE_BYTES_INUSE			2040
 /*! cache: bytes read into cache */
-#define	WT_STAT_DSRC_CACHE_BYTES_READ			2041
+#define	WT_STAT_DSRC_CACHE_BYTES_READ			2040
 /*! cache: bytes written from cache */
-#define	WT_STAT_DSRC_CACHE_BYTES_WRITE			2042
+#define	WT_STAT_DSRC_CACHE_BYTES_WRITE			2041
 /*! cache: checkpoint blocked page eviction */
-#define	WT_STAT_DSRC_CACHE_EVICTION_CHECKPOINT		2043
+#define	WT_STAT_DSRC_CACHE_EVICTION_CHECKPOINT		2042
 /*! cache: data source pages selected for eviction unable to be evicted */
-#define	WT_STAT_DSRC_CACHE_EVICTION_FAIL		2044
+#define	WT_STAT_DSRC_CACHE_EVICTION_FAIL		2043
 /*! cache: hazard pointer blocked page eviction */
-#define	WT_STAT_DSRC_CACHE_EVICTION_HAZARD		2045
+#define	WT_STAT_DSRC_CACHE_EVICTION_HAZARD		2044
 /*! cache: in-memory page passed criteria to be split */
-#define	WT_STAT_DSRC_CACHE_INMEM_SPLITTABLE		2046
+#define	WT_STAT_DSRC_CACHE_INMEM_SPLITTABLE		2045
 /*! cache: in-memory page splits */
-#define	WT_STAT_DSRC_CACHE_INMEM_SPLIT			2047
+#define	WT_STAT_DSRC_CACHE_INMEM_SPLIT			2046
 /*! cache: internal pages evicted */
-#define	WT_STAT_DSRC_CACHE_EVICTION_INTERNAL		2048
+#define	WT_STAT_DSRC_CACHE_EVICTION_INTERNAL		2047
 /*! cache: internal pages split during eviction */
-#define	WT_STAT_DSRC_CACHE_EVICTION_SPLIT_INTERNAL	2049
+#define	WT_STAT_DSRC_CACHE_EVICTION_SPLIT_INTERNAL	2048
 /*! cache: leaf pages split during eviction */
-#define	WT_STAT_DSRC_CACHE_EVICTION_SPLIT_LEAF		2050
+#define	WT_STAT_DSRC_CACHE_EVICTION_SPLIT_LEAF		2049
 /*! cache: modified pages evicted */
-#define	WT_STAT_DSRC_CACHE_EVICTION_DIRTY		2051
+#define	WT_STAT_DSRC_CACHE_EVICTION_DIRTY		2050
 /*! cache: overflow pages read into cache */
-#define	WT_STAT_DSRC_CACHE_READ_OVERFLOW		2052
+#define	WT_STAT_DSRC_CACHE_READ_OVERFLOW		2051
 /*! cache: overflow values cached in memory */
-#define	WT_STAT_DSRC_CACHE_OVERFLOW_VALUE		2053
+#define	WT_STAT_DSRC_CACHE_OVERFLOW_VALUE		2052
 /*! cache: page split during eviction deepened the tree */
-#define	WT_STAT_DSRC_CACHE_EVICTION_DEEPEN		2054
+#define	WT_STAT_DSRC_CACHE_EVICTION_DEEPEN		2053
 /*! cache: page written requiring lookaside records */
-#define	WT_STAT_DSRC_CACHE_WRITE_LOOKASIDE		2055
+#define	WT_STAT_DSRC_CACHE_WRITE_LOOKASIDE		2054
 /*! cache: pages read into cache */
-#define	WT_STAT_DSRC_CACHE_READ				2056
+#define	WT_STAT_DSRC_CACHE_READ				2055
 /*! cache: pages read into cache requiring lookaside entries */
-<<<<<<< HEAD
-#define	WT_STAT_DSRC_CACHE_READ_LOOKASIDE		2057
-=======
 #define	WT_STAT_DSRC_CACHE_READ_LOOKASIDE		2056
 /*! cache: pages requested from the cache */
 #define	WT_STAT_DSRC_CACHE_PAGES_REQUESTED		2057
->>>>>>> d8fb874f
 /*! cache: pages written from cache */
 #define	WT_STAT_DSRC_CACHE_WRITE			2058
 /*! cache: pages written requiring in-memory restoration */
