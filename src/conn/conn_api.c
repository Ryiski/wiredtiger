/*-
 * Copyright (c) 2014-present MongoDB, Inc.
 * Copyright (c) 2008-2014 WiredTiger, Inc.
 *	All rights reserved.
 *
 * See the file LICENSE for redistribution information.
 */

#include "wt_internal.h"

/*
 * ext_collate --
 *     Call the collation function (external API version).
 */
static int
ext_collate(WT_EXTENSION_API *wt_api, WT_SESSION *wt_session, WT_COLLATOR *collator, WT_ITEM *first,
  WT_ITEM *second, int *cmpp)
{
    WT_CONNECTION_IMPL *conn;
    WT_SESSION_IMPL *session;

    conn = (WT_CONNECTION_IMPL *)wt_api->conn;
    if ((session = (WT_SESSION_IMPL *)wt_session) == NULL)
        session = conn->default_session;

    WT_RET(__wt_compare(session, collator, first, second, cmpp));

    return (0);
}

/*
 * ext_collator_config --
 *     Given a configuration, configure the collator (external API version).
 */
static int
ext_collator_config(WT_EXTENSION_API *wt_api, WT_SESSION *wt_session, const char *uri,
  WT_CONFIG_ARG *cfg_arg, WT_COLLATOR **collatorp, int *ownp)
{
    WT_CONFIG_ITEM cval, metadata;
    WT_CONNECTION_IMPL *conn;
    WT_SESSION_IMPL *session;
    const char **cfg;

    conn = (WT_CONNECTION_IMPL *)wt_api->conn;
    if ((session = (WT_SESSION_IMPL *)wt_session) == NULL)
        session = conn->default_session;

    /* The default is a standard lexicographic comparison. */
    if ((cfg = (const char **)cfg_arg) == NULL)
        return (0);

    WT_CLEAR(cval);
    WT_RET_NOTFOUND_OK(__wt_config_gets_none(session, cfg, "collator", &cval));
    if (cval.len == 0)
        return (0);

    WT_CLEAR(metadata);
    WT_RET_NOTFOUND_OK(__wt_config_gets(session, cfg, "app_metadata", &metadata));
    return (__wt_collator_config(session, uri, &cval, &metadata, collatorp, ownp));
}

/*
 * __collator_confchk --
 *     Check for a valid custom collator.
 */
static int
__collator_confchk(WT_SESSION_IMPL *session, WT_CONFIG_ITEM *cname, WT_COLLATOR **collatorp)
{
    WT_CONNECTION_IMPL *conn;
    WT_NAMED_COLLATOR *ncoll;

    *collatorp = NULL;

    if (cname->len == 0 || WT_STRING_MATCH("none", cname->str, cname->len))
        return (0);

    conn = S2C(session);
    TAILQ_FOREACH (ncoll, &conn->collqh, q)
        if (WT_STRING_MATCH(ncoll->name, cname->str, cname->len)) {
            *collatorp = ncoll->collator;
            return (0);
        }
    WT_RET_MSG(session, EINVAL, "unknown collator '%.*s'", (int)cname->len, cname->str);
}

/*
 * __wt_collator_config --
 *     Configure a custom collator.
 */
int
__wt_collator_config(WT_SESSION_IMPL *session, const char *uri, WT_CONFIG_ITEM *cname,
  WT_CONFIG_ITEM *metadata, WT_COLLATOR **collatorp, int *ownp)
{
    WT_COLLATOR *collator;

    *collatorp = NULL;
    *ownp = 0;

    WT_RET(__collator_confchk(session, cname, &collator));
    if (collator == NULL)
        return (0);

    if (collator->customize != NULL)
        WT_RET(collator->customize(collator, &session->iface, uri, metadata, collatorp));

    if (*collatorp == NULL)
        *collatorp = collator;
    else
        *ownp = 1;

    return (0);
}

/*
 * __conn_add_collator --
 *     WT_CONNECTION->add_collator method.
 */
static int
__conn_add_collator(
  WT_CONNECTION *wt_conn, const char *name, WT_COLLATOR *collator, const char *config)
{
    WT_CONNECTION_IMPL *conn;
    WT_DECL_RET;
    WT_NAMED_COLLATOR *ncoll;
    WT_SESSION_IMPL *session;

    ncoll = NULL;

    conn = (WT_CONNECTION_IMPL *)wt_conn;
    CONNECTION_API_CALL(conn, session, add_collator, config, cfg);
    WT_UNUSED(cfg);

    if (strcmp(name, "none") == 0)
        WT_ERR_MSG(session, EINVAL, "invalid name for a collator: %s", name);

    WT_ERR(__wt_calloc_one(session, &ncoll));
    WT_ERR(__wt_strdup(session, name, &ncoll->name));
    ncoll->collator = collator;

    __wt_spin_lock(session, &conn->api_lock);
    TAILQ_INSERT_TAIL(&conn->collqh, ncoll, q);
    ncoll = NULL;
    __wt_spin_unlock(session, &conn->api_lock);

err:
    if (ncoll != NULL) {
        __wt_free(session, ncoll->name);
        __wt_free(session, ncoll);
    }

    API_END_RET_NOTFOUND_MAP(session, ret);
}

/*
 * __wt_conn_remove_collator --
 *     Remove collator added by WT_CONNECTION->add_collator, only used internally.
 */
int
__wt_conn_remove_collator(WT_SESSION_IMPL *session)
{
    WT_CONNECTION_IMPL *conn;
    WT_DECL_RET;
    WT_NAMED_COLLATOR *ncoll;

    conn = S2C(session);

    while ((ncoll = TAILQ_FIRST(&conn->collqh)) != NULL) {
        /* Remove from the connection's list, free memory. */
        TAILQ_REMOVE(&conn->collqh, ncoll, q);
        /* Call any termination method. */
        if (ncoll->collator->terminate != NULL)
            WT_TRET(ncoll->collator->terminate(ncoll->collator, (WT_SESSION *)session));

        __wt_free(session, ncoll->name);
        __wt_free(session, ncoll);
    }

    return (ret);
}

/*
 * __compressor_confchk --
 *     Validate the compressor.
 */
static int
__compressor_confchk(WT_SESSION_IMPL *session, WT_CONFIG_ITEM *cval, WT_COMPRESSOR **compressorp)
{
    WT_CONNECTION_IMPL *conn;
    WT_NAMED_COMPRESSOR *ncomp;

    *compressorp = NULL;

    if (cval->len == 0 || WT_STRING_MATCH("none", cval->str, cval->len))
        return (0);

    conn = S2C(session);
    TAILQ_FOREACH (ncomp, &conn->compqh, q)
        if (WT_STRING_MATCH(ncomp->name, cval->str, cval->len)) {
            *compressorp = ncomp->compressor;
            return (0);
        }
    WT_RET_MSG(session, EINVAL, "unknown compressor '%.*s'", (int)cval->len, cval->str);
}

/*
 * __wt_compressor_config --
 *     Given a configuration, configure the compressor.
 */
int
__wt_compressor_config(WT_SESSION_IMPL *session, WT_CONFIG_ITEM *cval, WT_COMPRESSOR **compressorp)
{
    return (__compressor_confchk(session, cval, compressorp));
}

/*
 * __conn_add_compressor --
 *     WT_CONNECTION->add_compressor method.
 */
static int
__conn_add_compressor(
  WT_CONNECTION *wt_conn, const char *name, WT_COMPRESSOR *compressor, const char *config)
{
    WT_CONNECTION_IMPL *conn;
    WT_DECL_RET;
    WT_NAMED_COMPRESSOR *ncomp;
    WT_SESSION_IMPL *session;

    ncomp = NULL;

    conn = (WT_CONNECTION_IMPL *)wt_conn;
    CONNECTION_API_CALL(conn, session, add_compressor, config, cfg);
    WT_UNUSED(cfg);

    if (strcmp(name, "none") == 0)
        WT_ERR_MSG(session, EINVAL, "invalid name for a compressor: %s", name);

    WT_ERR(__wt_calloc_one(session, &ncomp));
    WT_ERR(__wt_strdup(session, name, &ncomp->name));
    ncomp->compressor = compressor;

    __wt_spin_lock(session, &conn->api_lock);
    TAILQ_INSERT_TAIL(&conn->compqh, ncomp, q);
    ncomp = NULL;
    __wt_spin_unlock(session, &conn->api_lock);

err:
    if (ncomp != NULL) {
        __wt_free(session, ncomp->name);
        __wt_free(session, ncomp);
    }

    API_END_RET_NOTFOUND_MAP(session, ret);
}

/*
 * __wt_conn_remove_compressor --
 *     remove compressor added by WT_CONNECTION->add_compressor, only used internally.
 */
int
__wt_conn_remove_compressor(WT_SESSION_IMPL *session)
{
    WT_CONNECTION_IMPL *conn;
    WT_DECL_RET;
    WT_NAMED_COMPRESSOR *ncomp;

    conn = S2C(session);

    while ((ncomp = TAILQ_FIRST(&conn->compqh)) != NULL) {
        /* Remove from the connection's list, free memory. */
        TAILQ_REMOVE(&conn->compqh, ncomp, q);
        /* Call any termination method. */
        if (ncomp->compressor->terminate != NULL)
            WT_TRET(ncomp->compressor->terminate(ncomp->compressor, (WT_SESSION *)session));

        __wt_free(session, ncomp->name);
        __wt_free(session, ncomp);
    }

    return (ret);
}

/*
 * __conn_add_data_source --
 *     WT_CONNECTION->add_data_source method.
 */
static int
__conn_add_data_source(
  WT_CONNECTION *wt_conn, const char *prefix, WT_DATA_SOURCE *dsrc, const char *config)
{
    WT_CONNECTION_IMPL *conn;
    WT_DECL_RET;
    WT_NAMED_DATA_SOURCE *ndsrc;
    WT_SESSION_IMPL *session;

    ndsrc = NULL;

    conn = (WT_CONNECTION_IMPL *)wt_conn;
    CONNECTION_API_CALL(conn, session, add_data_source, config, cfg);
    WT_UNUSED(cfg);

    WT_ERR(__wt_calloc_one(session, &ndsrc));
    WT_ERR(__wt_strdup(session, prefix, &ndsrc->prefix));
    ndsrc->dsrc = dsrc;

    /* Link onto the environment's list of data sources. */
    __wt_spin_lock(session, &conn->api_lock);
    TAILQ_INSERT_TAIL(&conn->dsrcqh, ndsrc, q);
    ndsrc = NULL;
    __wt_spin_unlock(session, &conn->api_lock);

err:
    if (ndsrc != NULL) {
        __wt_free(session, ndsrc->prefix);
        __wt_free(session, ndsrc);
    }

    API_END_RET_NOTFOUND_MAP(session, ret);
}

/*
 * __wt_conn_remove_data_source --
 *     Remove data source added by WT_CONNECTION->add_data_source.
 */
int
__wt_conn_remove_data_source(WT_SESSION_IMPL *session)
{
    WT_CONNECTION_IMPL *conn;
    WT_DECL_RET;
    WT_NAMED_DATA_SOURCE *ndsrc;

    conn = S2C(session);

    while ((ndsrc = TAILQ_FIRST(&conn->dsrcqh)) != NULL) {
        /* Remove from the connection's list, free memory. */
        TAILQ_REMOVE(&conn->dsrcqh, ndsrc, q);
        /* Call any termination method. */
        if (ndsrc->dsrc->terminate != NULL)
            WT_TRET(ndsrc->dsrc->terminate(ndsrc->dsrc, (WT_SESSION *)session));

        __wt_free(session, ndsrc->prefix);
        __wt_free(session, ndsrc);
    }

    return (ret);
}

/*
 * __encryptor_confchk --
 *     Validate the encryptor.
 */
static int
__encryptor_confchk(
  WT_SESSION_IMPL *session, WT_CONFIG_ITEM *cval, WT_NAMED_ENCRYPTOR **nencryptorp)
{
    WT_CONNECTION_IMPL *conn;
    WT_NAMED_ENCRYPTOR *nenc;

    if (nencryptorp != NULL)
        *nencryptorp = NULL;

    if (cval->len == 0 || WT_STRING_MATCH("none", cval->str, cval->len))
        return (0);

    conn = S2C(session);
    TAILQ_FOREACH (nenc, &conn->encryptqh, q)
        if (WT_STRING_MATCH(nenc->name, cval->str, cval->len)) {
            if (nencryptorp != NULL)
                *nencryptorp = nenc;
            return (0);
        }

    WT_RET_MSG(session, EINVAL, "unknown encryptor '%.*s'", (int)cval->len, cval->str);
}

/*
 * __wt_encryptor_config --
 *     Given a configuration, configure the encryptor.
 */
int
__wt_encryptor_config(WT_SESSION_IMPL *session, WT_CONFIG_ITEM *cval, WT_CONFIG_ITEM *keyid,
  WT_CONFIG_ARG *cfg_arg, WT_KEYED_ENCRYPTOR **kencryptorp)
{
    WT_CONNECTION_IMPL *conn;
    WT_DECL_RET;
    WT_ENCRYPTOR *custom, *encryptor;
    WT_KEYED_ENCRYPTOR *kenc;
    WT_NAMED_ENCRYPTOR *nenc;
    uint64_t bucket, hash;

    *kencryptorp = NULL;

    kenc = NULL;
    conn = S2C(session);

    __wt_spin_lock(session, &conn->encryptor_lock);

    WT_ERR(__encryptor_confchk(session, cval, &nenc));
    if (nenc == NULL) {
        if (keyid->len != 0)
            WT_ERR_MSG(session, EINVAL, "encryption.keyid requires encryption.name to be set");
        goto out;
    }

    /*
     * Check if encryption is set on the connection. If someone wants encryption on a table, it
     * needs to be configured on the database as well.
     */
    if (conn->kencryptor == NULL && kencryptorp != &conn->kencryptor)
        WT_ERR_MSG(session, EINVAL, "table encryption requires connection encryption to be set");
    hash = __wt_hash_city64(keyid->str, keyid->len);
    bucket = hash & (conn->hash_size - 1);
    TAILQ_FOREACH (kenc, &nenc->keyedhashqh[bucket], q)
        if (WT_STRING_MATCH(kenc->keyid, keyid->str, keyid->len))
            goto out;

    WT_ERR(__wt_calloc_one(session, &kenc));
    WT_ERR(__wt_strndup(session, keyid->str, keyid->len, &kenc->keyid));
    encryptor = nenc->encryptor;
    if (encryptor->customize != NULL) {
        custom = NULL;
        WT_ERR(encryptor->customize(encryptor, &session->iface, cfg_arg, &custom));
        if (custom != NULL) {
            kenc->owned = 1;
            encryptor = custom;
        }
    }
    WT_ERR(encryptor->sizing(encryptor, &session->iface, &kenc->size_const));
    kenc->encryptor = encryptor;
    TAILQ_INSERT_HEAD(&nenc->keyedqh, kenc, q);
    TAILQ_INSERT_HEAD(&nenc->keyedhashqh[bucket], kenc, hashq);

out:
    __wt_spin_unlock(session, &conn->encryptor_lock);
    *kencryptorp = kenc;
    return (0);

err:
    if (kenc != NULL) {
        __wt_free(session, kenc->keyid);
        __wt_free(session, kenc);
    }
    __wt_spin_unlock(session, &conn->encryptor_lock);
    return (ret);
}

/*
 * __conn_add_encryptor --
 *     WT_CONNECTION->add_encryptor method.
 */
static int
__conn_add_encryptor(
  WT_CONNECTION *wt_conn, const char *name, WT_ENCRYPTOR *encryptor, const char *config)
{
    WT_CONNECTION_IMPL *conn;
    WT_DECL_RET;
    WT_NAMED_ENCRYPTOR *nenc;
    WT_SESSION_IMPL *session;
    uint64_t i;

    nenc = NULL;

    conn = (WT_CONNECTION_IMPL *)wt_conn;
    CONNECTION_API_CALL(conn, session, add_encryptor, config, cfg);
    WT_UNUSED(cfg);

    if (strcmp(name, "none") == 0)
        WT_ERR_MSG(session, EINVAL, "invalid name for an encryptor: %s", name);

    if (encryptor->encrypt == NULL || encryptor->decrypt == NULL || encryptor->sizing == NULL)
        WT_ERR_MSG(session, EINVAL, "encryptor: %s: required callbacks not set", name);

    /*
     * Verify that terminate is set if customize is set. We could relax this restriction and give an
     * error if customize returns an encryptor and terminate is not set. That seems more prone to
     * mistakes.
     */
    if (encryptor->customize != NULL && encryptor->terminate == NULL)
        WT_ERR_MSG(session, EINVAL, "encryptor: %s: has customize but no terminate", name);

    WT_ERR(__wt_calloc_one(session, &nenc));
    WT_ERR(__wt_strdup(session, name, &nenc->name));
    nenc->encryptor = encryptor;
    TAILQ_INIT(&nenc->keyedqh);
    WT_ERR(__wt_calloc_def(session, conn->hash_size, &nenc->keyedhashqh));
    for (i = 0; i < conn->hash_size; i++)
        TAILQ_INIT(&nenc->keyedhashqh[i]);

    TAILQ_INSERT_TAIL(&conn->encryptqh, nenc, q);
    nenc = NULL;

err:
    if (nenc != NULL) {
        __wt_free(session, nenc->keyedhashqh);
        __wt_free(session, nenc->name);
        __wt_free(session, nenc);
    }

    API_END_RET_NOTFOUND_MAP(session, ret);
}

/*
 * __wt_conn_remove_encryptor --
 *     remove encryptors added by WT_CONNECTION->add_encryptor, only used internally.
 */
int
__wt_conn_remove_encryptor(WT_SESSION_IMPL *session)
{
    WT_CONNECTION_IMPL *conn;
    WT_DECL_RET;
    WT_KEYED_ENCRYPTOR *kenc;
    WT_NAMED_ENCRYPTOR *nenc;

    conn = S2C(session);

    while ((nenc = TAILQ_FIRST(&conn->encryptqh)) != NULL) {
        /* Remove from the connection's list, free memory. */
        TAILQ_REMOVE(&conn->encryptqh, nenc, q);
        while ((kenc = TAILQ_FIRST(&nenc->keyedqh)) != NULL) {
            /* Remove from the connection's list, free memory. */
            TAILQ_REMOVE(&nenc->keyedqh, kenc, q);
            /* Call any termination method. */
            if (kenc->owned && kenc->encryptor->terminate != NULL)
                WT_TRET(kenc->encryptor->terminate(kenc->encryptor, (WT_SESSION *)session));

            __wt_free(session, kenc->keyid);
            __wt_free(session, kenc);
        }

        /* Call any termination method. */
        if (nenc->encryptor->terminate != NULL)
            WT_TRET(nenc->encryptor->terminate(nenc->encryptor, (WT_SESSION *)session));

        __wt_free(session, nenc->keyedhashqh);
        __wt_free(session, nenc->name);
        __wt_free(session, nenc);
    }
    return (ret);
}

/*
 * __conn_add_extractor --
 *     WT_CONNECTION->add_extractor method.
 */
static int
__conn_add_extractor(
  WT_CONNECTION *wt_conn, const char *name, WT_EXTRACTOR *extractor, const char *config)
{
    WT_CONNECTION_IMPL *conn;
    WT_DECL_RET;
    WT_NAMED_EXTRACTOR *nextractor;
    WT_SESSION_IMPL *session;

    nextractor = NULL;

    conn = (WT_CONNECTION_IMPL *)wt_conn;
    CONNECTION_API_CALL(conn, session, add_extractor, config, cfg);
    WT_UNUSED(cfg);

    if (strcmp(name, "none") == 0)
        WT_ERR_MSG(session, EINVAL, "invalid name for an extractor: %s", name);

    WT_ERR(__wt_calloc_one(session, &nextractor));
    WT_ERR(__wt_strdup(session, name, &nextractor->name));
    nextractor->extractor = extractor;

    __wt_spin_lock(session, &conn->api_lock);
    TAILQ_INSERT_TAIL(&conn->extractorqh, nextractor, q);
    nextractor = NULL;
    __wt_spin_unlock(session, &conn->api_lock);

err:
    if (nextractor != NULL) {
        __wt_free(session, nextractor->name);
        __wt_free(session, nextractor);
    }

    API_END_RET_NOTFOUND_MAP(session, ret);
}

/*
 * __extractor_confchk --
 *     Check for a valid custom extractor.
 */
static int
__extractor_confchk(WT_SESSION_IMPL *session, WT_CONFIG_ITEM *cname, WT_EXTRACTOR **extractorp)
{
    WT_CONNECTION_IMPL *conn;
    WT_NAMED_EXTRACTOR *nextractor;

    *extractorp = NULL;

    if (cname->len == 0 || WT_STRING_MATCH("none", cname->str, cname->len))
        return (0);

    conn = S2C(session);
    TAILQ_FOREACH (nextractor, &conn->extractorqh, q)
        if (WT_STRING_MATCH(nextractor->name, cname->str, cname->len)) {
            *extractorp = nextractor->extractor;
            return (0);
        }
    WT_RET_MSG(session, EINVAL, "unknown extractor '%.*s'", (int)cname->len, cname->str);
}

/*
 * __wt_extractor_config --
 *     Given a configuration, configure the extractor.
 */
int
__wt_extractor_config(WT_SESSION_IMPL *session, const char *uri, const char *config,
  WT_EXTRACTOR **extractorp, int *ownp)
{
    WT_CONFIG_ITEM cname;
    WT_EXTRACTOR *extractor;

    *extractorp = NULL;
    *ownp = 0;

    WT_RET_NOTFOUND_OK(__wt_config_getones_none(session, config, "extractor", &cname));
    if (cname.len == 0)
        return (0);

    WT_RET(__extractor_confchk(session, &cname, &extractor));
    if (extractor == NULL)
        return (0);

    if (extractor->customize != NULL) {
        WT_RET(__wt_config_getones(session, config, "app_metadata", &cname));
        WT_RET(extractor->customize(extractor, &session->iface, uri, &cname, extractorp));
    }

    if (*extractorp == NULL)
        *extractorp = extractor;
    else
        *ownp = 1;

    return (0);
}

/*
 * __wt_conn_remove_extractor --
 *     Remove extractor added by WT_CONNECTION->add_extractor, only used internally.
 */
int
__wt_conn_remove_extractor(WT_SESSION_IMPL *session)
{
    WT_CONNECTION_IMPL *conn;
    WT_DECL_RET;
    WT_NAMED_EXTRACTOR *nextractor;

    conn = S2C(session);

    while ((nextractor = TAILQ_FIRST(&conn->extractorqh)) != NULL) {
        /* Remove from the connection's list, free memory. */
        TAILQ_REMOVE(&conn->extractorqh, nextractor, q);
        /* Call any termination method. */
        if (nextractor->extractor->terminate != NULL)
            WT_TRET(nextractor->extractor->terminate(nextractor->extractor, (WT_SESSION *)session));

        __wt_free(session, nextractor->name);
        __wt_free(session, nextractor);
    }

    return (ret);
}

/*
 * __conn_add_storage_source --
 *     WT_CONNECTION->add_storage_source method.
 */
static int
__conn_add_storage_source(
  WT_CONNECTION *wt_conn, const char *name, WT_STORAGE_SOURCE *storage_source, const char *config)
{
    WT_CONNECTION_IMPL *conn;
    WT_DECL_RET;
    WT_NAMED_STORAGE_SOURCE *nstorage;
    WT_SESSION_IMPL *session;
    uint64_t i;

    nstorage = NULL;

    conn = (WT_CONNECTION_IMPL *)wt_conn;
    CONNECTION_API_CALL(conn, session, add_storage_source, config, cfg);
    WT_UNUSED(cfg);

    WT_ERR(__wt_calloc_one(session, &nstorage));
    WT_ERR(__wt_strdup(session, name, &nstorage->name));
    nstorage->storage_source = storage_source;
    TAILQ_INIT(&nstorage->bucketqh);
    WT_ERR(__wt_calloc_def(session, conn->hash_size, &nstorage->buckethashqh));
    for (i = 0; i < conn->hash_size; i++)
        TAILQ_INIT(&nstorage->buckethashqh[i]);

    __wt_spin_lock(session, &conn->api_lock);
    TAILQ_INSERT_TAIL(&conn->storagesrcqh, nstorage, q);
    nstorage = NULL;
    __wt_spin_unlock(session, &conn->api_lock);

err:
    if (nstorage != NULL) {
        __wt_free(session, nstorage->name);
        __wt_free(session, nstorage);
    }

    API_END_RET_NOTFOUND_MAP(session, ret);
}

/*
 * __conn_get_storage_source --
 *     WT_CONNECTION->get_storage_source method.
 */
static int
__conn_get_storage_source(
  WT_CONNECTION *wt_conn, const char *name, WT_STORAGE_SOURCE **storage_sourcep)
{
    WT_CONNECTION_IMPL *conn;
    WT_DECL_RET;
    WT_NAMED_STORAGE_SOURCE *nstorage_source;
    WT_STORAGE_SOURCE *storage_source;

    conn = (WT_CONNECTION_IMPL *)wt_conn;
    *storage_sourcep = NULL;

    ret = EINVAL;
    TAILQ_FOREACH (nstorage_source, &conn->storagesrcqh, q)
        if (WT_STREQ(nstorage_source->name, name)) {
            storage_source = nstorage_source->storage_source;
            WT_RET(storage_source->ss_add_reference(storage_source));
            *storage_sourcep = storage_source;
            ret = 0;
            break;
        }
    if (ret != 0)
        WT_RET_MSG(conn->default_session, ret, "unknown storage_source '%s'", name);

    return (ret);
}

/*
 * __wt_conn_remove_storage_source --
 *     Remove storage_source added by WT_CONNECTION->add_storage_source, only used internally.
 */
int
__wt_conn_remove_storage_source(WT_SESSION_IMPL *session)
{
    WT_BUCKET_STORAGE *bstorage;
    WT_CONNECTION_IMPL *conn;
    WT_DECL_RET;
    WT_NAMED_STORAGE_SOURCE *nstorage;
    WT_STORAGE_SOURCE *storage;

    conn = S2C(session);

    while ((nstorage = TAILQ_FIRST(&conn->storagesrcqh)) != NULL) {
        /* Remove from the connection's list, free memory. */
        TAILQ_REMOVE(&conn->storagesrcqh, nstorage, q);
        while ((bstorage = TAILQ_FIRST(&nstorage->bucketqh)) != NULL) {
            /* Remove from the connection's list, free memory. */
            TAILQ_REMOVE(&nstorage->bucketqh, bstorage, q);
            __wt_free(session, bstorage->auth_token);
            __wt_free(session, bstorage->bucket);
            __wt_free(session, bstorage->bucket_prefix);
            __wt_free(session, bstorage->cache_directory);
            if (bstorage->file_system != NULL && bstorage->file_system->terminate != NULL)
                WT_TRET(
                  bstorage->file_system->terminate(bstorage->file_system, (WT_SESSION *)session));
            __wt_free(session, bstorage);
        }

        /* Call any termination method. */
        storage = nstorage->storage_source;
        WT_ASSERT(session, storage != NULL);
        if (storage->terminate != NULL)
            WT_TRET(storage->terminate(storage, (WT_SESSION *)session));

        __wt_free(session, nstorage->buckethashqh);
        __wt_free(session, nstorage->name);
        __wt_free(session, nstorage);
    }

    return (ret);
}

/*
 * __conn_ext_file_system_get --
 *     WT_EXTENSION.file_system_get method. Get file system in use.
 */
static int
__conn_ext_file_system_get(
  WT_EXTENSION_API *wt_api, WT_SESSION *session, WT_FILE_SYSTEM **file_system)
{
    WT_FILE_SYSTEM *fs;

    WT_UNUSED(session);

    fs = ((WT_CONNECTION_IMPL *)wt_api->conn)->file_system;
    if (fs == NULL)
        return (WT_NOTFOUND);
    *file_system = fs;
    return (0);
}

/*
 * __conn_get_extension_api --
 *     WT_CONNECTION.get_extension_api method.
 */
static WT_EXTENSION_API *
__conn_get_extension_api(WT_CONNECTION *wt_conn)
{
    WT_CONNECTION_IMPL *conn;

    conn = (WT_CONNECTION_IMPL *)wt_conn;

    conn->extension_api.conn = wt_conn;
    conn->extension_api.err_printf = __wt_ext_err_printf;
    conn->extension_api.msg_printf = __wt_ext_msg_printf;
    conn->extension_api.strerror = __wt_ext_strerror;
    conn->extension_api.map_windows_error = __wt_ext_map_windows_error;
    conn->extension_api.scr_alloc = __wt_ext_scr_alloc;
    conn->extension_api.scr_free = __wt_ext_scr_free;
    conn->extension_api.collator_config = ext_collator_config;
    conn->extension_api.collate = ext_collate;
    conn->extension_api.config_get = __wt_ext_config_get;
    conn->extension_api.config_get_string = __wt_ext_config_get_string;
    conn->extension_api.config_parser_open = __wt_ext_config_parser_open;
    conn->extension_api.config_parser_open_arg = __wt_ext_config_parser_open_arg;
    conn->extension_api.file_system_get = __conn_ext_file_system_get;
    conn->extension_api.metadata_insert = __wt_ext_metadata_insert;
    conn->extension_api.metadata_remove = __wt_ext_metadata_remove;
    conn->extension_api.metadata_search = __wt_ext_metadata_search;
    conn->extension_api.metadata_update = __wt_ext_metadata_update;
    conn->extension_api.struct_pack = __wt_ext_struct_pack;
    conn->extension_api.struct_size = __wt_ext_struct_size;
    conn->extension_api.struct_unpack = __wt_ext_struct_unpack;
    conn->extension_api.spin_init = __wt_ext_spin_init;
    conn->extension_api.spin_lock = __wt_ext_spin_lock;
    conn->extension_api.spin_unlock = __wt_ext_spin_unlock;
    conn->extension_api.spin_destroy = __wt_ext_spin_destroy;
    conn->extension_api.transaction_id = __wt_ext_transaction_id;
    conn->extension_api.transaction_isolation_level = __wt_ext_transaction_isolation_level;
    conn->extension_api.transaction_notify = __wt_ext_transaction_notify;
    conn->extension_api.transaction_oldest = __wt_ext_transaction_oldest;
    conn->extension_api.transaction_visible = __wt_ext_transaction_visible;
    conn->extension_api.version = wiredtiger_version;

    /* Streaming pack/unpack API */
    conn->extension_api.pack_start = __wt_ext_pack_start;
    conn->extension_api.unpack_start = __wt_ext_unpack_start;
    conn->extension_api.pack_close = __wt_ext_pack_close;
    conn->extension_api.pack_item = __wt_ext_pack_item;
    conn->extension_api.pack_int = __wt_ext_pack_int;
    conn->extension_api.pack_str = __wt_ext_pack_str;
    conn->extension_api.pack_uint = __wt_ext_pack_uint;
    conn->extension_api.unpack_item = __wt_ext_unpack_item;
    conn->extension_api.unpack_int = __wt_ext_unpack_int;
    conn->extension_api.unpack_str = __wt_ext_unpack_str;
    conn->extension_api.unpack_uint = __wt_ext_unpack_uint;

    return (&conn->extension_api);
}

/*
 * __conn_builtin_init --
 *     Initialize and configure a builtin extension.
 */
static int
__conn_builtin_init(WT_CONNECTION_IMPL *conn, const char *name,
  int (*extension_init)(WT_CONNECTION *, WT_CONFIG_ARG *), const char *cfg[])
{
    WT_CONFIG_ITEM all_configs, cval;
    WT_DECL_RET;
    WT_SESSION_IMPL *session;
    char *config;
    const char *ext_cfg[] = {NULL, NULL};

    session = conn->default_session;

    WT_RET(__wt_config_gets(session, cfg, "builtin_extension_config", &all_configs));
    WT_CLEAR(cval);
    WT_RET_NOTFOUND_OK(__wt_config_subgets(session, &all_configs, name, &cval));
    WT_RET(__wt_strndup(session, cval.str, cval.len, &config));
    ext_cfg[0] = config;

    ret = extension_init(&conn->iface, (WT_CONFIG_ARG *)ext_cfg);
    __wt_free(session, config);

    return (ret);
}

#ifdef HAVE_BUILTIN_EXTENSION_LZ4
extern int lz4_extension_init(WT_CONNECTION *, WT_CONFIG_ARG *);
#endif
#ifdef HAVE_BUILTIN_EXTENSION_SNAPPY
extern int snappy_extension_init(WT_CONNECTION *, WT_CONFIG_ARG *);
#endif
#ifdef HAVE_BUILTIN_EXTENSION_ZLIB
extern int zlib_extension_init(WT_CONNECTION *, WT_CONFIG_ARG *);
#endif
#ifdef HAVE_BUILTIN_EXTENSION_ZSTD
extern int zstd_extension_init(WT_CONNECTION *, WT_CONFIG_ARG *);
#endif

/*
 * __conn_builtin_extensions --
 *     Load extensions that are enabled via --with-builtins
 */
static int
__conn_builtin_extensions(WT_CONNECTION_IMPL *conn, const char *cfg[])
{
#ifdef HAVE_BUILTIN_EXTENSION_LZ4
    WT_RET(__conn_builtin_init(conn, "lz4", lz4_extension_init, cfg));
#endif
#ifdef HAVE_BUILTIN_EXTENSION_SNAPPY
    WT_RET(__conn_builtin_init(conn, "snappy", snappy_extension_init, cfg));
#endif
#ifdef HAVE_BUILTIN_EXTENSION_ZLIB
    WT_RET(__conn_builtin_init(conn, "zlib", zlib_extension_init, cfg));
#endif
#ifdef HAVE_BUILTIN_EXTENSION_ZSTD
    WT_RET(__conn_builtin_init(conn, "zstd", zstd_extension_init, cfg));
#endif

    /* Avoid warnings if no builtin extensions are configured. */
    WT_UNUSED(conn);
    WT_UNUSED(cfg);
    WT_UNUSED(__conn_builtin_init);

    return (0);
}

/*
 * __conn_load_extension_int --
 *     Internal extension load interface
 */
static int
__conn_load_extension_int(
  WT_SESSION_IMPL *session, const char *path, const char *cfg[], bool early_load)
{
    WT_CONFIG_ITEM cval;
    WT_DECL_RET;
    WT_DLH *dlh;
    int (*load)(WT_CONNECTION *, WT_CONFIG_ARG *);
    const char *ext_cfg[2];
    const char *ext_config, *init_name, *terminate_name;
    bool is_local;

    dlh = NULL;
    ext_config = init_name = terminate_name = NULL;
    is_local = strcmp(path, "local") == 0;

    /* Ensure that the load matches the phase of startup we are in. */
    WT_ERR(__wt_config_gets(session, cfg, "early_load", &cval));
    if ((cval.val == 0 && early_load) || (cval.val != 0 && !early_load))
        return (0);

    /*
     * This assumes the underlying shared libraries are reference counted, that is, that re-opening
     * a shared library simply increments a ref count, and closing it simply decrements the ref
     * count, and the last close discards the reference entirely -- in other words, we do not check
     * to see if we've already opened this shared library.
     */
    WT_ERR(__wt_dlopen(session, is_local ? NULL : path, &dlh));

    /*
     * Find the load function, remember the unload function for when we close.
     */
    WT_ERR(__wt_config_gets(session, cfg, "entry", &cval));
    WT_ERR(__wt_strndup(session, cval.str, cval.len, &init_name));
    WT_ERR(__wt_dlsym(session, dlh, init_name, true, &load));

    WT_ERR(__wt_config_gets(session, cfg, "terminate", &cval));
    WT_ERR(__wt_strndup(session, cval.str, cval.len, &terminate_name));
    WT_ERR(__wt_dlsym(session, dlh, terminate_name, false, &dlh->terminate));

    WT_CLEAR(cval);
    WT_ERR_NOTFOUND_OK(__wt_config_gets(session, cfg, "config", &cval), false);
    WT_ERR(__wt_strndup(session, cval.str, cval.len, &ext_config));
    ext_cfg[0] = ext_config;
    ext_cfg[1] = NULL;

    /* Call the load function last, it simplifies error handling. */
    WT_ERR(load(&S2C(session)->iface, (WT_CONFIG_ARG *)ext_cfg));

    /* Link onto the environment's list of open libraries. */
    __wt_spin_lock(session, &S2C(session)->api_lock);
    TAILQ_INSERT_TAIL(&S2C(session)->dlhqh, dlh, q);
    __wt_spin_unlock(session, &S2C(session)->api_lock);
    dlh = NULL;

err:
    if (dlh != NULL)
        WT_TRET(__wt_dlclose(session, dlh));
    __wt_free(session, ext_config);
    __wt_free(session, init_name);
    __wt_free(session, terminate_name);
    return (ret);
}

/*
 * __conn_load_extension --
 *     WT_CONNECTION->load_extension method.
 */
static int
__conn_load_extension(WT_CONNECTION *wt_conn, const char *path, const char *config)
{
    WT_CONNECTION_IMPL *conn;
    WT_DECL_RET;
    WT_SESSION_IMPL *session;

    conn = (WT_CONNECTION_IMPL *)wt_conn;
    CONNECTION_API_CALL(conn, session, load_extension, config, cfg);

    ret = __conn_load_extension_int(session, path, cfg, false);

err:
    API_END_RET_NOTFOUND_MAP(session, ret);
}

/*
 * __conn_load_extensions --
 *     Load the list of application-configured extensions.
 */
static int
__conn_load_extensions(WT_SESSION_IMPL *session, const char *cfg[], bool early_load)
{
    WT_CONFIG subconfig;
    WT_CONFIG_ITEM cval, skey, sval;
    WT_DECL_ITEM(exconfig);
    WT_DECL_ITEM(expath);
    WT_DECL_RET;
    const char *sub_cfg[] = {WT_CONFIG_BASE(session, WT_CONNECTION_load_extension), NULL, NULL};

    WT_ERR(__wt_config_gets(session, cfg, "extensions", &cval));
    __wt_config_subinit(session, &subconfig, &cval);
    while ((ret = __wt_config_next(&subconfig, &skey, &sval)) == 0) {
        if (expath == NULL)
            WT_ERR(__wt_scr_alloc(session, 0, &expath));
        WT_ERR(__wt_buf_fmt(session, expath, "%.*s", (int)skey.len, skey.str));
        if (sval.len > 0) {
            if (exconfig == NULL)
                WT_ERR(__wt_scr_alloc(session, 0, &exconfig));
            WT_ERR(__wt_buf_fmt(session, exconfig, "%.*s", (int)sval.len, sval.str));
        }
        sub_cfg[1] = sval.len > 0 ? exconfig->data : NULL;
        WT_ERR(__conn_load_extension_int(session, expath->data, sub_cfg, early_load));
    }
    WT_ERR_NOTFOUND_OK(ret, false);

err:
    __wt_scr_free(session, &expath);
    __wt_scr_free(session, &exconfig);

    return (ret);
}

/*
 * __conn_get_home --
 *     WT_CONNECTION.get_home method.
 */
static const char *
__conn_get_home(WT_CONNECTION *wt_conn)
{
    return (((WT_CONNECTION_IMPL *)wt_conn)->home);
}

/*
 * __conn_configure_method --
 *     WT_CONNECTION.configure_method method.
 */
static int
__conn_configure_method(WT_CONNECTION *wt_conn, const char *method, const char *uri,
  const char *config, const char *type, const char *check)
{
    WT_CONNECTION_IMPL *conn;
    WT_DECL_RET;
    WT_SESSION_IMPL *session;

    conn = (WT_CONNECTION_IMPL *)wt_conn;
    CONNECTION_API_CALL_NOCONF(conn, session, configure_method);

    ret = __wt_configure_method(session, method, uri, config, type, check);

err:
    API_END_RET_NOTFOUND_MAP(session, ret);
}

/*
 * __conn_is_new --
 *     WT_CONNECTION->is_new method.
 */
static int
__conn_is_new(WT_CONNECTION *wt_conn)
{
    return (((WT_CONNECTION_IMPL *)wt_conn)->is_new);
}

/*
 * __conn_close --
 *     WT_CONNECTION->close method.
 */
static int
__conn_close(WT_CONNECTION *wt_conn, const char *config)
{
    WT_CONFIG_ITEM cval;
    WT_CONNECTION_IMPL *conn;
    WT_DECL_RET;
    WT_SESSION *wt_session;
    WT_SESSION_IMPL *s, *session;
    uint32_t i;

    conn = (WT_CONNECTION_IMPL *)wt_conn;

    CONNECTION_API_CALL(conn, session, close, config, cfg);
err:

    /*
     * Ramp the eviction dirty target down to encourage eviction threads to clear dirty content out
     * of cache.
     */
    conn->cache->eviction_dirty_trigger = 1.0;
    conn->cache->eviction_dirty_target = 0.1;

    /*
     * Rollback all running transactions. We do this as a separate pass because an active
     * transaction in one session could cause trouble when closing a file, even if that session
     * never referenced that file.
     */
    for (s = conn->sessions, i = 0; i < conn->session_cnt; ++s, ++i)
        if (s->active && !F_ISSET(s, WT_SESSION_INTERNAL) && F_ISSET(s->txn, WT_TXN_RUNNING)) {
            wt_session = &s->iface;
            WT_TRET(wt_session->rollback_transaction(wt_session, NULL));
        }

    /* Close open, external sessions. */
    for (s = conn->sessions, i = 0; i < conn->session_cnt; ++s, ++i)
        if (s->active && !F_ISSET(s, WT_SESSION_INTERNAL)) {
            wt_session = &s->iface;
            /*
             * Notify the user that we are closing the session handle via the registered close
             * callback.
             */
            if (s->event_handler->handle_close != NULL)
                WT_TRET(s->event_handler->handle_close(s->event_handler, wt_session, NULL));
            WT_TRET(__wt_session_close_internal(s));
        }

    /* Wait for in-flight operations to complete. */
    WT_TRET(__wt_txn_activity_drain(session));

    /*
     * There should be no active transactions running now. Therefore, it's safe for operations to
     * proceed without doing snapshot visibility checks.
     */
    session->txn->isolation = WT_ISO_READ_UNCOMMITTED;

    WT_TRET(__wt_lsm_manager_destroy(session));

    /*
     * After the LSM threads have exited, we won't open more files for the application. However, the
     * sweep server is still running and it can close file handles at the same time the final
     * checkpoint is reviewing open data handles (forcing checkpoint to reopen handles). Shut down
     * the sweep server.
     */
    WT_TRET(__wt_sweep_destroy(session));
    WT_TRET(__wt_tiered_storage_destroy(session));

    /*
     * Shut down the checkpoint and capacity server threads: we don't want to throttle writes and
     * we're about to do a final checkpoint separately from the checkpoint server.
     */
    WT_TRET(__wt_capacity_server_destroy(session));
    WT_TRET(__wt_checkpoint_server_destroy(session));

    /* Perform a final checkpoint and shut down the global transaction state. */
    WT_TRET(__wt_txn_global_shutdown(session, cfg));

    if (ret != 0) {
        __wt_err(session, ret, "failure during close, disabling further writes");
        F_SET(conn, WT_CONN_PANIC);
    }

    /*
     * Now that the final checkpoint is complete, the shutdown process should not allocate a
     * significant amount of new memory. If a user configured leaking memory on shutdown, we will
     * avoid freeing memory at this time. This allows for faster shutdown as freeing all the content
     * of the cache can be slow.
     */
    WT_TRET(__wt_config_gets(session, cfg, "leak_memory", &cval));
    if (cval.val != 0)
        F_SET(conn, WT_CONN_LEAK_MEMORY);

    WT_TRET(__wt_connection_close(conn));

    /* We no longer have a session, don't try to update it. */
    session = NULL;

    API_END_RET_NOTFOUND_MAP(session, ret);
}

/*
 * __conn_debug_info --
 *     WT_CONNECTION->debug_info method.
 */
static int
__conn_debug_info(WT_CONNECTION *wt_conn, const char *config)
{
    WT_CONFIG_ITEM cval;
    WT_CONNECTION_IMPL *conn;
    WT_DECL_RET;
    WT_SESSION_IMPL *session;

    conn = (WT_CONNECTION_IMPL *)wt_conn;

    CONNECTION_API_CALL(conn, session, debug_info, config, cfg);

    WT_ERR(__wt_config_gets(session, cfg, "cache", &cval));
    if (cval.val != 0)
        WT_ERR(__wt_verbose_dump_cache(session));

    WT_ERR(__wt_config_gets(session, cfg, "cursors", &cval));
    if (cval.val != 0)
        WT_ERR(__wt_verbose_dump_sessions(session, true));

    WT_ERR(__wt_config_gets(session, cfg, "handles", &cval));
    if (cval.val != 0)
        WT_ERR(__wt_verbose_dump_handles(session));

    WT_ERR(__wt_config_gets(session, cfg, "log", &cval));
    if (cval.val != 0)
        WT_ERR(__wt_verbose_dump_log(session));

    WT_ERR(__wt_config_gets(session, cfg, "sessions", &cval));
    if (cval.val != 0)
        WT_ERR(__wt_verbose_dump_sessions(session, false));

    WT_ERR(__wt_config_gets(session, cfg, "txn", &cval));
    if (cval.val != 0)
        WT_ERR(__wt_verbose_dump_txn(session));
err:
    API_END_RET(session, ret);
}

/*
 * __conn_reconfigure --
 *     WT_CONNECTION->reconfigure method.
 */
static int
__conn_reconfigure(WT_CONNECTION *wt_conn, const char *config)
{
    WT_CONNECTION_IMPL *conn;
    WT_DECL_RET;
    WT_SESSION_IMPL *session;

    conn = (WT_CONNECTION_IMPL *)wt_conn;

    CONNECTION_API_CALL(conn, session, reconfigure, config, cfg);
    ret = __wt_conn_reconfig(session, cfg);
err:
    API_END_RET(session, ret);
}

/*
 * __conn_open_session --
 *     WT_CONNECTION->open_session method.
 */
static int
__conn_open_session(WT_CONNECTION *wt_conn, WT_EVENT_HANDLER *event_handler, const char *config,
  WT_SESSION **wt_sessionp)
{
    WT_CONNECTION_IMPL *conn;
    WT_DECL_RET;
    WT_SESSION_IMPL *session, *session_ret;

    *wt_sessionp = NULL;

    conn = (WT_CONNECTION_IMPL *)wt_conn;

    CONNECTION_API_CALL(conn, session, open_session, config, cfg);
    WT_UNUSED(cfg);

    session_ret = NULL;
    WT_ERR(__wt_open_session(conn, event_handler, config, true, &session_ret));
    *wt_sessionp = &session_ret->iface;

err:
    API_END_RET_NOTFOUND_MAP(session, ret);
}

/*
 * __conn_query_timestamp --
 *     WT_CONNECTION->query_timestamp method.
 */
static int
__conn_query_timestamp(WT_CONNECTION *wt_conn, char *hex_timestamp, const char *config)
{
    WT_CONNECTION_IMPL *conn;
    WT_DECL_RET;
    WT_SESSION_IMPL *session;

    conn = (WT_CONNECTION_IMPL *)wt_conn;

    CONNECTION_API_CALL(conn, session, query_timestamp, config, cfg);
    ret = __wt_txn_query_timestamp(session, hex_timestamp, cfg, true);
err:
    API_END_RET(session, ret);
}

/*
 * __conn_set_timestamp --
 *     WT_CONNECTION->set_timestamp method.
 */
static int
__conn_set_timestamp(WT_CONNECTION *wt_conn, const char *config)
{
    WT_CONNECTION_IMPL *conn;
    WT_DECL_RET;
    WT_SESSION_IMPL *session;

    conn = (WT_CONNECTION_IMPL *)wt_conn;

    CONNECTION_API_CALL(conn, session, set_timestamp, config, cfg);
    ret = __wt_txn_global_set_timestamp(session, cfg);
err:
    API_END_RET(session, ret);
}

/*
 * __conn_rollback_to_stable --
 *     WT_CONNECTION->rollback_to_stable method.
 */
static int
__conn_rollback_to_stable(WT_CONNECTION *wt_conn, const char *config)
{
    WT_CONNECTION_IMPL *conn;
    WT_DECL_RET;
    WT_SESSION_IMPL *session;

    conn = (WT_CONNECTION_IMPL *)wt_conn;

    CONNECTION_API_CALL(conn, session, rollback_to_stable, config, cfg);
    WT_STAT_CONN_INCR(session, txn_rts);
    ret = __wt_rollback_to_stable(session, cfg, false);
err:
    API_END_RET(session, ret);
}

/*
 * __conn_config_append --
 *     Append an entry to a config stack.
 */
static void
__conn_config_append(const char *cfg[], const char *config)
{
    while (*cfg != NULL)
        ++cfg;
    cfg[0] = config;
    cfg[1] = NULL;
}

/*
 * __conn_config_readonly --
 *     Append an entry to a config stack that overrides some settings when read-only is configured.
 */
static void
__conn_config_readonly(const char *cfg[])
{
    const char *readonly;

    /*
     * Override certain settings. In general we override the options whose default conflicts. Other
     * settings at odds will return an error and will be checked when those settings are processed.
     */
    readonly =
      "checkpoint=(wait=0),"
      "config_base=false,"
      "create=false,"
      "log=(archive=false,prealloc=false),"
      "lsm_manager=(merge=false),";
    __conn_config_append(cfg, readonly);
}

/*
 * __conn_config_check_version --
 *     Check if a configuration version isn't compatible.
 */
static int
__conn_config_check_version(WT_SESSION_IMPL *session, const char *config)
{
    WT_CONFIG_ITEM vmajor, vminor;

    /*
     * Version numbers aren't included in all configuration strings, but we check all of them just
     * in case. Ignore configurations without a version.
     */
    if (__wt_config_getones(session, config, "version.major", &vmajor) == WT_NOTFOUND)
        return (0);
    WT_RET(__wt_config_getones(session, config, "version.minor", &vminor));

    if (vmajor.val > WIREDTIGER_VERSION_MAJOR ||
      (vmajor.val == WIREDTIGER_VERSION_MAJOR && vminor.val > WIREDTIGER_VERSION_MINOR))
        WT_RET_MSG(session, ENOTSUP,
          "WiredTiger configuration is from an incompatible release of the WiredTiger engine, "
          "configuration major, minor of (%" PRId64 ", %" PRId64 "), with build (%d, %d)",
          vmajor.val, vminor.val, WIREDTIGER_VERSION_MAJOR, WIREDTIGER_VERSION_MINOR);

    return (0);
}

/*
 * __conn_config_file --
 *     Read WiredTiger config files from the home directory.
 */
static int
__conn_config_file(
  WT_SESSION_IMPL *session, const char *filename, bool is_user, const char **cfg, WT_ITEM *cbuf)
{
    WT_DECL_RET;
    WT_FH *fh;
    wt_off_t size;
    size_t len;
    char *p, *t;
    bool exist, quoted;

    fh = NULL;

    /* Configuration files are always optional. */
    WT_RET(__wt_fs_exist(session, filename, &exist));
    if (!exist)
        return (0);

    /* Open the configuration file. */
    WT_RET(__wt_open(session, filename, WT_FS_OPEN_FILE_TYPE_REGULAR, 0, &fh));
    WT_ERR(__wt_filesize(session, fh, &size));
    if (size == 0)
        goto err;

    /*
     * Sanity test: a 100KB configuration file would be insane. (There's no practical reason to
     * limit the file size, but I can either limit the file size to something rational, or add code
     * to test if the wt_off_t size is larger than a uint32_t, which is more complicated and a waste
     * of time.)
     */
    if (size > 100 * 1024)
        WT_ERR_MSG(session, EFBIG, "Configuration file too big: %s", filename);
    len = (size_t)size;

    /*
     * Copy the configuration file into memory, with a little slop, I'm not interested in debugging
     * off-by-ones.
     *
     * The beginning of a file is the same as if we run into an unquoted newline character, simplify
     * the parsing loop by pretending that's what we're doing.
     */
    WT_ERR(__wt_buf_init(session, cbuf, len + 10));
    WT_ERR(__wt_read(session, fh, (wt_off_t)0, len, ((uint8_t *)cbuf->mem) + 1));
    ((uint8_t *)cbuf->mem)[0] = '\n';
    cbuf->size = len + 1;

    /*
     * Collapse the file's lines into a single string: newline characters are replaced with commas
     * unless the newline is quoted or backslash escaped. Comment lines (an unescaped newline where
     * the next non- white-space character is a hash), are discarded.
     */
    for (quoted = false, p = t = cbuf->mem; len > 0;) {
        /*
         * Backslash pairs pass through untouched, unless immediately preceding a newline, in which
         * case both the backslash and the newline are discarded. Backslash characters escape quoted
         * characters, too, that is, a backslash followed by a quote doesn't start or end a quoted
         * string.
         */
        if (*p == '\\' && len > 1) {
            if (p[1] != '\n') {
                *t++ = p[0];
                *t++ = p[1];
            }
            p += 2;
            len -= 2;
            continue;
        }

        /*
         * If we're in a quoted string, or starting a quoted string, take all characters, including
         * white-space and newlines.
         */
        if (quoted || *p == '"') {
            if (*p == '"')
                quoted = !quoted;
            *t++ = *p++;
            --len;
            continue;
        }

        /* Everything else gets taken, except for newline characters. */
        if (*p != '\n') {
            *t++ = *p++;
            --len;
            continue;
        }

        /*
         * Replace any newline characters with commas (and strings of commas are safe).
         *
         * After any newline, skip to a non-white-space character; if the next character is a hash
         * mark, skip to the next newline.
         */
        for (;;) {
            for (*t++ = ','; --len > 0 && __wt_isspace((u_char) * ++p);)
                ;
            if (len == 0)
                break;
            if (*p != '#')
                break;
            while (--len > 0 && *++p != '\n')
                ;
            if (len == 0)
                break;
        }
    }
    *t = '\0';
    cbuf->size = WT_PTRDIFF(t, cbuf->data);

    /* Check any version. */
    WT_ERR(__conn_config_check_version(session, cbuf->data));

    /* Check the configuration information. */
    WT_ERR(__wt_config_check(session,
      is_user ? WT_CONFIG_REF(session, wiredtiger_open_usercfg) :
                WT_CONFIG_REF(session, wiredtiger_open_basecfg),
      cbuf->data, 0));

    /* Append it to the stack. */
    __conn_config_append(cfg, cbuf->data);

err:
    WT_TRET(__wt_close(session, &fh));

    /**
     * Encountering an invalid configuration string from the base configuration file suggests
     * that there is corruption present in the file.
     */
    if (!is_user && ret == EINVAL) {
        F_SET(S2C(session), WT_CONN_DATA_CORRUPTION);
        return (WT_ERROR);
    }

    return (ret);
}

/*
 * __conn_env_var --
 *     Get an environment variable, but refuse to use it if running with additional privilege and
 *     "use_environment_priv" not configured.
 */
static int
__conn_env_var(WT_SESSION_IMPL *session, const char *cfg[], const char *name, const char **configp)
{
    WT_CONFIG_ITEM cval;
    WT_DECL_RET;

    *configp = NULL;

    /* Only use environment variables if "use_environment" is configured. */
    WT_RET(__wt_config_gets(session, cfg, "use_environment", &cval));
    if (cval.val == 0)
        return (0);

    /* Get a copy of the variable, if any. */
    WT_RET(__wt_getenv(session, name, configp));
    if (*configp == NULL)
        return (0);

    /*
     * Security stuff:
     *
     * Don't use the environment variable if the process has additional privileges, unless
     * "use_environment_priv" is configured.
     */
    if (!__wt_has_priv())
        return (0);

    WT_ERR(__wt_config_gets(session, cfg, "use_environment_priv", &cval));
    if (cval.val == 0)
        WT_ERR_MSG(session, WT_ERROR,
          "privileged process has %s environment variable set, without having "
          "\"use_environment_priv\" configured",
          name);
    return (0);

err:
    __wt_free(session, *configp);
    return (ret);
}

/*
 * __conn_config_env --
 *     Read configuration from an environment variable, if set.
 */
static int
__conn_config_env(WT_SESSION_IMPL *session, const char *cfg[], WT_ITEM *cbuf)
{
    WT_DECL_RET;
    const char *env_config;

    /* Get the WIREDTIGER_CONFIG environment variable. */
    WT_RET(__conn_env_var(session, cfg, "WIREDTIGER_CONFIG", &env_config));
    if (env_config == NULL)
        return (0);

    /* Check any version. */
    WT_ERR(__conn_config_check_version(session, env_config));

    /* Upgrade the configuration string. */
    WT_ERR(__wt_buf_setstr(session, cbuf, env_config));

    /* Check the configuration information. */
    WT_ERR(__wt_config_check(session, WT_CONFIG_REF(session, wiredtiger_open), env_config, 0));

    /* Append it to the stack. */
    __conn_config_append(cfg, cbuf->data);

err:
    __wt_free(session, env_config);

    return (ret);
}

/*
 * __conn_hash_config --
 *     Configure and allocate hash buckets in the connection.
 */
static int
__conn_hash_config(WT_SESSION_IMPL *session, const char *cfg[])
{
    WT_CONFIG_ITEM cval;
    WT_CONNECTION_IMPL *conn;
    uint64_t i;

    conn = S2C(session);
    WT_RET(__wt_config_gets(session, cfg, "hash.buckets", &cval));
    if (!__wt_ispo2((uint32_t)cval.val))
        WT_RET_MSG(session, EINVAL, "Hash bucket size %" PRIu64 " invalid. Must be power of 2",
          (uint64_t)cval.val);
    conn->hash_size = (uint64_t)cval.val;
    WT_RET(__wt_config_gets(session, cfg, "hash.dhandle_buckets", &cval));
    if (!__wt_ispo2((uint32_t)cval.val))
        WT_RET_MSG(session, EINVAL,
          "Data handle hash bucket size %" PRIu64 " invalid. Must be power of 2",
          (uint64_t)cval.val);
    conn->dh_hash_size = (uint64_t)cval.val;
    /* Don't set the values in the statistics here. They're set after the connection is set up. */

    /* Hash bucket arrays. */
    WT_RET(__wt_calloc_def(session, conn->hash_size, &conn->blockhash));
    WT_RET(__wt_calloc_def(session, conn->hash_size, &conn->fhhash));
    for (i = 0; i < conn->hash_size; ++i) {
        TAILQ_INIT(&conn->blockhash[i]);
        TAILQ_INIT(&conn->fhhash[i]);
    }
    WT_RET(__wt_calloc_def(session, conn->dh_hash_size, &conn->dh_bucket_count));
    WT_RET(__wt_calloc_def(session, conn->dh_hash_size, &conn->dhhash));
    for (i = 0; i < conn->dh_hash_size; ++i)
        TAILQ_INIT(&conn->dhhash[i]);

    return (0);
}

/*
 * __conn_home --
 *     Set the database home directory.
 */
static int
__conn_home(WT_SESSION_IMPL *session, const char *home, const char *cfg[])
{
    /*
     * If the application specifies a home directory, use it. Else use the WIREDTIGER_HOME
     * environment variable. Else default to ".".
     */
    if (home == NULL) {
        WT_RET(__conn_env_var(session, cfg, "WIREDTIGER_HOME", &S2C(session)->home));
        if (S2C(session)->home != NULL)
            return (0);

        home = ".";
    }

    return (__wt_strdup(session, home, &S2C(session)->home));
}

/*
 * __conn_single --
 *     Confirm that no other thread of control is using this database.
 */
static int
__conn_single(WT_SESSION_IMPL *session, const char *cfg[])
{
    WT_CONFIG_ITEM cval;
    WT_CONNECTION_IMPL *conn, *t;
    WT_DECL_RET;
    WT_FH *fh;
    wt_off_t size;
    size_t len;
    char buf[256];
    bool bytelock, exist, is_create, match;

    conn = S2C(session);
    fh = NULL;

    WT_RET(__wt_config_gets(session, cfg, "create", &cval));
    is_create = cval.val != 0;

    if (F_ISSET(conn, WT_CONN_READONLY))
        is_create = false;

    bytelock = true;
    __wt_spin_lock(session, &__wt_process.spinlock);

    /*
     * We first check for other threads of control holding a lock on this database, because the
     * byte-level locking functions are based on the POSIX 1003.1 fcntl APIs, which require all
     * locks associated with a file for a given process are removed when any file descriptor for the
     * file is closed by that process. In other words, we can't open a file handle on the lock file
     * until we are certain that closing that handle won't discard the owning thread's lock.
     * Applications hopefully won't open a database in multiple threads, but we don't want to have
     * it fail the first time, but succeed the second.
     */
    match = false;
    TAILQ_FOREACH (t, &__wt_process.connqh, q)
        if (t->home != NULL && t != conn && strcmp(t->home, conn->home) == 0) {
            match = true;
            break;
        }
    if (match)
        WT_ERR_MSG(session, EBUSY,
          "WiredTiger database is already being managed by another thread in this process");

    /*
     * !!!
     * Be careful changing this code.
     *
     * We locked the WiredTiger file before release 2.3.2; a separate lock
     * file was added after 2.3.1 because hot backup has to copy the
     * WiredTiger file and system utilities on Windows can't copy locked
     * files.
     *
     * Additionally, avoid an upgrade race: a 2.3.1 release process might
     * have the WiredTiger file locked, and we're going to create the lock
     * file and lock it instead. For this reason, first acquire a lock on
     * the lock file and then a lock on the WiredTiger file, then release
     * the latter so hot backups can proceed.  (If someone were to run a
     * current release and subsequently a historic release, we could still
     * fail because the historic release will ignore our lock file and will
     * then successfully lock the WiredTiger file, but I can't think of any
     * way to fix that.)
     *
     * Open the WiredTiger lock file, optionally creating it if it doesn't
     * exist. The "optional" part of that statement is tricky: we don't want
     * to create the lock file in random directories when users mistype the
     * database home directory path, so we only create the lock file in two
     * cases: First, applications creating databases will configure create,
     * create the lock file. Second, after a hot backup, all of the standard
     * files will have been copied into place except for the lock file (see
     * above, locked files cannot be copied on Windows). If the WiredTiger
     * file exists in the directory, create the lock file, covering the case
     * of a hot backup.
     */
    exist = false;
    if (!is_create)
        WT_ERR(__wt_fs_exist(session, WT_WIREDTIGER, &exist));
    ret = __wt_open(session, WT_SINGLETHREAD, WT_FS_OPEN_FILE_TYPE_REGULAR,
      is_create || exist ? WT_FS_OPEN_CREATE : 0, &conn->lock_fh);

    /*
     * If this is a read-only connection and we cannot grab the lock file, check if it is because
     * there's no write permission or if the file does not exist. If so, then ignore the error. XXX
     * Ignoring the error does allow multiple read-only connections to exist at the same time on a
     * read-only directory.
     *
     * If we got an expected permission or non-existence error then skip the byte lock.
     */
    if (F_ISSET(conn, WT_CONN_READONLY) && (ret == EACCES || ret == ENOENT)) {
        bytelock = false;
        ret = 0;
    }

    /**
     * The WiredTiger lock file will not be created if the WiredTiger file does not exist in the
     * directory, suggesting possible corruption if the WiredTiger file was deleted. Suggest running
     * salvage.
     */
    if (ret == ENOENT) {
        WT_ERR(__wt_fs_exist(session, WT_WIREDTIGER, &exist));
        if (!exist) {
            F_SET(conn, WT_CONN_DATA_CORRUPTION);
            WT_ERR(WT_ERROR);
        }
    }

    WT_ERR(ret);
    if (bytelock) {
        /*
         * Lock a byte of the file: if we don't get the lock, some other process is holding it,
         * we're done. The file may be zero-length, and that's OK, the underlying call supports
         * locking past the end-of-file.
         */
        if (__wt_file_lock(session, conn->lock_fh, true) != 0)
            WT_ERR_MSG(
              session, EBUSY, "WiredTiger database is already being managed by another process");

/*
 * If the size of the lock file is non-zero, we created it (or won a locking race with the thread
 * that created it, it doesn't matter).
 *
 * Write something into the file, zero-length files make me nervous.
 *
 * The test against the expected length is sheer paranoia (the length should be 0 or correct), but
 * it shouldn't hurt.
 */
#define WT_SINGLETHREAD_STRING "WiredTiger lock file\n"
        WT_ERR(__wt_filesize(session, conn->lock_fh, &size));
        if ((size_t)size != strlen(WT_SINGLETHREAD_STRING))
            WT_ERR(__wt_write(session, conn->lock_fh, (wt_off_t)0, strlen(WT_SINGLETHREAD_STRING),
              WT_SINGLETHREAD_STRING));
    }

    /* We own the lock file, optionally create the WiredTiger file. */
    ret = __wt_open(
      session, WT_WIREDTIGER, WT_FS_OPEN_FILE_TYPE_REGULAR, is_create ? WT_FS_OPEN_CREATE : 0, &fh);

    /*
     * If we're read-only, check for handled errors. Even if able to open the WiredTiger file
     * successfully, we do not try to lock it. The lock file test above is the only one we do for
     * read-only.
     */
    if (F_ISSET(conn, WT_CONN_READONLY)) {
        if (ret == EACCES || ret == ENOENT)
            ret = 0;
        WT_ERR(ret);
    } else {
        if (ret == ENOENT) {
            F_SET(conn, WT_CONN_DATA_CORRUPTION);
            WT_ERR(WT_ERROR);
        }
        WT_ERR(ret);
        /*
         * Lock the WiredTiger file (for backward compatibility reasons as described above).
         * Immediately release the lock, it's just a test.
         */
        if (__wt_file_lock(session, fh, true) != 0) {
            WT_ERR_MSG(
              session, EBUSY, "WiredTiger database is already being managed by another process");
        }
        WT_ERR(__wt_file_lock(session, fh, false));
    }

    /*
     * We own the database home, figure out if we're creating it. There are a few files created when
     * initializing the database home and we could crash in-between any of them, so there's no
     * simple test. The last thing we do during initialization is rename a turtle file into place,
     * and there's never a database home after that point without a turtle file. If the turtle file
     * doesn't exist, it's a create.
     */
    WT_ERR(__wt_turtle_exists(session, &exist));
    conn->is_new = exist ? 0 : 1;

    if (conn->is_new) {
        if (F_ISSET(conn, WT_CONN_READONLY))
            WT_ERR_MSG(session, EINVAL,
              "The database directory is empty or needs recovery, cannot continue with a read only "
              "connection");
        WT_ERR(__wt_snprintf_len_set(
          buf, sizeof(buf), &len, "%s\n%s\n", WT_WIREDTIGER, WIREDTIGER_VERSION_STRING));
        WT_ERR(__wt_write(session, fh, (wt_off_t)0, len, buf));
        WT_ERR(__wt_fsync(session, fh, true));
    } else {
        /*
         * Although exclusive and the read-only configuration settings are at odds, we do not have
         * to check against read-only here because it falls out from earlier code in this function
         * preventing creation and confirming the database already exists.
         */
        WT_ERR(__wt_config_gets(session, cfg, "exclusive", &cval));
        if (cval.val != 0)
            WT_ERR_MSG(session, EEXIST,
              "WiredTiger database already exists and exclusive option configured");
    }

err:
    /*
     * We ignore the connection's lock file handle on error, it will be closed when the connection
     * structure is destroyed.
     */
    WT_TRET(__wt_close(session, &fh));

    __wt_spin_unlock(session, &__wt_process.spinlock);
    return (ret);
}

/*
 * __wt_debug_mode_config --
 *     Set debugging configuration.
 */
int
__wt_debug_mode_config(WT_SESSION_IMPL *session, const char *cfg[])
{
    WT_CACHE *cache;
    WT_CONFIG_ITEM cval;
    WT_CONNECTION_IMPL *conn;
    WT_TXN_GLOBAL *txn_global;

    conn = S2C(session);
    cache = conn->cache;
    txn_global = &conn->txn_global;

    WT_RET(__wt_config_gets(session, cfg, "debug_mode.checkpoint_retention", &cval));

    /*
     * Checkpoint retention has some rules to avoid needing a lock to coordinate with the archive
     * thread and avoid memory issues. You can turn it on to some value. You can turn it off. You
     * can reconfigure to the same value again. You cannot change the non-zero value. Once it was on
     * in the past and then turned off, you cannot turn it back on again.
     */
    if (cval.val != 0) {
        if (conn->debug_ckpt_cnt != 0 && cval.val != conn->debug_ckpt_cnt)
            WT_RET_MSG(session, EINVAL, "Cannot change value for checkpoint retention");
        WT_RET(
          __wt_realloc_def(session, &conn->debug_ckpt_alloc, (size_t)cval.val, &conn->debug_ckpt));
        FLD_SET(conn->debug_flags, WT_CONN_DEBUG_CKPT_RETAIN);
    } else
        FLD_CLR(conn->debug_flags, WT_CONN_DEBUG_CKPT_RETAIN);
    /*
     * We need to make sure all writes to other fields are visible before setting the count because
     * the archive thread may walk the array using this value.
     */
    WT_PUBLISH(conn->debug_ckpt_cnt, (uint32_t)cval.val);

    WT_RET(__wt_config_gets(session, cfg, "debug_mode.corruption_abort", &cval));
    if (cval.val)
        FLD_SET(conn->debug_flags, WT_CONN_DEBUG_CORRUPTION_ABORT);
    else
        FLD_CLR(conn->debug_flags, WT_CONN_DEBUG_CORRUPTION_ABORT);

    WT_RET(__wt_config_gets(session, cfg, "debug_mode.cursor_copy", &cval));
    if (cval.val)
        FLD_SET(conn->debug_flags, WT_CONN_DEBUG_CURSOR_COPY);
    else
        FLD_CLR(conn->debug_flags, WT_CONN_DEBUG_CURSOR_COPY);

    WT_RET(__wt_config_gets(session, cfg, "debug_mode.eviction", &cval));
    if (cval.val)
        F_SET(cache, WT_CACHE_EVICT_DEBUG_MODE);
    else
        F_CLR(cache, WT_CACHE_EVICT_DEBUG_MODE);

    WT_RET(__wt_config_gets(session, cfg, "debug_mode.log_retention", &cval));
    conn->debug_log_cnt = (uint32_t)cval.val;

    WT_RET(__wt_config_gets(session, cfg, "debug_mode.realloc_exact", &cval));
    if (cval.val)
        FLD_SET(conn->debug_flags, WT_CONN_DEBUG_REALLOC_EXACT);
    else
        FLD_CLR(conn->debug_flags, WT_CONN_DEBUG_REALLOC_EXACT);

    WT_RET(__wt_config_gets(session, cfg, "debug_mode.rollback_error", &cval));
    txn_global->debug_rollback = (uint64_t)cval.val;

    WT_RET(__wt_config_gets(session, cfg, "debug_mode.slow_checkpoint", &cval));
    if (cval.val)
        FLD_SET(conn->debug_flags, WT_CONN_DEBUG_SLOW_CKPT);
    else
        FLD_CLR(conn->debug_flags, WT_CONN_DEBUG_SLOW_CKPT);

    WT_RET(__wt_config_gets(session, cfg, "debug_mode.table_logging", &cval));
    if (cval.val)
        FLD_SET(conn->log_flags, WT_CONN_LOG_DEBUG_MODE);
    else
        FLD_CLR(conn->log_flags, WT_CONN_LOG_DEBUG_MODE);

    WT_RET(__wt_config_gets(session, cfg, "debug_mode.update_restore_evict", &cval));
    if (cval.val)
        FLD_SET(conn->debug_flags, WT_CONN_DEBUG_UPDATE_RESTORE_EVICT);
    else
        FLD_CLR(conn->debug_flags, WT_CONN_DEBUG_UPDATE_RESTORE_EVICT);
    return (0);
}

/*
 * __wt_verbose_config --
 *     Set verbose configuration.
 */
int
__wt_verbose_config(WT_SESSION_IMPL *session, const char *cfg[], bool reconfig)
{
    static const WT_NAME_FLAG verbtypes[] = {{"api", WT_VERB_API}, {"backup", WT_VERB_BACKUP},
      {"block", WT_VERB_BLOCK}, {"block_cache", WT_VERB_BLKCACHE},
      {"checkpoint", WT_VERB_CHECKPOINT}, {"checkpoint_cleanup", WT_VERB_CHECKPOINT_CLEANUP},
      {"checkpoint_progress", WT_VERB_CHECKPOINT_PROGRESS}, {"compact", WT_VERB_COMPACT},
      {"compact_progress", WT_VERB_COMPACT_PROGRESS}, {"error_returns", WT_VERB_ERROR_RETURNS},
      {"evict", WT_VERB_EVICT}, {"evict_stuck", WT_VERB_EVICT_STUCK},
      {"evictserver", WT_VERB_EVICTSERVER}, {"fileops", WT_VERB_FILEOPS},
      {"handleops", WT_VERB_HANDLEOPS}, {"log", WT_VERB_LOG}, {"hs", WT_VERB_HS},
      {"history_store_activity", WT_VERB_HS_ACTIVITY}, {"lsm", WT_VERB_LSM},
      {"lsm_manager", WT_VERB_LSM_MANAGER}, {"metadata", WT_VERB_METADATA},
      {"mutex", WT_VERB_MUTEX}, {"overflow", WT_VERB_OVERFLOW}, {"read", WT_VERB_READ},
      {"reconcile", WT_VERB_RECONCILE}, {"recovery", WT_VERB_RECOVERY},
      {"recovery_progress", WT_VERB_RECOVERY_PROGRESS}, {"rts", WT_VERB_RTS},
      {"salvage", WT_VERB_SALVAGE}, {"shared_cache", WT_VERB_SHARED_CACHE},
      {"split", WT_VERB_SPLIT}, {"temporary", WT_VERB_TEMPORARY},
      {"thread_group", WT_VERB_THREAD_GROUP}, {"timestamp", WT_VERB_TIMESTAMP},
      {"tiered", WT_VERB_TIERED}, {"transaction", WT_VERB_TRANSACTION}, {"verify", WT_VERB_VERIFY},
      {"version", WT_VERB_VERSION}, {"write", WT_VERB_WRITE}, {NULL, 0}};
    static const WT_NAME_FLAG jsontypes[] = {
      {"error", WT_JSON_OUTPUT_ERROR}, {"message", WT_JSON_OUTPUT_MESSAGE}, {NULL, 0}};

    WT_CONFIG_ITEM cval, sval;
    WT_CONNECTION_IMPL *conn;
    WT_DECL_RET;
    const WT_NAME_FLAG *ft;
    uint8_t flags;

    conn = S2C(session);

<<<<<<< HEAD
    /* When reconfiguring, check if there are any modifications that we care about. */
    if (reconfig && (ret = __wt_config_gets(session, cfg + 1, "verbose", &cval)) == WT_NOTFOUND)
        return (0);
    WT_RET(ret);
=======
    /* Check if JSON-encoded message strings are enabled, per event handler category. */
    WT_RET(__wt_config_gets(session, cfg, "json_output", &cval));
    flags = 0;
    for (ft = jsontypes; ft->name != NULL; ft++) {
        if ((ret = __wt_config_subgets(session, &cval, ft->name, &sval)) == 0 && sval.val != 0)
            LF_SET(ft->flag);
        WT_RET_NOTFOUND_OK(ret);
    }
    conn->json_output = flags;

    WT_RET(__wt_config_gets(session, cfg, "verbose", &cval));
>>>>>>> 336fcacd

    WT_RET(__wt_config_gets(session, cfg, "verbose", &cval));
    for (ft = verbtypes; ft->name != NULL; ft++) {
        ret = __wt_config_subgets(session, &cval, ft->name, &sval);
        WT_RET_NOTFOUND_OK(ret);

        if (ret == WT_NOTFOUND)
            /*
             * If the given event isn't specified in configuration string, default it to the
             * WT_VERBOSE_WARNING verbosity level.
             */
            conn->verbose[ft->flag] = WT_VERBOSE_WARNING;
        else if (sval.type == WT_CONFIG_ITEM_BOOL && sval.len == 0)
            /*
             * If no value is associated with the event (i.e passing verbose=[checkpoint]), default
             * the event to WT_VERBOSE_DEBUG. Correspondingly, all legacy uses of '__wt_verbose',
             * being messages without an explicit verbosity level, will default to
             * 'WT_VERBOSE_DEBUG'.
             */
            conn->verbose[ft->flag] = WT_VERBOSE_DEBUG;
        else if (sval.type == WT_CONFIG_ITEM_NUM && sval.val >= WT_VERBOSE_INFO &&
          sval.val <= WT_VERBOSE_DEBUG)
            conn->verbose[ft->flag] = (WT_VERBOSE_LEVEL)sval.val;
        else
            /*
             * We only support verbosity values in the form of positive numbers (representing
             * verbosity levels e.g. [checkpoint:1,rts:0]) and boolean expressions (e.g.
             * [checkpoint,rts]). Return error for all other unsupported verbosity values e.g
             * negative numbers and strings.
             */
            WT_RET_MSG(session, EINVAL, "Failed to parse verbose option '%s'", ft->name);
    }

    return (0);
}

/*
 * __wt_verbose_dump_sessions --
 *     Print out debugging information about sessions.
 */
int
__wt_verbose_dump_sessions(WT_SESSION_IMPL *session, bool show_cursors)
{
    WT_CONNECTION_IMPL *conn;
    WT_CURSOR *cursor;
    WT_DECL_ITEM(buf);
    WT_DECL_RET;
    WT_SESSION_IMPL *s;
    uint32_t i, internal;

    conn = S2C(session);
    WT_RET(__wt_msg(session, "%s", WT_DIVIDER));
    WT_RET(__wt_msg(session, "Active sessions: %" PRIu32 " Max: %" PRIu32, conn->session_cnt,
      conn->session_size));
    WT_RET(__wt_scr_alloc(session, 0, &buf));
    internal = 0;
    for (s = conn->sessions, i = 0; i < conn->session_cnt; ++s, ++i) {
        /*
         * If it is not active or it is an internal session it is not interesting.
         */
        if (!s->active)
            continue;
        if (F_ISSET(s, WT_SESSION_INTERNAL)) {
            ++internal;
            continue;
        }
        WT_ASSERT(session, i == s->id);
        WT_ERR(__wt_msg(session, "Session: ID: %" PRIu32 " @: 0x%p", i, (void *)s));
        WT_ERR(__wt_msg(session, "  Name: %s", s->name == NULL ? "EMPTY" : s->name));
        if (!show_cursors) {
            WT_ERR(
              __wt_msg(session, "  Last operation: %s", s->lastop == NULL ? "NONE" : s->lastop));
            WT_ERR(__wt_msg(
              session, "  Current dhandle: %s", s->dhandle == NULL ? "NONE" : s->dhandle->name));
            WT_ERR(
              __wt_msg(session, "  Backup in progress: %s", s->bkp_cursor == NULL ? "no" : "yes"));
            WT_ERR(__wt_msg(session, "  Compact state: %s",
              s->compact_state == WT_COMPACT_NONE ?
                "none" :
                (s->compact_state == WT_COMPACT_RUNNING ? "running" : "success")));
            WT_ERR(__wt_msg(session, "  Flags: 0x%" PRIx32, s->flags));
            WT_ERR(__wt_msg(session, "  Isolation level: %s",
              s->isolation == WT_ISO_READ_COMMITTED ?
                "read-committed" :
                (s->isolation == WT_ISO_READ_UNCOMMITTED ? "read-uncommitted" : "snapshot")));
            WT_ERR(__wt_msg(session, "  Transaction:"));
            WT_ERR(__wt_verbose_dump_txn_one(session, s, 0, NULL));
        } else {
            WT_ERR(__wt_msg(session, "  Number of positioned cursors: %u", s->ncursors));
            TAILQ_FOREACH (cursor, &s->cursors, q) {
                WT_ERR(__wt_msg(session, "Cursor @ %p:", (void *)cursor));
                WT_ERR(__wt_msg(session, "  URI: %s, Internal URI: %s",
                  cursor->uri == NULL ? "EMPTY" : cursor->uri,
                  cursor->internal_uri == NULL ? "EMPTY" : cursor->internal_uri));
                if (F_ISSET(cursor, WT_CURSTD_OPEN)) {
                    WT_ERR(__wt_buf_fmt(session, buf, "OPEN"));
                    if (F_ISSET(cursor, WT_CURSTD_KEY_SET) || F_ISSET(cursor, WT_CURSTD_VALUE_SET))
                        WT_ERR(__wt_buf_catfmt(session, buf, ", POSITIONED"));
                    else
                        WT_ERR(__wt_buf_catfmt(session, buf, ", RESET"));
                    if (F_ISSET(cursor, WT_CURSTD_APPEND))
                        WT_ERR(__wt_buf_catfmt(session, buf, ", APPEND"));
                    if (F_ISSET(cursor, WT_CURSTD_BULK))
                        WT_ERR(__wt_buf_catfmt(session, buf, ", BULK"));
                    if (F_ISSET(cursor, WT_CURSTD_META_INUSE))
                        WT_ERR(__wt_buf_catfmt(session, buf, ", META_INUSE"));
                    if (F_ISSET(cursor, WT_CURSTD_OVERWRITE))
                        WT_ERR(__wt_buf_catfmt(session, buf, ", OVERWRITE"));
                    WT_ERR(__wt_msg(session, "  %s", (const char *)buf->data));
                }
                WT_ERR(__wt_msg(session, "  Flags: 0x%" PRIx32, cursor->flags));
                WT_ERR(__wt_msg(session, "  Key_format: %s, Value_format: %s",
                  cursor->key_format == NULL ? "EMPTY" : cursor->key_format,
                  cursor->value_format == NULL ? "EMPTY" : cursor->value_format));
            }
        }
    }
    if (!show_cursors)
        WT_ERR(__wt_msg(session, "Internal sessions: %" PRIu32, internal));
err:
    __wt_scr_free(session, &buf);
    return (ret);
}

/*
 * __wt_timing_stress_config --
 *     Set timing stress configuration. There are a places we optionally make threads sleep in order
 *     to stress the system and increase the likelihood of failure. For example, there are several
 *     places where page splits are delayed to make cursor iteration races more likely.
 */
int
__wt_timing_stress_config(WT_SESSION_IMPL *session, const char *cfg[])
{
    /*
     * Each split race delay is controlled using a different flag to allow more effective race
     * condition detection, since enabling all delays at once can lead to an overall slowdown to the
     * point where race conditions aren't encountered.
     *
     * Fail points are also defined in this list and will occur randomly when enabled.
     */
    static const WT_NAME_FLAG stress_types[] = {
      {"aggressive_sweep", WT_TIMING_STRESS_AGGRESSIVE_SWEEP},
      {"backup_rename", WT_TIMING_STRESS_BACKUP_RENAME},
      {"checkpoint_reserved_txnid_delay", WT_TIMING_STRESS_CHECKPOINT_RESERVED_TXNID_DELAY},
      {"checkpoint_slow", WT_TIMING_STRESS_CHECKPOINT_SLOW},
      {"failpoint_history_delete_key_from_ts",
        WT_TIMING_STRESS_FAILPOINT_HISTORY_STORE_DELETE_KEY_FROM_TS},
      {"failpoint_history_store_insert_1", WT_TIMING_STRESS_FAILPOINT_HISTORY_STORE_INSERT_1},
      {"failpoint_history_store_insert_2", WT_TIMING_STRESS_FAILPOINT_HISTORY_STORE_INSERT_2},
      {"history_store_checkpoint_delay", WT_TIMING_STRESS_HS_CHECKPOINT_DELAY},
      {"history_store_search", WT_TIMING_STRESS_HS_SEARCH},
      {"history_store_sweep_race", WT_TIMING_STRESS_HS_SWEEP},
      {"prepare_checkpoint_delay", WT_TIMING_STRESS_PREPARE_CHECKPOINT_DELAY},
      {"split_1", WT_TIMING_STRESS_SPLIT_1}, {"split_2", WT_TIMING_STRESS_SPLIT_2},
      {"split_3", WT_TIMING_STRESS_SPLIT_3}, {"split_4", WT_TIMING_STRESS_SPLIT_4},
      {"split_5", WT_TIMING_STRESS_SPLIT_5}, {"split_6", WT_TIMING_STRESS_SPLIT_6},
      {"split_7", WT_TIMING_STRESS_SPLIT_7}, {NULL, 0}};
    WT_CONFIG_ITEM cval, sval;
    WT_CONNECTION_IMPL *conn;
    WT_DECL_RET;
    const WT_NAME_FLAG *ft;
    uint64_t flags;

    conn = S2C(session);

    WT_RET(__wt_config_gets(session, cfg, "timing_stress_for_test", &cval));

    flags = 0;
    for (ft = stress_types; ft->name != NULL; ft++) {
        if ((ret = __wt_config_subgets(session, &cval, ft->name, &sval)) == 0 && sval.val != 0) {
            LF_SET(ft->flag);
        }
        WT_RET_NOTFOUND_OK(ret);
    }

    conn->timing_stress_flags = flags;
    return (0);
}

/*
 * __conn_write_base_config --
 *     Save the base configuration used to create a database.
 */
static int
__conn_write_base_config(WT_SESSION_IMPL *session, const char *cfg[])
{
    WT_CONFIG parser;
    WT_CONFIG_ITEM cval, k, v;
    WT_DECL_RET;
    WT_FSTREAM *fs;
    const char *base_config;
    bool exist;

    fs = NULL;
    base_config = NULL;

    /*
     * Discard any base configuration setup file left-over from previous runs. This doesn't matter
     * for correctness, it's just cleaning up random files.
     */
    WT_RET(__wt_remove_if_exists(session, WT_BASECONFIG_SET, false));

    /*
     * The base configuration file is only written if creating the database, and even then, a base
     * configuration file is optional.
     */
    if (!S2C(session)->is_new)
        return (0);
    WT_RET(__wt_config_gets(session, cfg, "config_base", &cval));
    if (!cval.val)
        return (0);

    /*
     * We don't test separately if we're creating the database in this run as we might have crashed
     * between creating the "WiredTiger" file and creating the base configuration file. If
     * configured, there's always a base configuration file, and we rename it into place, so it can
     * only NOT exist if we crashed before it was created; in other words, if the base configuration
     * file exists, we're done.
     */
    WT_RET(__wt_fs_exist(session, WT_BASECONFIG, &exist));
    if (exist)
        return (0);

    WT_RET(__wt_fopen(
      session, WT_BASECONFIG_SET, WT_FS_OPEN_CREATE | WT_FS_OPEN_EXCLUSIVE, WT_STREAM_WRITE, &fs));

    WT_ERR(__wt_fprintf(session, fs, "%s\n\n",
      "# Do not modify this file.\n"
      "#\n"
      "# WiredTiger created this file when the database was created,\n"
      "# to store persistent database settings.  Instead of changing\n"
      "# these settings, set a WIREDTIGER_CONFIG environment variable\n"
      "# or create a WiredTiger.config file to override them."));

    /*
     * The base configuration file contains all changes to default settings made at create, and we
     * include the user-configuration file in that list, even though we don't expect it to change.
     * Of course, an application could leave that file as it is right now and not remove a
     * configuration we need, but applications can also guarantee all database users specify
     * consistent environment variables and wiredtiger_open configuration arguments -- if we protect
     * against those problems, might as well include the application's configuration file in that
     * protection.
     *
     * We were passed the configuration items specified by the application. That list includes
     * configuring the default settings, presumably if the application configured it explicitly,
     * that setting should survive even if the default changes.
     *
     * When writing the base configuration file, we write the version and any configuration
     * information set by the application (in other words, the stack except for cfg[0]). However,
     * some configuration values need to be stripped out from the base configuration file; do that
     * now, and merge the rest to be written.
     */
    WT_ERR(__wt_config_merge(session, cfg + 1,
      "compatibility=(release=),"
      "config_base=,"
      "create=,"
      "encryption=(secretkey=),"
      "error_prefix=,"
      "exclusive=,"
      "in_memory=,"
      "log=(recover=),"
      "readonly=,"
      "timing_stress_for_test=,"
      "use_environment_priv=,"
      "verbose=,"
      "verify_metadata=,",
      &base_config));
    __wt_config_init(session, &parser, base_config);
    while ((ret = __wt_config_next(&parser, &k, &v)) == 0) {
        /* Fix quoting for non-trivial settings. */
        if (v.type == WT_CONFIG_ITEM_STRING) {
            --v.str;
            v.len += 2;
        }
        WT_ERR(__wt_fprintf(session, fs, "%.*s=%.*s\n", (int)k.len, k.str, (int)v.len, v.str));
    }
    WT_ERR_NOTFOUND_OK(ret, false);

    /* Flush the stream and rename the file into place. */
    ret = __wt_sync_and_rename(session, &fs, WT_BASECONFIG_SET, WT_BASECONFIG);

    if (0) {
        /* Close open file handle, remove any temporary file. */
err:
        WT_TRET(__wt_fclose(session, &fs));
        WT_TRET(__wt_remove_if_exists(session, WT_BASECONFIG_SET, false));
    }

    __wt_free(session, base_config);

    return (ret);
}

/*
 * __conn_set_file_system --
 *     Configure a custom file system implementation on database open.
 */
static int
__conn_set_file_system(WT_CONNECTION *wt_conn, WT_FILE_SYSTEM *file_system, const char *config)
{
    WT_CONNECTION_IMPL *conn;
    WT_DECL_RET;
    WT_SESSION_IMPL *session;

    conn = (WT_CONNECTION_IMPL *)wt_conn;
    CONNECTION_API_CALL(conn, session, set_file_system, config, cfg);
    WT_UNUSED(cfg);

    /*
     * You can only configure a file system once, and attempting to do it again probably means the
     * extension argument didn't have early-load set and we've already configured the default file
     * system.
     */
    if (conn->file_system != NULL)
        WT_ERR_MSG(session, EPERM,
          "filesystem already configured; custom filesystems should enable \"early_load\" "
          "configuration");

    conn->file_system = file_system;

err:
    API_END_RET(session, ret);
}

/*
 * __conn_session_size --
 *     Return the session count for this run.
 */
static int
__conn_session_size(WT_SESSION_IMPL *session, const char *cfg[], uint32_t *vp)
{
    WT_CONFIG_ITEM cval;
    int64_t v;

/*
 * Start with 20 internal sessions to cover threads the application can't configure (for example,
 * checkpoint or statistics log server threads).
 */
#define WT_EXTRA_INTERNAL_SESSIONS 20
    v = WT_EXTRA_INTERNAL_SESSIONS;

    /* Then, add in the thread counts applications can configure. */
    WT_RET(__wt_config_gets(session, cfg, "eviction.threads_max", &cval));
    v += cval.val;

    WT_RET(__wt_config_gets(session, cfg, "lsm_manager.worker_thread_max", &cval));
    v += cval.val;

    WT_RET(__wt_config_gets(session, cfg, "session_max", &cval));
    v += cval.val;

    *vp = (uint32_t)v;

    return (0);
}

/*
 * __conn_chk_file_system --
 *     Check the configured file system.
 */
static int
__conn_chk_file_system(WT_SESSION_IMPL *session, bool readonly)
{
    WT_CONNECTION_IMPL *conn;

    conn = S2C(session);

#define WT_CONN_SET_FILE_SYSTEM_REQ(name) \
    if (conn->file_system->name == NULL)  \
    WT_RET_MSG(session, EINVAL, "a WT_FILE_SYSTEM.%s method must be configured", #name)

    WT_CONN_SET_FILE_SYSTEM_REQ(fs_directory_list);
    WT_CONN_SET_FILE_SYSTEM_REQ(fs_directory_list_free);
    /* not required: directory_sync */
    WT_CONN_SET_FILE_SYSTEM_REQ(fs_exist);
    WT_CONN_SET_FILE_SYSTEM_REQ(fs_open_file);
    if (!readonly) {
        WT_CONN_SET_FILE_SYSTEM_REQ(fs_remove);
        WT_CONN_SET_FILE_SYSTEM_REQ(fs_rename);
    }
    WT_CONN_SET_FILE_SYSTEM_REQ(fs_size);

    /*
     * The lower-level API for returning the first matching entry was added later and not documented
     * because it's an optimization for high-end filesystems doing logging, specifically
     * pre-allocating log files. Check for the API and fall back to the standard API if not
     * available.
     */
    if (conn->file_system->fs_directory_list_single == NULL)
        conn->file_system->fs_directory_list_single = conn->file_system->fs_directory_list;

    return (0);
}

/*
 * wiredtiger_dummy_session_init --
 *     Initialize the connection's dummy session.
 */
static void
wiredtiger_dummy_session_init(WT_CONNECTION_IMPL *conn, WT_EVENT_HANDLER *event_handler)
{
    WT_SESSION_IMPL *session;

    session = &conn->dummy_session;

    /*
     * We use a fake session until we can allocate and initialize the real ones. Initialize the
     * necessary fields (unfortunately, the fields we initialize have been selected by core dumps,
     * we need to do better).
     */
    session->iface.connection = &conn->iface;
    session->name = "wiredtiger_open";

    /* Standard I/O and error handling first. */
    __wt_os_stdio(session);
    __wt_event_handler_set(session, event_handler);

    /* Statistics */
    session->stat_bucket = 0;

    /*
     * Set the default session's strerror method. If one of the extensions being loaded reports an
     * error via the WT_EXTENSION_API strerror method, but doesn't supply that method a WT_SESSION
     * handle, we'll use the WT_CONNECTION_IMPL's default session and its strerror method.
     */
    session->iface.strerror = __wt_session_strerror;

    /*
     * The dummy session should never be used to access data handles.
     */
    F_SET(session, WT_SESSION_NO_DATA_HANDLES);
}

/*
 * __conn_version_verify --
 *     Verify the versions before modifying the database.
 */
static int
__conn_version_verify(WT_SESSION_IMPL *session)
{
    WT_CONNECTION_IMPL *conn;
    bool exist;

    conn = S2C(session);

    /* Always set the compatibility versions. */
    __wt_logmgr_compat_version(session);
    /*
     * If we're salvaging, don't verify now.
     */
    if (F_ISSET(conn, WT_CONN_SALVAGE))
        return (0);

    /* If we have a turtle file, validate versions. */
    WT_RET(__wt_fs_exist(session, WT_METADATA_TURTLE, &exist));
    if (exist)
        WT_RET(__wt_turtle_validate_version(session));

    if (FLD_ISSET(conn->log_flags, WT_CONN_LOG_CONFIG_ENABLED))
        WT_RET(__wt_log_compat_verify(session));

    return (0);
}

/*
 * wiredtiger_open --
 *     Main library entry point: open a new connection to a WiredTiger database.
 */
int
wiredtiger_open(const char *home, WT_EVENT_HANDLER *event_handler, const char *config,
  WT_CONNECTION **connectionp)
{
    static const WT_CONNECTION stdc = {__conn_close, __conn_debug_info, __conn_reconfigure,
      __conn_get_home, __conn_configure_method, __conn_is_new, __conn_open_session,
      __conn_query_timestamp, __conn_set_timestamp, __conn_rollback_to_stable,
      __conn_load_extension, __conn_add_data_source, __conn_add_collator, __conn_add_compressor,
      __conn_add_encryptor, __conn_add_extractor, __conn_set_file_system, __conn_add_storage_source,
      __conn_get_storage_source, __conn_get_extension_api};
    static const WT_NAME_FLAG file_types[] = {{"checkpoint", WT_DIRECT_IO_CHECKPOINT},
      {"data", WT_DIRECT_IO_DATA}, {"log", WT_DIRECT_IO_LOG}, {NULL, 0}};

    WT_CONFIG_ITEM cval, keyid, secretkey, sval;
    WT_CONNECTION_IMPL *conn;
    WT_DECL_ITEM(encbuf);
    WT_DECL_ITEM(i1);
    WT_DECL_ITEM(i2);
    WT_DECL_ITEM(i3);
    WT_DECL_RET;
    const WT_NAME_FLAG *ft;
    WT_SESSION *wt_session;
    WT_SESSION_IMPL *session;
    bool config_base_set, try_salvage, verify_meta;
    const char *enc_cfg[] = {NULL, NULL}, *merge_cfg;
    char version[64];

#if 0
    /* FIXME-WT-6263: Temporarily disable history store verification. */
    WT_SESSION_IMPL *verify_session;
#endif

    /* Leave lots of space for optional additional configuration. */
    const char *cfg[] = {NULL, NULL, NULL, NULL, NULL, NULL, NULL, NULL, NULL, NULL};

    *connectionp = NULL;

    conn = NULL;
    session = NULL;
    merge_cfg = NULL;
    try_salvage = false;

    WT_RET(__wt_library_init());

    WT_RET(__wt_calloc_one(NULL, &conn));
    conn->iface = stdc;

    /*
     * Immediately link the structure into the connection structure list: the only thing ever looked
     * at on that list is the database name, and a NULL value is fine.
     */
    __wt_spin_lock(NULL, &__wt_process.spinlock);
    TAILQ_INSERT_TAIL(&__wt_process.connqh, conn, q);
    __wt_spin_unlock(NULL, &__wt_process.spinlock);

    /*
     * Initialize the fake session used until we can create real sessions.
     */
    wiredtiger_dummy_session_init(conn, event_handler);
    session = conn->default_session = &conn->dummy_session;

    /* Basic initialization of the connection structure. */
    WT_ERR(__wt_connection_init(conn));

    /* Check the application-specified configuration string. */
    WT_ERR(__wt_config_check(session, WT_CONFIG_REF(session, wiredtiger_open), config, 0));

    /*
     * Build the temporary, initial configuration stack, in the following
     * order (where later entries override earlier entries):
     *
     * 1. the base configuration for the wiredtiger_open call
     * 2. the config passed in by the application
     * 3. environment variable settings (optional)
     *
     * In other words, a configuration stack based on the application's
     * passed-in information and nothing else.
     */
    cfg[0] = WT_CONFIG_BASE(session, wiredtiger_open);
    cfg[1] = config;
    WT_ERR(__wt_scr_alloc(session, 0, &i1));
    WT_ERR(__conn_config_env(session, cfg, i1));

    /*
     * We need to know if configured for read-only or in-memory behavior before reading/writing the
     * filesystem. The only way the application can configure that before we touch the filesystem is
     * the wiredtiger config string or the WIREDTIGER_CONFIG environment variable.
     *
     * The environment isn't trusted by default, for security reasons; if the application wants us
     * to trust the environment before reading the filesystem, the wiredtiger_open config string is
     * the only way.
     */
    WT_ERR(__wt_config_gets(session, cfg, "in_memory", &cval));
    if (cval.val != 0)
        F_SET(conn, WT_CONN_IN_MEMORY);
    WT_ERR(__wt_config_gets(session, cfg, "readonly", &cval));
    if (cval.val)
        F_SET(conn, WT_CONN_READONLY);

    /* Configure error messages so we get them right early. */
    WT_ERR(__wt_config_gets(session, cfg, "error_prefix", &cval));
    if (cval.len != 0)
        WT_ERR(__wt_strndup(session, cval.str, cval.len, &conn->error_prefix));

    /* Set the database home so extensions have access to it. */
    WT_ERR(__conn_home(session, home, cfg));

    /*
     * Configure and allocate hash buckets. This must be done before the call to load extensions.
     * Some extensions like encryption or file systems may allocate hash arrays.
     */
    WT_ERR(__conn_hash_config(session, cfg));

    /*
     * Load early extensions before doing further initialization (one early extension is to
     * configure a file system).
     */
    WT_ERR(__conn_load_extensions(session, cfg, true));

    /*
     * If the application didn't configure its own file system, configure one of ours. Check to
     * ensure we have a valid file system.
     */
    if (conn->file_system == NULL) {
        if (F_ISSET(conn, WT_CONN_IN_MEMORY))
            WT_ERR(__wt_os_inmemory(session));
        else
#if defined(_MSC_VER)
            WT_ERR(__wt_os_win(session));
#else
            WT_ERR(__wt_os_posix(session));
#endif
    }
    WT_ERR(__conn_chk_file_system(session, F_ISSET(conn, WT_CONN_READONLY)));

    /* Make sure no other thread of control already owns this database. */
    WT_ERR(__conn_single(session, cfg));

    WT_ERR(__wt_conn_compat_config(session, cfg, false));

    /*
     * Capture the config_base setting file for later use. Again, if the application doesn't want us
     * to read the base configuration file, the WIREDTIGER_CONFIG environment variable or the
     * wiredtiger_open config string are the only ways.
     */
    WT_ERR(__wt_config_gets(session, cfg, "config_base", &cval));
    config_base_set = cval.val != 0;

    /*
     * Build the real configuration stack, in the following order (where
     * later entries override earlier entries):
     *
     * 1. all possible wiredtiger_open configurations
     * 2. the WiredTiger compilation version (expected to be overridden by
     *    any value in the base configuration file)
     * 3. base configuration file, created with the database (optional)
     * 4. the config passed in by the application
     * 5. user configuration file (optional)
     * 6. environment variable settings (optional)
     * 7. overrides for a read-only connection
     *
     * Clear the entries we added to the stack, we're going to build it in
     * order.
     */
    WT_ERR(__wt_scr_alloc(session, 0, &i2));
    WT_ERR(__wt_scr_alloc(session, 0, &i3));
    cfg[0] = WT_CONFIG_BASE(session, wiredtiger_open_all);
    cfg[1] = NULL;
    WT_ERR(__wt_snprintf(version, sizeof(version), "version=(major=%d,minor=%d)",
      conn->compat_major, conn->compat_minor));
    __conn_config_append(cfg, version);

    /* Ignore the base_config file if config_base_set is false. */
    if (config_base_set)
        WT_ERR(__conn_config_file(session, WT_BASECONFIG, false, cfg, i1));
    __conn_config_append(cfg, config);
    WT_ERR(__conn_config_file(session, WT_USERCONFIG, true, cfg, i2));
    WT_ERR(__conn_config_env(session, cfg, i3));

    /*
     * Merge the full configuration stack and save it for reconfiguration.
     */
    WT_ERR(__wt_config_merge(session, cfg, NULL, &merge_cfg));

    /*
     * Read-only and in-memory settings may have been set in a configuration file (not optimal, but
     * we can handle it). Get those settings again so we can override other configuration settings
     * as they are processed.
     */
    WT_ERR(__wt_config_gets(session, cfg, "in_memory", &cval));
    if (cval.val != 0)
        F_SET(conn, WT_CONN_IN_MEMORY);
    WT_ERR(__wt_config_gets(session, cfg, "readonly", &cval));
    if (cval.val)
        F_SET(conn, WT_CONN_READONLY);
    if (F_ISSET(conn, WT_CONN_READONLY)) {
        /*
         * Create a new stack with the merged configuration as the base. The read-only string will
         * use entry 1 and then we'll merge it again.
         */
        cfg[0] = merge_cfg;
        cfg[1] = NULL;
        cfg[2] = NULL;
        /*
         * We override some configuration settings for read-only. Other settings that conflict with
         * and are an error with read-only are tested in their individual locations later.
         */
        __conn_config_readonly(cfg);
        WT_ERR(__wt_config_merge(session, cfg, NULL, &conn->cfg));
    } else {
        conn->cfg = merge_cfg;
        merge_cfg = NULL;
    }

    /*
     * Configuration ...
     *
     * We can't open sessions yet, so any configurations that cause sessions to be opened must be
     * handled inside __wt_connection_open.
     *
     * The error message configuration might have changed (if set in a configuration file, and not
     * in the application's configuration string), get it again. Do it first, make error messages
     * correct. Ditto verbose configuration so we dump everything the application wants to see.
     */
    WT_ERR(__wt_config_gets(session, cfg, "error_prefix", &cval));
    if (cval.len != 0) {
        __wt_free(session, conn->error_prefix);
        WT_ERR(__wt_strndup(session, cval.str, cval.len, &conn->error_prefix));
    }
    WT_ERR(__wt_verbose_config(session, cfg, false));
    WT_ERR(__wt_timing_stress_config(session, cfg));
    WT_ERR(__wt_block_cache_setup(session, cfg, false));
    WT_ERR(__wt_conn_optrack_setup(session, cfg, false));
    WT_ERR(__conn_session_size(session, cfg, &conn->session_size));
    WT_ERR(__wt_config_gets(session, cfg, "session_scratch_max", &cval));
    conn->session_scratch_max = (size_t)cval.val;

    /*
     * If buffer alignment is not configured, use zero unless direct I/O is also configured, in
     * which case use the build-time default. The code to parse write through is also here because
     * it is nearly identical to direct I/O.
     */
    WT_ERR(__wt_config_gets(session, cfg, "direct_io", &cval));
    for (ft = file_types; ft->name != NULL; ft++) {
        ret = __wt_config_subgets(session, &cval, ft->name, &sval);
        if (ret == 0) {
            if (sval.val)
                FLD_SET(conn->direct_io, ft->flag);
        } else
            WT_ERR_NOTFOUND_OK(ret, false);
    }

    WT_ERR(__wt_config_gets(session, cfg, "write_through", &cval));
    for (ft = file_types; ft->name != NULL; ft++) {
        ret = __wt_config_subgets(session, &cval, ft->name, &sval);
        if (ret == 0) {
            if (sval.val)
                FLD_SET(conn->write_through, ft->flag);
        } else
            WT_ERR_NOTFOUND_OK(ret, false);
    }

    WT_ERR(__wt_config_gets(session, cfg, "buffer_alignment", &cval));
    if (cval.val == -1) {
        conn->buffer_alignment = 0;
        if (conn->direct_io != 0)
            conn->buffer_alignment = WT_BUFFER_ALIGNMENT_DEFAULT;
    } else
        conn->buffer_alignment = (size_t)cval.val;
#ifndef HAVE_POSIX_MEMALIGN
    if (conn->buffer_alignment != 0)
        WT_ERR_MSG(session, EINVAL, "buffer_alignment requires posix_memalign");
#endif

    WT_ERR(__wt_config_gets(session, cfg, "cache_cursors", &cval));
    if (cval.val)
        F_SET(conn, WT_CONN_CACHE_CURSORS);

    WT_ERR(__wt_config_gets(session, cfg, "checkpoint_sync", &cval));
    if (cval.val)
        F_SET(conn, WT_CONN_CKPT_SYNC);

    WT_ERR(__wt_config_gets(session, cfg, "file_close_sync", &cval));
    if (cval.val)
        F_SET(conn, WT_CONN_FILE_CLOSE_SYNC);

    WT_ERR(__wt_config_gets(session, cfg, "file_extend", &cval));
    /*
     * If the log extend length is not set use the default of the configured maximum log file size.
     * That size is not known until it is initialized as part of the log server initialization.
     */
    conn->log_extend_len = WT_CONFIG_UNSET;
    for (ft = file_types; ft->name != NULL; ft++) {
        ret = __wt_config_subgets(session, &cval, ft->name, &sval);
        if (ret == 0) {
            switch (ft->flag) {
            case WT_DIRECT_IO_DATA:
                conn->data_extend_len = sval.val;
                break;
            case WT_DIRECT_IO_LOG:
                /*
                 * When using "file_extend=(log=)", the val returned is 1. Unset the log extend
                 * length in that case to use the default.
                 */
                if (sval.val == 1)
                    conn->log_extend_len = WT_CONFIG_UNSET;
                else if (sval.val == 0 ||
                  (sval.val >= WT_LOG_FILE_MIN && sval.val <= WT_LOG_FILE_MAX))
                    conn->log_extend_len = sval.val;
                else
                    WT_ERR_MSG(session, EINVAL, "invalid log extend length: %" PRId64, sval.val);
                break;
            }
        } else
            WT_ERR_NOTFOUND_OK(ret, false);
    }

    WT_ERR(__wt_config_gets(session, cfg, "mmap", &cval));
    conn->mmap = cval.val != 0;
    WT_ERR(__wt_config_gets(session, cfg, "mmap_all", &cval));
    conn->mmap_all = cval.val != 0;
    if (conn->direct_io && conn->mmap_all)
        WT_ERR_MSG(
          session, EINVAL, "direct I/O configuration is incompatible with mmap_all configuration");

    WT_ERR(__wt_config_gets(session, cfg, "operation_timeout_ms", &cval));
    conn->operation_timeout_us = (uint64_t)(cval.val * WT_THOUSAND);

    WT_ERR(__wt_config_gets(session, cfg, "salvage", &cval));
    if (cval.val) {
        if (F_ISSET(conn, WT_CONN_READONLY))
            WT_ERR_MSG(session, EINVAL, "Readonly configuration incompatible with salvage");
        F_SET(conn, WT_CONN_SALVAGE);
    }

    WT_ERR(__wt_conn_statistics_config(session, cfg));
    WT_ERR(__wt_lsm_manager_config(session, cfg));
    WT_ERR(__wt_sweep_config(session, cfg));

    /* Initialize the OS page size for mmap */
    conn->page_size = __wt_get_vm_pagesize();

    /* Now that we know if verbose is configured, output the version. */
    __wt_verbose(session, WT_VERB_VERSION, "%s", WIREDTIGER_VERSION_STRING);

    /*
     * Open the connection, then reset the local session as the real one was allocated in
     * __wt_connection_open.
     */
    WT_ERR(__wt_connection_open(conn, cfg));
    session = conn->default_session;

    /*
     * This function expects the cache to be created so parse this after the rest of the connection
     * is set up.
     */
    WT_ERR(__wt_debug_mode_config(session, cfg));

    /*
     * Load the extensions after initialization completes; extensions expect everything else to be
     * in place, and the extensions call back into the library.
     */
    WT_ERR(__conn_builtin_extensions(conn, cfg));
    WT_ERR(__conn_load_extensions(session, cfg, false));

    /*
     * Do some early initialization for tiered storage, as this may affect our choice of file system
     * for some operations.
     */
    WT_ERR(__wt_tiered_conn_config(session, cfg, false));

    /*
     * The metadata/log encryptor is configured after extensions, since extensions may load
     * encryptors. We have to do this before creating the metadata file.
     *
     * The encryption customize callback needs the fully realized set of encryption args, as simply
     * grabbing "encryption" doesn't work. As an example, configuration for the current call may
     * just be "encryption=(secretkey=xxx)", with encryption.name, encryption.keyid being
     * 'inherited' from the stored base configuration.
     */
    WT_ERR(__wt_config_gets_none(session, cfg, "encryption.name", &cval));
    WT_ERR(__wt_config_gets_none(session, cfg, "encryption.keyid", &keyid));
    WT_ERR(__wt_config_gets_none(session, cfg, "encryption.secretkey", &secretkey));
    WT_ERR(__wt_scr_alloc(session, 0, &encbuf));
    WT_ERR(__wt_buf_fmt(session, encbuf, "(name=%.*s,keyid=%.*s,secretkey=%.*s)", (int)cval.len,
      cval.str, (int)keyid.len, keyid.str, (int)secretkey.len, secretkey.str));
    enc_cfg[0] = encbuf->data;
    WT_ERR(
      __wt_encryptor_config(session, &cval, &keyid, (WT_CONFIG_ARG *)enc_cfg, &conn->kencryptor));

    /*
     * We need to parse the logging configuration here to verify the compatibility settings because
     * we may need the log path and encryption and compression settings.
     */
    WT_ERR(__wt_logmgr_config(session, cfg, false));
    WT_ERR(__conn_version_verify(session));

    /*
     * Configuration completed; optionally write a base configuration file.
     */
    WT_ERR(__conn_write_base_config(session, cfg));

    /*
     * Check on the turtle and metadata files, creating them if necessary (which avoids application
     * threads racing to create the metadata file later). Once the metadata file exists, get a
     * reference to it in the connection's session.
     *
     * THE TURTLE FILE MUST BE THE LAST FILE CREATED WHEN INITIALIZING THE DATABASE HOME, IT'S WHAT
     * WE USE TO DECIDE IF WE'RE CREATING OR NOT.
     */
    WT_ERR(__wt_turtle_init(session));
    WT_ERR(__wt_config_gets(session, cfg, "verify_metadata", &cval));
    verify_meta = cval.val;

    /* Only verify the metadata file first. We will verify the history store table later. */
    if (verify_meta) {
        wt_session = &session->iface;
        ret = wt_session->verify(wt_session, WT_METAFILE_URI, NULL);
        WT_ERR(ret);
    }

    /*
     * If the user wants to salvage, do so before opening the metadata cursor. We do this after the
     * call to wt_turtle_init because that moves metadata files around from backups and would
     * overwrite any salvage we did if done before that call.
     */
    if (F_ISSET(conn, WT_CONN_SALVAGE)) {
        wt_session = &session->iface;
        WT_ERR(__wt_copy_and_sync(wt_session, WT_METAFILE, WT_METAFILE_SLVG));
        WT_ERR(wt_session->salvage(wt_session, WT_METAFILE_URI, NULL));
    }

    /* Initialize the connection's base write generation. */
    WT_ERR(__wt_metadata_init_base_write_gen(session));

    WT_ERR(__wt_metadata_cursor(session, NULL));
    /*
     * Load any incremental backup information. This reads the metadata so must be done after the
     * turtle file is initialized.
     */
    WT_ERR(__wt_backup_open(session));

    /* Start the worker threads and run recovery. */
    WT_ERR(__wt_connection_workers(session, cfg));

#if 0
    /*
     * If the user wants to verify WiredTiger metadata, verify the history store now that the
     * metadata table may have been salvaged and eviction has been started and recovery run.
     *
     * FIXME-WT-6682: temporarily disable history store verification.
     */
    if (verify_meta) {
        WT_ERR(__wt_open_internal_session(conn, "verify hs", false, 0, 0, &verify_session));
        ret = __wt_hs_verify(verify_session);
        WT_TRET(__wt_session_close_internal(verify_session));
        WT_ERR(ret);
    }
#endif

    /*
     * The hash array sizes needed to be set up very early. Set them in the statistics here. Setting
     * them in the early configuration function makes them get zeroed out.
     */
    WT_STAT_CONN_SET(session, buckets, conn->hash_size);
    WT_STAT_CONN_SET(session, buckets_dh, conn->dh_hash_size);

    /*
     * The default session should not open data handles after this point: since it can be shared
     * between threads, relying on session->dhandle is not safe.
     */
    F_SET(session, WT_SESSION_NO_DATA_HANDLES);

    WT_STATIC_ASSERT(offsetof(WT_CONNECTION_IMPL, iface) == 0);
    *connectionp = &conn->iface;

err:
    /* Discard the scratch buffers. */
    __wt_scr_free(session, &encbuf);
    __wt_scr_free(session, &i1);
    __wt_scr_free(session, &i2);
    __wt_scr_free(session, &i3);

    __wt_free(session, merge_cfg);
    /*
     * We may have allocated scratch memory when using the dummy session or the subsequently created
     * real session, and we don't want to tie down memory for the rest of the run in either of them.
     */
    if (session != &conn->dummy_session)
        __wt_scr_discard(session);
    __wt_scr_discard(&conn->dummy_session);

    if (ret != 0) {
        /*
         * Set panic if we're returning the run recovery error or if recovery did not complete so
         * that we don't try to checkpoint data handles. We need an explicit flag instead of
         * checking that WT_CONN_LOG_RECOVER_DONE is not set because other errors earlier than
         * recovery will not have that flag set.
         */
        if (ret == WT_RUN_RECOVERY || FLD_ISSET(conn->log_flags, WT_CONN_LOG_RECOVER_FAILED))
            F_SET(conn, WT_CONN_PANIC);
        /*
         * If we detected a data corruption issue, we really want to indicate the corruption instead
         * of whatever error was set. We cannot use standard return macros because we don't want to
         * generalize this. Record it here while we have the connection and set it after we destroy
         * the connection.
         */
        if (F_ISSET(conn, WT_CONN_DATA_CORRUPTION) && (ret == WT_PANIC || ret == WT_ERROR))
            try_salvage = true;
        WT_TRET(__wt_connection_close(conn));
        /*
         * Depending on the error, shutting down the connection may again return WT_PANIC. So if we
         * detected the corruption above, set it here after closing.
         */
        if (try_salvage)
            ret = WT_TRY_SALVAGE;
    }

    return (ret);
}<|MERGE_RESOLUTION|>--- conflicted
+++ resolved
@@ -2018,12 +2018,6 @@
 
     conn = S2C(session);
 
-<<<<<<< HEAD
-    /* When reconfiguring, check if there are any modifications that we care about. */
-    if (reconfig && (ret = __wt_config_gets(session, cfg + 1, "verbose", &cval)) == WT_NOTFOUND)
-        return (0);
-    WT_RET(ret);
-=======
     /* Check if JSON-encoded message strings are enabled, per event handler category. */
     WT_RET(__wt_config_gets(session, cfg, "json_output", &cval));
     flags = 0;
@@ -2034,8 +2028,10 @@
     }
     conn->json_output = flags;
 
-    WT_RET(__wt_config_gets(session, cfg, "verbose", &cval));
->>>>>>> 336fcacd
+    /* When reconfiguring, check if there are any modifications that we care about. */
+    if (reconfig && (ret = __wt_config_gets(session, cfg + 1, "verbose", &cval)) == WT_NOTFOUND)
+        return (0);
+    WT_RET(ret);
 
     WT_RET(__wt_config_gets(session, cfg, "verbose", &cval));
     for (ft = verbtypes; ft->name != NULL; ft++) {
