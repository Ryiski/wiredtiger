/*-
 * Copyright (c) 2014-present MongoDB, Inc.
 * Copyright (c) 2008-2014 WiredTiger, Inc.
 *	All rights reserved.
 *
 * See the file LICENSE for redistribution information.
 */

#include "wt_internal.h"

/*
 * __wt_txn_parse_timestamp_raw --
 *     Decodes and sets a timestamp. Don't do any checking.
 */
int
__wt_txn_parse_timestamp_raw(
  WT_SESSION_IMPL *session, const char *name, wt_timestamp_t *timestamp, WT_CONFIG_ITEM *cval)
{
    static const int8_t hextable[] = {-1, -1, -1, -1, -1, -1, -1, -1, -1, -1, -1, -1, -1, -1, -1,
      -1, -1, -1, -1, -1, -1, -1, -1, -1, -1, -1, -1, -1, -1, -1, -1, -1, -1, -1, -1, -1, -1, -1,
      -1, -1, -1, -1, -1, -1, -1, -1, -1, -1, 0, 1, 2, 3, 4, 5, 6, 7, 8, 9, -1, -1, -1, -1, -1, -1,
      -1, 10, 11, 12, 13, 14, 15, -1, -1, -1, -1, -1, -1, -1, -1, -1, -1, -1, -1, -1, -1, -1, -1,
      -1, -1, -1, -1, -1, -1, -1, -1, -1, -1, 10, 11, 12, 13, 14, 15, -1};
    wt_timestamp_t ts;
    size_t len;
    int hex_val;
    const char *hex_itr;

    *timestamp = 0;

    if (cval->len == 0)
        return (0);

    /* Protect against unexpectedly long hex strings. */
    if (cval->len > 2 * sizeof(wt_timestamp_t))
        WT_RET_MSG(
          session, EINVAL, "%s timestamp too long '%.*s'", name, (int)cval->len, cval->str);

    for (ts = 0, hex_itr = cval->str, len = cval->len; len > 0; --len) {
        if ((size_t)*hex_itr < WT_ELEMENTS(hextable))
            hex_val = hextable[(size_t)*hex_itr++];
        else
            hex_val = -1;
        if (hex_val < 0)
            WT_RET_MSG(session, EINVAL, "Failed to parse %s timestamp '%.*s'", name, (int)cval->len,
              cval->str);
        ts = (ts << 4) | (uint64_t)hex_val;
    }
    *timestamp = ts;

    return (0);
}

/*
 * __wt_txn_parse_timestamp --
 *     Decodes and sets a timestamp checking it is non-zero.
 */
int
__wt_txn_parse_timestamp(
  WT_SESSION_IMPL *session, const char *name, wt_timestamp_t *timestamp, WT_CONFIG_ITEM *cval)
{
    WT_RET(__wt_txn_parse_timestamp_raw(session, name, timestamp, cval));
    if (cval->len != 0 && *timestamp == WT_TS_NONE)
        WT_RET_MSG(session, EINVAL, "illegal %s timestamp '%.*s': zero not permitted", name,
          (int)cval->len, cval->str);

    return (0);
}

/*
 * __txn_get_read_timestamp --
 *     Get the read timestamp from the transaction.
 */
static void
__txn_get_read_timestamp(WT_TXN_SHARED *txn_shared, wt_timestamp_t *read_timestampp)
{
    WT_ORDERED_READ(*read_timestampp, txn_shared->read_timestamp);
}

/*
 * __wt_txn_get_pinned_timestamp --
 *     Calculate the current pinned timestamp.
 */
void
__wt_txn_get_pinned_timestamp(WT_SESSION_IMPL *session, wt_timestamp_t *tsp, uint32_t flags)
{
    WT_CONNECTION_IMPL *conn;
    WT_TXN_GLOBAL *txn_global;
    WT_TXN_SHARED *s;
    wt_timestamp_t tmp_read_ts, tmp_ts;
    uint32_t i, session_cnt;
    bool include_oldest, txn_has_write_lock;

    conn = S2C(session);
    txn_global = &conn->txn_global;
    include_oldest = LF_ISSET(WT_TXN_TS_INCLUDE_OLDEST);
    txn_has_write_lock = LF_ISSET(WT_TXN_TS_ALREADY_LOCKED);

    /* If including oldest and there's none set, we're done, nothing else matters. */
    if (include_oldest && !txn_global->has_oldest_timestamp) {
        *tsp = 0;
        return;
    }

    if (!txn_has_write_lock)
        __wt_readlock(session, &txn_global->rwlock);

    tmp_ts = include_oldest ? txn_global->oldest_timestamp : WT_TS_NONE;

    /* Check for a running checkpoint */
    if (LF_ISSET(WT_TXN_TS_INCLUDE_CKPT) && txn_global->checkpoint_timestamp != WT_TS_NONE &&
      (tmp_ts == WT_TS_NONE || txn_global->checkpoint_timestamp < tmp_ts))
        tmp_ts = txn_global->checkpoint_timestamp;

    /* Walk the array of concurrent transactions. */
    WT_ORDERED_READ(session_cnt, conn->session_cnt);
    for (i = 0, s = txn_global->txn_shared_list; i < session_cnt; i++, s++) {
        __txn_get_read_timestamp(s, &tmp_read_ts);
        /*
         * A zero timestamp is possible here only when the oldest timestamp is not accounted for.
         */
        if (tmp_ts == WT_TS_NONE || (tmp_read_ts != WT_TS_NONE && tmp_read_ts < tmp_ts))
            tmp_ts = tmp_read_ts;
    }

    if (!txn_has_write_lock)
        __wt_readunlock(session, &txn_global->rwlock);

    WT_STAT_CONN_INCR(session, txn_walk_sessions);
    WT_STAT_CONN_INCRV(session, txn_sessions_walked, i);

    *tsp = tmp_ts;
}

/*
 * __txn_get_durable_timestamp --
 *     Get the durable timestamp from the transaction.
 */
static void
__txn_get_durable_timestamp(WT_TXN_SHARED *txn_shared, wt_timestamp_t *durable_timestampp)
{
    WT_ORDERED_READ(*durable_timestampp, txn_shared->pinned_durable_timestamp);
}

/*
 * __txn_global_query_timestamp --
 *     Query a timestamp on the global transaction.
 */
static int
__txn_global_query_timestamp(WT_SESSION_IMPL *session, wt_timestamp_t *tsp, const char *cfg[])
{
    WT_CONFIG_ITEM cval;
    WT_CONNECTION_IMPL *conn;
    WT_TXN_GLOBAL *txn_global;
    WT_TXN_SHARED *s;
    wt_timestamp_t ts, tmpts;
    uint32_t i, session_cnt;

    conn = S2C(session);
    txn_global = &conn->txn_global;

    WT_STAT_CONN_INCR(session, txn_query_ts);
    WT_RET(__wt_config_gets(session, cfg, "get", &cval));
    if (WT_STRING_MATCH("all_durable", cval.str, cval.len)) {
        ts = txn_global->has_durable_timestamp ? txn_global->durable_timestamp : 0;

        __wt_readlock(session, &txn_global->rwlock);

        /* Walk the array of concurrent transactions. */
        WT_ORDERED_READ(session_cnt, conn->session_cnt);
        for (i = 0, s = txn_global->txn_shared_list; i < session_cnt; i++, s++) {
            __txn_get_durable_timestamp(s, &tmpts);
            if (tmpts != 0 && (ts == 0 || --tmpts < ts))
                ts = tmpts;
        }

        __wt_readunlock(session, &txn_global->rwlock);

        WT_STAT_CONN_INCR(session, txn_walk_sessions);
        WT_STAT_CONN_INCRV(session, txn_sessions_walked, i);
    } else if (WT_STRING_MATCH("last_checkpoint", cval.str, cval.len)) {
        /* Read-only value forever. Make sure we don't used a cached version. */
        WT_BARRIER();
        ts = txn_global->last_ckpt_timestamp;
    } else if (WT_STRING_MATCH("oldest_timestamp", cval.str, cval.len) ||
      WT_STRING_MATCH("oldest", cval.str, cval.len)) {
        ts = txn_global->has_oldest_timestamp ? txn_global->oldest_timestamp : 0;
    } else if (WT_STRING_MATCH("oldest_reader", cval.str, cval.len))
        __wt_txn_get_pinned_timestamp(session, &ts, WT_TXN_TS_INCLUDE_CKPT);
    else if (WT_STRING_MATCH("pinned", cval.str, cval.len))
        __wt_txn_get_pinned_timestamp(
          session, &ts, WT_TXN_TS_INCLUDE_CKPT | WT_TXN_TS_INCLUDE_OLDEST);
    else if (WT_STRING_MATCH("recovery", cval.str, cval.len))
        /* Read-only value forever. No lock needed. */
        ts = txn_global->recovery_timestamp;
    else if (WT_STRING_MATCH("stable_timestamp", cval.str, cval.len) ||
      WT_STRING_MATCH("stable", cval.str, cval.len)) {
        ts = txn_global->has_stable_timestamp ? txn_global->stable_timestamp : 0;
    } else
        WT_RET_MSG(session, EINVAL, "unknown timestamp query %.*s", (int)cval.len, cval.str);

    *tsp = ts;
    return (0);
}

/*
 * __txn_query_timestamp --
 *     Query a timestamp within this session's transaction.
 */
static int
__txn_query_timestamp(WT_SESSION_IMPL *session, wt_timestamp_t *tsp, const char *cfg[])
{
    WT_CONFIG_ITEM cval;
    WT_TXN *txn;
    WT_TXN_SHARED *txn_shared;

    txn = session->txn;
    txn_shared = WT_SESSION_TXN_SHARED(session);

    WT_STAT_CONN_INCR(session, session_query_ts);

    WT_RET(__wt_config_gets(session, cfg, "get", &cval));
    if (WT_STRING_MATCH("commit", cval.str, cval.len))
        *tsp = txn->commit_timestamp;
    else if (WT_STRING_MATCH("first_commit", cval.str, cval.len))
        *tsp = txn->first_commit_timestamp;
    else if (WT_STRING_MATCH("prepare", cval.str, cval.len))
        *tsp = txn->prepare_timestamp;
    else if (WT_STRING_MATCH("read", cval.str, cval.len))
        *tsp = txn_shared->read_timestamp;
    else
        WT_RET_MSG(session, EINVAL, "unknown timestamp query %.*s", (int)cval.len, cval.str);

    return (0);
}

/*
 * __wt_txn_query_timestamp --
 *     Query a timestamp. The caller may query the global transaction or the session's transaction.
 */
int
__wt_txn_query_timestamp(
  WT_SESSION_IMPL *session, char *hex_timestamp, const char *cfg[], bool global_txn)
{
    wt_timestamp_t ts;

    if (global_txn)
        WT_RET(__txn_global_query_timestamp(session, &ts, cfg));
    else
        WT_RET(__txn_query_timestamp(session, &ts, cfg));

    __wt_timestamp_to_hex_string(ts, hex_timestamp);
    return (0);
}

/*
 * __wt_txn_update_pinned_timestamp --
 *     Update the pinned timestamp (the oldest timestamp that has to be maintained for current or
 *     future readers).
 */
void
__wt_txn_update_pinned_timestamp(WT_SESSION_IMPL *session, bool force)
{
    WT_TXN_GLOBAL *txn_global;
    wt_timestamp_t last_pinned_timestamp, pinned_timestamp;

    txn_global = &S2C(session)->txn_global;

    /* Skip locking and scanning when the oldest timestamp is pinned. */
    if (txn_global->oldest_is_pinned)
        return;

    /* Scan to find the global pinned timestamp. */
    __wt_txn_get_pinned_timestamp(session, &pinned_timestamp, WT_TXN_TS_INCLUDE_OLDEST);
    if (pinned_timestamp == 0)
        return;

    if (txn_global->has_pinned_timestamp && !force) {
        last_pinned_timestamp = txn_global->pinned_timestamp;

        if (pinned_timestamp <= last_pinned_timestamp)
            return;
    }

    __wt_writelock(session, &txn_global->rwlock);
    /*
     * Scan the global pinned timestamp again, it's possible that it got changed after the previous
     * scan.
     */
    __wt_txn_get_pinned_timestamp(
      session, &pinned_timestamp, WT_TXN_TS_ALREADY_LOCKED | WT_TXN_TS_INCLUDE_OLDEST);

    if (pinned_timestamp != 0 &&
      (!txn_global->has_pinned_timestamp || force ||
        txn_global->pinned_timestamp < pinned_timestamp)) {
        txn_global->pinned_timestamp = pinned_timestamp;
        txn_global->has_pinned_timestamp = true;
        txn_global->oldest_is_pinned = txn_global->pinned_timestamp == txn_global->oldest_timestamp;
        txn_global->stable_is_pinned = txn_global->pinned_timestamp == txn_global->stable_timestamp;
        __wt_verbose_timestamp(session, pinned_timestamp, "Updated pinned timestamp");
    }
    __wt_writeunlock(session, &txn_global->rwlock);
}

/*
 * __wt_txn_global_set_timestamp --
 *     Set a global transaction timestamp.
 */
int
__wt_txn_global_set_timestamp(WT_SESSION_IMPL *session, const char *cfg[])
{
    WT_CONFIG_ITEM cval;
    WT_CONFIG_ITEM durable_cval, oldest_cval, stable_cval;
    WT_TXN_GLOBAL *txn_global;
    wt_timestamp_t durable_ts, oldest_ts, stable_ts;
    wt_timestamp_t last_oldest_ts, last_stable_ts;
    char ts_string[2][WT_TS_INT_STRING_SIZE];
    bool force, has_durable, has_oldest, has_stable;

    txn_global = &S2C(session)->txn_global;

    WT_STAT_CONN_INCR(session, txn_set_ts);

    WT_RET(__wt_config_gets_def(session, cfg, "durable_timestamp", 0, &durable_cval));
    has_durable = durable_cval.len != 0;
    if (has_durable)
        WT_STAT_CONN_INCR(session, txn_set_ts_durable);

    WT_RET(__wt_config_gets_def(session, cfg, "oldest_timestamp", 0, &oldest_cval));
    has_oldest = oldest_cval.len != 0;
    if (has_oldest)
        WT_STAT_CONN_INCR(session, txn_set_ts_oldest);

    WT_RET(__wt_config_gets_def(session, cfg, "stable_timestamp", 0, &stable_cval));
    has_stable = stable_cval.len != 0;
    if (has_stable)
        WT_STAT_CONN_INCR(session, txn_set_ts_stable);

    /* If no timestamp was supplied, there's nothing to do. */
    if (!has_durable && !has_oldest && !has_stable)
        return (0);

    /*
     * Parsing will initialize the timestamp to zero even if it is not configured.
     */
    WT_RET(__wt_txn_parse_timestamp(session, "durable", &durable_ts, &durable_cval));
    WT_RET(__wt_txn_parse_timestamp(session, "oldest", &oldest_ts, &oldest_cval));
    WT_RET(__wt_txn_parse_timestamp(session, "stable", &stable_ts, &stable_cval));

    WT_RET(__wt_config_gets_def(session, cfg, "force", 0, &cval));
    force = cval.val != 0;

    if (force)
        goto set;

    __wt_readlock(session, &txn_global->rwlock);

    last_oldest_ts = txn_global->oldest_timestamp;
    last_stable_ts = txn_global->stable_timestamp;

    /* It is a no-op to set the oldest or stable timestamps behind the global values. */
    if (has_oldest && txn_global->has_oldest_timestamp && oldest_ts <= last_oldest_ts)
        has_oldest = false;

    if (has_stable && txn_global->has_stable_timestamp && stable_ts <= last_stable_ts)
        has_stable = false;

    /*
     * First do error checking on the timestamp values. The oldest timestamp must always be less
     * than or equal to the stable timestamp. If we're only setting one then compare against the
     * system timestamp. If we're setting both then compare the passed in values.
     */
    if (!has_durable && txn_global->has_durable_timestamp)
        durable_ts = txn_global->durable_timestamp;
    if (!has_oldest && txn_global->has_oldest_timestamp)
        oldest_ts = last_oldest_ts;
    if (!has_stable && txn_global->has_stable_timestamp)
        stable_ts = last_stable_ts;

    /*
     * If a durable timestamp was supplied, check that it is no older than either the stable
     * timestamp or the oldest timestamp.
     */
    if (has_durable && (has_oldest || txn_global->has_oldest_timestamp) && oldest_ts > durable_ts) {
        __wt_readunlock(session, &txn_global->rwlock);
        WT_RET_MSG(session, EINVAL,
          "set_timestamp: oldest timestamp %s must not be later than durable timestamp %s",
          __wt_timestamp_to_string(oldest_ts, ts_string[0]),
          __wt_timestamp_to_string(durable_ts, ts_string[1]));
    }

    if (has_durable && (has_stable || txn_global->has_stable_timestamp) && stable_ts > durable_ts) {
        __wt_readunlock(session, &txn_global->rwlock);
        WT_RET_MSG(session, EINVAL,
          "set_timestamp: stable timestamp %s must not be later than durable timestamp %s",
          __wt_timestamp_to_string(stable_ts, ts_string[0]),
          __wt_timestamp_to_string(durable_ts, ts_string[1]));
    }

    /*
     * The oldest and stable timestamps must always satisfy the condition that oldest <= stable.
     */
    if ((has_oldest || has_stable) && (has_oldest || txn_global->has_oldest_timestamp) &&
      (has_stable || txn_global->has_stable_timestamp) && oldest_ts > stable_ts) {
        __wt_readunlock(session, &txn_global->rwlock);
        WT_RET_MSG(session, EINVAL,
          "set_timestamp: oldest timestamp %s must not be later than stable timestamp %s",
          __wt_timestamp_to_string(oldest_ts, ts_string[0]),
          __wt_timestamp_to_string(stable_ts, ts_string[1]));
    }

    __wt_readunlock(session, &txn_global->rwlock);

    /* Check if we are actually updating anything. */
    if (!has_durable && !has_oldest && !has_stable)
        return (0);

set:
    __wt_writelock(session, &txn_global->rwlock);
    /*
     * This method can be called from multiple threads, check that we are moving the global
     * timestamps forwards.
     *
     * The exception is the durable timestamp, where the application can move it backwards (in fact,
     * it only really makes sense to explicitly move it backwards because it otherwise tracks the
     * largest durable_timestamp so it moves forward whenever transactions are assigned timestamps).
     */
    if (has_durable) {
        txn_global->durable_timestamp = durable_ts;
        txn_global->has_durable_timestamp = true;
        WT_STAT_CONN_INCR(session, txn_set_ts_durable_upd);
        __wt_verbose_timestamp(session, durable_ts, "Updated global durable timestamp");
    }

    if (has_oldest &&
      (!txn_global->has_oldest_timestamp || force || oldest_ts > txn_global->oldest_timestamp)) {
        txn_global->oldest_timestamp = oldest_ts;
        WT_STAT_CONN_INCR(session, txn_set_ts_oldest_upd);
        txn_global->has_oldest_timestamp = true;
        txn_global->oldest_is_pinned = false;
        __wt_verbose_timestamp(session, oldest_ts, "Updated global oldest timestamp");
    }

    if (has_stable &&
      (!txn_global->has_stable_timestamp || force || stable_ts > txn_global->stable_timestamp)) {
        txn_global->stable_timestamp = stable_ts;
        WT_STAT_CONN_INCR(session, txn_set_ts_stable_upd);
        txn_global->has_stable_timestamp = true;
        txn_global->stable_is_pinned = false;
        __wt_verbose_timestamp(session, stable_ts, "Updated global stable timestamp");
    }
    __wt_writeunlock(session, &txn_global->rwlock);

    if (has_oldest || has_stable)
        __wt_txn_update_pinned_timestamp(session, force);

    return (0);
}

/*
 * __txn_assert_after_reads --
 *     Assert that commit and prepare timestamps are greater than the latest active read timestamp,
 *     if any.
 */
static int
__txn_assert_after_reads(WT_SESSION_IMPL *session, const char *op, wt_timestamp_t ts)
{
#ifdef HAVE_DIAGNOSTIC
    WT_TXN_GLOBAL *txn_global;
    WT_TXN_SHARED *s;
    wt_timestamp_t tmp_timestamp;
    uint32_t i, session_cnt;
    char ts_string[2][WT_TS_INT_STRING_SIZE];

    txn_global = &S2C(session)->txn_global;

    __wt_readlock(session, &txn_global->rwlock);
    /* Walk the array of concurrent transactions. */
    WT_ORDERED_READ(session_cnt, S2C(session)->session_cnt);
    WT_STAT_CONN_INCR(session, txn_walk_sessions);
    for (i = 0, s = txn_global->txn_shared_list; i < session_cnt; i++, s++) {
        WT_STAT_CONN_INCR(session, txn_sessions_walked);
        __txn_get_read_timestamp(s, &tmp_timestamp);
        if (tmp_timestamp != WT_TS_NONE && tmp_timestamp >= ts) {
            __wt_readunlock(session, &txn_global->rwlock);
            WT_RET_MSG(session, EINVAL,
              "%s timestamp %s must be greater than the latest active read timestamp %s ", op,
              __wt_timestamp_to_string(ts, ts_string[0]),
              __wt_timestamp_to_string(tmp_timestamp, ts_string[1]));
        }
    }
    __wt_readunlock(session, &txn_global->rwlock);
#else
    WT_UNUSED(session);
    WT_UNUSED(op);
    WT_UNUSED(ts);
#endif

    return (0);
}

/*
 * __wt_txn_validate_commit_timestamp --
 *     Validate the commit timestamp of a transaction.
 */
int
__wt_txn_validate_commit_timestamp(WT_SESSION_IMPL *session, wt_timestamp_t *commit_tsp)
{
    WT_TXN *txn;
    WT_TXN_GLOBAL *txn_global;
    wt_timestamp_t commit_ts, stable_ts;
    char ts_string[2][WT_TS_INT_STRING_SIZE];

    txn = session->txn;
    txn_global = &S2C(session)->txn_global;
    commit_ts = *commit_tsp;

    if (!F_ISSET(txn, WT_TXN_HAS_TS_PREPARE)) {
        /* For non-prepared transactions the commit timestamp must be after the stable timestamp. */
        stable_ts = txn_global->has_stable_timestamp ? txn_global->stable_timestamp : WT_TS_NONE;
        if (commit_ts <= stable_ts)
            WT_RET_MSG(session, EINVAL, "commit timestamp %s must be after the stable timestamp %s",
              __wt_timestamp_to_string(commit_ts, ts_string[0]),
              __wt_timestamp_to_string(stable_ts, ts_string[1]));

        /*
         * Compare against the commit timestamp of the current transaction. Return an error if the
         * given timestamp is older than the first commit timestamp.
         */
        if (F_ISSET(txn, WT_TXN_HAS_TS_COMMIT) && commit_ts < txn->first_commit_timestamp)
            WT_RET_MSG(session, EINVAL,
              "commit timestamp %s older than the first commit timestamp %s for this transaction",
              __wt_timestamp_to_string(commit_ts, ts_string[0]),
              __wt_timestamp_to_string(txn->first_commit_timestamp, ts_string[1]));

        WT_RET(__txn_assert_after_reads(session, "commit", commit_ts));
    } else {
        /*
         * For a prepared transaction, the commit timestamp should not be less than the prepare
         * timestamp. Also, the commit timestamp cannot be set before the transaction has actually
         * been prepared.
         *
         * If the commit timestamp is less than the oldest timestamp and transaction is configured
         * to roundup timestamps of a prepared transaction, then we will roundup the commit
         * timestamp to the prepare timestamp of the transaction.
         */
        if (txn->prepare_timestamp > commit_ts) {
            if (!F_ISSET(txn, WT_TXN_TS_ROUND_PREPARED))
                WT_RET_MSG(session, EINVAL,
                  "commit timestamp %s is less than the prepare timestamp %s for this transaction",
                  __wt_timestamp_to_string(commit_ts, ts_string[0]),
                  __wt_timestamp_to_string(txn->prepare_timestamp, ts_string[1]));

            /* Update the caller's value. */
            *commit_tsp = txn->prepare_timestamp;
        }
        if (!F_ISSET(txn, WT_TXN_PREPARE))
            WT_RET_MSG(
              session, EINVAL, "commit timestamp must not be set before transaction is prepared");
    }

    return (0);
}

/*
 * __wt_txn_set_commit_timestamp --
 *     Set the commit timestamp of a transaction.
 */
int
__wt_txn_set_commit_timestamp(WT_SESSION_IMPL *session, wt_timestamp_t commit_ts)
{
    WT_TXN *txn;

    txn = session->txn;

    /*
     * In scenarios where the prepare timestamp is greater than the provided commit timestamp, the
     * validate function returns the new commit timestamp based on the configuration.
     */
    WT_RET(__wt_txn_validate_commit_timestamp(session, &commit_ts));
    txn->commit_timestamp = commit_ts;

    /*
     * First time copy the commit timestamp to the first commit timestamp.
     */
    if (!F_ISSET(txn, WT_TXN_HAS_TS_COMMIT))
        txn->first_commit_timestamp = commit_ts;

    /*
     * Only mirror the commit timestamp if there isn't already an explicit durable timestamp. This
     * might happen if we set a commit timestamp, set a durable timestamp and then subsequently set
     * the commit timestamp again.
     */
    if (!F_ISSET(txn, WT_TXN_HAS_TS_DURABLE))
        txn->durable_timestamp = commit_ts;

    F_SET(txn, WT_TXN_HAS_TS_COMMIT);
    return (0);
}

/*
 * __wt_txn_validate_durable_timestamp --
 *     Validate the durable timestamp of a transaction.
 */
int
__wt_txn_validate_durable_timestamp(WT_SESSION_IMPL *session, wt_timestamp_t durable_ts)
{
    WT_TXN *txn;
    WT_TXN_GLOBAL *txn_global;
    wt_timestamp_t stable_ts;
    char ts_string[2][WT_TS_INT_STRING_SIZE];

    txn = session->txn;
    txn_global = &S2C(session)->txn_global;

    /* Compare against the stable timestamp. */
    stable_ts = txn_global->has_stable_timestamp ? txn_global->stable_timestamp : WT_TS_NONE;
    if (durable_ts <= stable_ts)
        WT_RET_MSG(session, EINVAL, "durable timestamp %s must be after the stable timestamp %s",
          __wt_timestamp_to_string(durable_ts, ts_string[0]),
          __wt_timestamp_to_string(stable_ts, ts_string[1]));

    /* Check if the durable timestamp is less than the commit timestamp. */
    if (durable_ts < txn->commit_timestamp)
        WT_RET_MSG(session, EINVAL,
          "durable timestamp %s is less than the commit timestamp %s for this transaction",
          __wt_timestamp_to_string(durable_ts, ts_string[0]),
          __wt_timestamp_to_string(txn->commit_timestamp, ts_string[1]));

    return (0);
}

/*
 * __wt_txn_set_durable_timestamp --
 *     Set the durable timestamp of a transaction.
 */
int
__wt_txn_set_durable_timestamp(WT_SESSION_IMPL *session, wt_timestamp_t durable_ts)
{
    WT_TXN *txn;

    txn = session->txn;

    if (!F_ISSET(txn, WT_TXN_PREPARE))
        WT_RET_MSG(session, EINVAL,
          "durable timestamp should not be specified for non-prepared transaction");

    if (!F_ISSET(txn, WT_TXN_HAS_TS_COMMIT))
        WT_RET_MSG(
          session, EINVAL, "a commit timestamp is required before setting a durable timestamp");

    WT_RET(__wt_txn_validate_durable_timestamp(session, durable_ts));
    txn->durable_timestamp = durable_ts;
    F_SET(txn, WT_TXN_HAS_TS_DURABLE);

    return (0);
}

/*
 * __wt_txn_set_prepare_timestamp --
 *     Validate and set the prepare timestamp of a transaction.
 */
int
__wt_txn_set_prepare_timestamp(WT_SESSION_IMPL *session, wt_timestamp_t prepare_ts)
{
    WT_TXN *txn;
    WT_TXN_GLOBAL *txn_global;
    wt_timestamp_t oldest_ts, stable_ts;
    char ts_string[2][WT_TS_INT_STRING_SIZE];

    txn = session->txn;
    txn_global = &S2C(session)->txn_global;

    WT_RET(__wt_txn_context_prepare_check(session));

    if (F_ISSET(txn, WT_TXN_HAS_TS_PREPARE))
        WT_RET_MSG(session, EINVAL, "prepare timestamp is already set");

    if (F_ISSET(txn, WT_TXN_HAS_TS_COMMIT))
        WT_RET_MSG(session, EINVAL,
          "commit timestamp should not have been set before the prepare timestamp");

    WT_RET(__txn_assert_after_reads(session, "prepare", prepare_ts));

    /*
     * Check whether the prepare timestamp is less than the stable timestamp.
     */
    stable_ts = txn_global->stable_timestamp;
    if (prepare_ts <= stable_ts) {
        /*
         * Check whether the application is using the "prepared" roundup mode. This rounds up to
         * _oldest_, not stable, and permits preparing before stable, because it is meant to be used
         * during application recovery to replay a transaction that was successfully prepared (and
         * possibly committed) before a crash but had not yet become durable. In general it is
         * important to replay such transactions at the same time they had before the crash; in a
         * distributed setting they might have already committed in the network, in which case
         * replaying them at a different time is very likely to be inconsistent. Meanwhile, once a
         * transaction prepares we allow stable to move forward past it, so replaying may require
         * preparing and even committing prior to stable.
         *
         * Such a replay is safe provided that it happens during application-level recovery before
         * resuming ordinary operations: between the time the transaction prepares and the crash,
         * operations intersecting with the prepared transaction fail with WT_PREPARE_CONFLICT, and
         * after the crash, the replay recreates this state before any ordinary operations can
         * intersect with it. Application recovery code is responsible for making sure that any
         * other operations it does before the replay that might intersect with the prepared
         * transaction are consistent with it.
         *
         * (There is a slight extra wrinkle at the moment, because it is possible for a transaction
         * to prepare and commit and be interacted with before it becomes durable. Currently such
         * transactions _must_ be replayed identically by the application to avoid inconsistency,
         * or avoided. FIXME-WT-8747: remove this note when WT-8747 fixes this.)
         *
         * Under other circumstances, that is, not during application-level recovery when ordinary
         * operations are excluded, use of "roundup=prepared" (for replaying transactions or
         * otherwise) is not safe and can cause data inconsistency. There is currently no roundup
         * mode for commit timestamps that is suitable for use during ordinary operation.
         */
        if (F_ISSET(txn, WT_TXN_TS_ROUND_PREPARED)) {
            oldest_ts = txn_global->oldest_timestamp;
            if (prepare_ts < oldest_ts) {
                __wt_verbose(session, WT_VERB_TIMESTAMP,
                  "prepare timestamp %s rounded to oldest timestamp %s",
                  __wt_timestamp_to_string(prepare_ts, ts_string[0]),
                  __wt_timestamp_to_string(oldest_ts, ts_string[1]));
                prepare_ts = oldest_ts;
            }
        } else
            WT_RET_MSG(session, EINVAL,
              "prepare timestamp %s is not newer than the stable timestamp %s",
              __wt_timestamp_to_string(prepare_ts, ts_string[0]),
              __wt_timestamp_to_string(stable_ts, ts_string[1]));
    }
    txn->prepare_timestamp = prepare_ts;
    F_SET(txn, WT_TXN_HAS_TS_PREPARE);

    return (0);
}

/*
 * __wt_txn_set_read_timestamp --
 *     Parse a request to set a transaction's read_timestamp.
 */
int
__wt_txn_set_read_timestamp(WT_SESSION_IMPL *session, wt_timestamp_t read_ts)
{
    WT_TXN *txn;
    WT_TXN_GLOBAL *txn_global;
    WT_TXN_SHARED *txn_shared;
    wt_timestamp_t ts_oldest;
    char ts_string[2][WT_TS_INT_STRING_SIZE];
    bool did_roundup_to_oldest;

    txn = session->txn;
    txn_global = &S2C(session)->txn_global;
    txn_shared = WT_SESSION_TXN_SHARED(session);

    /*
     * Silently ignore attempts to set the read timestamp after a transaction is prepared (if we
     * error, the system will panic because an operation on a prepared transaction cannot fail).
     */
    if (F_ISSET(session->txn, WT_TXN_PREPARE)) {
        __wt_errx(session,
          "attempt to set the read timestamp after the transaction is prepared silently ignored");
        return (0);
    }

    /* Read timestamps can't change once set. */
    if (F_ISSET(txn, WT_TXN_SHARED_TS_READ))
        WT_RET_MSG(session, EINVAL, "a read_timestamp may only be set once per transaction");

    /*
     * This code is not using the timestamp validate function to avoid a race between checking and
     * setting transaction timestamp.
     */
    __wt_readlock(session, &txn_global->rwlock);

    ts_oldest = txn_global->oldest_timestamp;
    did_roundup_to_oldest = false;
    if (read_ts < ts_oldest) {
        /*
         * If given read timestamp is earlier than oldest timestamp then round the read timestamp to
         * oldest timestamp.
         */
        if (F_ISSET(txn, WT_TXN_TS_ROUND_READ)) {
            txn_shared->read_timestamp = ts_oldest;
            did_roundup_to_oldest = true;
        } else {
            __wt_readunlock(session, &txn_global->rwlock);

#if !defined(WT_STANDALONE_BUILD)
            /*
             * In some cases, MongoDB sets a read timestamp older than the oldest timestamp, relying
             * on WiredTiger's concurrency to detect and fail the set. In other cases it's a bug and
             * MongoDB wants error context to make it easier to find those problems. Don't output an
             * error message because that logs a MongoDB error, use an informational message to
             * provide the context instead. Don't output this message for standalone builds, it's
             * too noisy for applications that don't track the read timestamp against the oldest
             * timestamp and simply expect the set to fail.
             */
            __wt_verbose_notice(session, WT_VERB_TIMESTAMP,
              "read timestamp %s less than the oldest timestamp %s",
              __wt_timestamp_to_string(read_ts, ts_string[0]),
              __wt_timestamp_to_string(ts_oldest, ts_string[1]));
#endif
            return (EINVAL);
        }
    } else
        txn_shared->read_timestamp = read_ts;

    F_SET(txn, WT_TXN_SHARED_TS_READ);
    __wt_readunlock(session, &txn_global->rwlock);

    /*
     * This message is generated here to reduce the span of critical section.
     */
    if (did_roundup_to_oldest)
        __wt_verbose(session, WT_VERB_TIMESTAMP,
          "read timestamp %s : rounded to oldest timestamp %s",
          __wt_timestamp_to_string(read_ts, ts_string[0]),
          __wt_timestamp_to_string(ts_oldest, ts_string[1]));

    /*
     * If we already have a snapshot, it may be too early to match the timestamp (including the one
     * we just read, if rounding to oldest). Get a new one.
     */
    if (F_ISSET(txn, WT_TXN_RUNNING))
        __wt_txn_get_snapshot(session);

    return (0);
}

/*
 * __wt_txn_set_timestamp --
 *     Parse a request to set a timestamp in a transaction.
 */
int
__wt_txn_set_timestamp(WT_SESSION_IMPL *session, const char *cfg[], bool commit)
{
    WT_CONFIG cparser;
    WT_CONFIG_ITEM ckey, cval;
    WT_CONNECTION_IMPL *conn;
    WT_DECL_RET;
    WT_TXN *txn;
    wt_timestamp_t commit_ts, durable_ts, prepare_ts, read_ts;
    bool set_ts;

    conn = S2C(session);
    txn = session->txn;
    set_ts = false;

    /*
     * If no commit or durable timestamp is set here, set to any previously set values and validate
     * them, the stable timestamp might have moved forward since they were successfully set.
     */
    commit_ts = durable_ts = prepare_ts = read_ts = WT_TS_NONE;
    if (commit && F_ISSET(txn, WT_TXN_HAS_TS_COMMIT))
        commit_ts = txn->commit_timestamp;
    if (commit && F_ISSET(txn, WT_TXN_HAS_TS_DURABLE))
        durable_ts = txn->durable_timestamp;

    /*
     * If the API received no configuration string, or we just have the base configuration, there
     * are no strings to parse. Additionally, take a shortcut in parsing that works because we're
     * only given a base configuration and a user configuration.
     */
    if (cfg != NULL && cfg[0] != NULL && cfg[1] != NULL) {
        WT_ASSERT(session, cfg[2] == NULL);
        __wt_config_init(session, &cparser, cfg[1]);
        while ((ret = __wt_config_next(&cparser, &ckey, &cval)) == 0) {
            WT_ASSERT(session, ckey.str != NULL);
            if (WT_STRING_MATCH("commit_timestamp", ckey.str, ckey.len)) {
                WT_RET(__wt_txn_parse_timestamp(session, "commit", &commit_ts, &cval));
                set_ts = true;
            } else if (WT_STRING_MATCH("durable_timestamp", ckey.str, ckey.len)) {
                WT_RET(__wt_txn_parse_timestamp(session, "durable", &durable_ts, &cval));
                set_ts = true;
            } else if (WT_STRING_MATCH("prepare_timestamp", ckey.str, ckey.len)) {
                WT_RET(__wt_txn_parse_timestamp(session, "prepare", &prepare_ts, &cval));
                set_ts = true;
            } else if (WT_STRING_MATCH("read_timestamp", ckey.str, ckey.len)) {
                WT_RET(__wt_txn_parse_timestamp(session, "read", &read_ts, &cval));
                set_ts = true;
            }
        }
        WT_RET_NOTFOUND_OK(ret);
    }

    /* Check if there's nothing to check. */
    if (!set_ts && commit_ts == WT_TS_NONE && durable_ts == WT_TS_NONE)
        return (0);

    if (txn->isolation != WT_ISO_SNAPSHOT)
        WT_RET_MSG(session, EINVAL,
          "setting a timestamp requires a transaction running at snapshot isolation");
    WT_RET(__wt_txn_context_check(session, true));

    /* Look for a commit timestamp. */
    if (commit_ts != WT_TS_NONE)
        WT_RET(__wt_txn_set_commit_timestamp(session, commit_ts));

    /*
     * Look for a durable timestamp. Durable timestamp should be set only after setting the commit
     * timestamp.
     */
    if (durable_ts != WT_TS_NONE)
        WT_RET(__wt_txn_set_durable_timestamp(session, durable_ts));
    __wt_txn_publish_durable_timestamp(session);

    /* Look for a read timestamp. */
    if (read_ts != WT_TS_NONE)
        WT_RET(__wt_txn_set_read_timestamp(session, read_ts));

    /* Look for a prepare timestamp. */
    if (prepare_ts != WT_TS_NONE)
        WT_RET(__wt_txn_set_prepare_timestamp(session, prepare_ts));

    /* Timestamps are only logged in debugging mode. */
    if (set_ts && FLD_ISSET(conn->log_flags, WT_CONN_LOG_DEBUG_MODE) &&
      FLD_ISSET(conn->log_flags, WT_CONN_LOG_ENABLED) && !F_ISSET(conn, WT_CONN_RECOVERING))
        WT_RET(__wt_txn_ts_log(session));

    return (0);
}

/*
 * __wt_txn_set_timestamp_uint --
 *     Directly set the commit timestamp in a transaction, bypassing parsing logic. Prefer this to
 *     __wt_txn_set_timestamp when string parsing is a performance bottleneck.
 */
int
__wt_txn_set_timestamp_uint(WT_SESSION_IMPL *session, WT_TS_TXN_TYPE which, wt_timestamp_t ts)
{
    WT_CONNECTION_IMPL *conn;
<<<<<<< HEAD
    WT_TXN *txn;
=======
    const char *name;
>>>>>>> 988dcd34

    txn = session->txn;

    if (txn->isolation != WT_ISO_SNAPSHOT)
        WT_RET_MSG(session, EINVAL,
          "setting a timestamp requires a transaction running at snapshot isolation");
    WT_RET(__wt_txn_context_check(session, true));

    conn = S2C(session);

    if (ts == 0) {
        name = "unknown";
        switch (which) {
        case WT_TS_TXN_TYPE_COMMIT:
            name = "commit";
            break;
        case WT_TS_TXN_TYPE_DURABLE:
            name = "durable";
            break;
        case WT_TS_TXN_TYPE_PREPARE:
            name = "prepare";
            break;
        case WT_TS_TXN_TYPE_READ:
            name = "read";
            break;
        }
        WT_RET_MSG(session, EINVAL, "illegal %s timestamp: zero not permitted", name);
    }

    switch (which) {
    case WT_TS_TXN_TYPE_COMMIT:
        WT_RET(__wt_txn_set_commit_timestamp(session, ts));
        break;
    case WT_TS_TXN_TYPE_DURABLE:
        WT_RET(__wt_txn_set_durable_timestamp(session, ts));
        break;
    case WT_TS_TXN_TYPE_PREPARE:
        WT_RET(__wt_txn_set_prepare_timestamp(session, ts));
        break;
    case WT_TS_TXN_TYPE_READ:
        WT_RET(__wt_txn_set_read_timestamp(session, ts));
        break;
    }
    __wt_txn_publish_durable_timestamp(session);

    /* Timestamps are only logged in debugging mode. */
    if (ts != WT_TS_NONE && FLD_ISSET(conn->log_flags, WT_CONN_LOG_DEBUG_MODE) &&
      FLD_ISSET(conn->log_flags, WT_CONN_LOG_ENABLED) && !F_ISSET(conn, WT_CONN_RECOVERING))
        WT_RET(__wt_txn_ts_log(session));

    return (0);
}

/*
 * __wt_txn_publish_durable_timestamp --
 *     Publish a transaction's durable timestamp.
 */
void
__wt_txn_publish_durable_timestamp(WT_SESSION_IMPL *session)
{
    WT_TXN *txn;
    WT_TXN_SHARED *txn_shared;
    wt_timestamp_t ts;

    txn = session->txn;
    txn_shared = WT_SESSION_TXN_SHARED(session);

    if (F_ISSET(txn, WT_TXN_SHARED_TS_DURABLE))
        return;

    if (F_ISSET(txn, WT_TXN_HAS_TS_DURABLE))
        ts = txn->durable_timestamp;
    else if (F_ISSET(txn, WT_TXN_HAS_TS_COMMIT)) {
        /*
         * If we know for a fact that this is a prepared transaction and we only have a commit
         * timestamp, don't add to the durable queue. If we poll all_durable after setting the
         * commit timestamp of a prepared transaction, that prepared transaction should NOT be
         * visible. Note: this only happens when the commit timestamp is set in advance with
         * timestamp_transaction; at commit time a durable timestamp is required.
         */
        if (F_ISSET(txn, WT_TXN_PREPARE))
            return;
        ts = txn->first_commit_timestamp;
    } else
        return;

    txn_shared->pinned_durable_timestamp = ts;
    F_SET(txn, WT_TXN_SHARED_TS_DURABLE);
}

/*
 * __wt_txn_clear_durable_timestamp --
 *     Clear a transaction's published durable timestamp.
 */
void
__wt_txn_clear_durable_timestamp(WT_SESSION_IMPL *session)
{
    WT_TXN *txn;
    WT_TXN_SHARED *txn_shared;

    txn = session->txn;
    txn_shared = WT_SESSION_TXN_SHARED(session);

    if (!F_ISSET(txn, WT_TXN_SHARED_TS_DURABLE))
        return;

    WT_WRITE_BARRIER();
    F_CLR(txn, WT_TXN_SHARED_TS_DURABLE);
    txn_shared->pinned_durable_timestamp = WT_TS_NONE;
}

/*
 * __wt_txn_clear_read_timestamp --
 *     Clear a transaction's published read timestamp.
 */
void
__wt_txn_clear_read_timestamp(WT_SESSION_IMPL *session)
{
    WT_TXN *txn;
    WT_TXN_SHARED *txn_shared;

    txn = session->txn;
    txn_shared = WT_SESSION_TXN_SHARED(session);

    if (F_ISSET(txn, WT_TXN_SHARED_TS_READ)) {
        /* Assert the read timestamp is greater than or equal to the pinned timestamp. */
        WT_ASSERT(session, txn_shared->read_timestamp >= S2C(session)->txn_global.pinned_timestamp);

        WT_WRITE_BARRIER();
        F_CLR(txn, WT_TXN_SHARED_TS_READ);
    }
    txn_shared->read_timestamp = WT_TS_NONE;
}

/*
 * __wt_txn_checkpoint_cannot_start --
 *     Return true if there's a transaction we need to wait for. This means transactions that have
 *     begun committing with durable timestamp at or before the checkpoint timestamp, but have not
 *     yet finished.
 */
bool
__wt_txn_checkpoint_cannot_start(WT_SESSION_IMPL *session)
{
    WT_CONNECTION_IMPL *conn;
    WT_TXN_GLOBAL *txn_global;
    WT_TXN_SHARED *txn_shared;
    wt_timestamp_t durable_ts;
    uint32_t i, session_count;

    conn = S2C(session);
    txn_global = &conn->txn_global;

    /* We're going to scan the table: wait for the lock. */
    __wt_readlock(session, &txn_global->rwlock);

    /* Walk the array of concurrent transactions. */
    WT_ORDERED_READ(session_count, conn->session_cnt);
    WT_STAT_CONN_INCR(session, txn_walk_sessions);
    for (i = 0, txn_shared = txn_global->txn_shared_list; i < session_count; i++, txn_shared++) {
        WT_STAT_CONN_INCR(session, txn_sessions_walked);

        if (txn_shared->id == WT_TXN_NONE)
            continue;

        /*
         * FUTURE: there is currently no way to tell if a transaction has started committing, or has
         * only been assigned a durable or commit timestamp with timestamp_transaction(). It would
         * be better not to wait for transactions that haven't actually started committing yet.
         */
        __txn_get_durable_timestamp(txn_shared, &durable_ts);

        if (durable_ts != WT_TXN_NONE && durable_ts <= txn_global->meta_ckpt_timestamp) {
            __wt_readunlock(session, &txn_global->rwlock);
            return (true);
        }
    }

    __wt_readunlock(session, &txn_global->rwlock);
    return (false);
}<|MERGE_RESOLUTION|>--- conflicted
+++ resolved
@@ -932,11 +932,8 @@
 __wt_txn_set_timestamp_uint(WT_SESSION_IMPL *session, WT_TS_TXN_TYPE which, wt_timestamp_t ts)
 {
     WT_CONNECTION_IMPL *conn;
-<<<<<<< HEAD
     WT_TXN *txn;
-=======
     const char *name;
->>>>>>> 988dcd34
 
     txn = session->txn;
 
