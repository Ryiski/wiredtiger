/*-
 * Copyright (c) 2008-2014 WiredTiger, Inc.
 *	All rights reserved.
 *
 * See the file LICENSE for redistribution information.
 */

#include "wt_internal.h"

static int __btree_conf(WT_SESSION_IMPL *, WT_CKPT *ckpt);
static int __btree_get_last_recno(WT_SESSION_IMPL *);
static int __btree_page_sizes(WT_SESSION_IMPL *);
static int __btree_preload(WT_SESSION_IMPL *);
static int __btree_tree_open_empty(WT_SESSION_IMPL *, int, int);

static int pse1(WT_SESSION_IMPL *, const char *, uint32_t, uint32_t);
static int pse2(WT_SESSION_IMPL *, const char *, uint32_t, uint32_t, int);

/*
 * __wt_btree_open --
 *	Open a Btree.
 */
int
__wt_btree_open(WT_SESSION_IMPL *session, const char *op_cfg[])
{
	WT_BM *bm;
	WT_BTREE *btree;
	WT_CKPT ckpt;
	WT_CONFIG_ITEM cval;
	WT_DATA_HANDLE *dhandle;
	WT_DECL_RET;
	size_t root_addr_size;
	uint8_t root_addr[WT_BTREE_MAX_ADDR_COOKIE];
	int creation, forced_salvage, readonly;
	const char *filename;

	dhandle = session->dhandle;
	btree = S2BT(session);

	/* Checkpoint files are readonly. */
	readonly = dhandle->checkpoint == NULL ? 0 : 1;

	/* Get the checkpoint information for this name/checkpoint pair. */
	WT_CLEAR(ckpt);
	WT_RET(__wt_meta_checkpoint(
	    session, dhandle->name, dhandle->checkpoint, &ckpt));

	/*
	 * Bulk-load is only permitted on newly created files, not any empty
	 * file -- see the checkpoint code for a discussion.
	 */
	creation = ckpt.raw.size == 0;
	if (!creation && F_ISSET(btree, WT_BTREE_BULK))
		WT_ERR_MSG(session, EINVAL,
		    "bulk-load is only supported on newly created objects");

	/* Handle salvage configuration. */
	forced_salvage = 0;
	if (F_ISSET(btree, WT_BTREE_SALVAGE)) {
		WT_ERR(__wt_config_gets(session, op_cfg, "force", &cval));
		forced_salvage = (cval.val != 0);
	}

	/* Initialize and configure the WT_BTREE structure. */
	WT_ERR(__btree_conf(session, &ckpt));

	/* Connect to the underlying block manager. */
	filename = dhandle->name;
	if (!WT_PREFIX_SKIP(filename, "file:"))
		WT_ERR_MSG(session, EINVAL, "expected a 'file:' URI");

	WT_ERR(__wt_block_manager_open(session, filename, dhandle->cfg,
	    forced_salvage, readonly, btree->allocsize, &btree->bm));
	bm = btree->bm;

	/*
	 * !!!
	 * As part of block-manager configuration, we need to return the maximum
	 * sized address cookie that a block manager will ever return.  There's
	 * a limit of WT_BTREE_MAX_ADDR_COOKIE, but at 255B, it's too large for
	 * a Btree with 512B internal pages.  The default block manager packs
	 * an off_t and 2 uint32_t's into its cookie, so there's no problem now,
	 * but when we create a block manager extension API, we need some way to
	 * consider the block manager's maximum cookie size versus the minimum
	 * Btree internal node size.
	 */
	btree->block_header = bm->block_header(bm);

	/*
	 * Open the specified checkpoint unless it's a special command (special
	 * commands are responsible for loading their own checkpoints, if any).
	 */
	if (!F_ISSET(btree,
	    WT_BTREE_SALVAGE | WT_BTREE_UPGRADE | WT_BTREE_VERIFY)) {
		/*
		 * There are two reasons to load an empty tree rather than a
		 * checkpoint: either there is no checkpoint (the file is
		 * being created), or the load call returns no root page (the
		 * checkpoint is for an empty file).
		 */
		WT_ERR(bm->checkpoint_load(bm, session,
		    ckpt.raw.data, ckpt.raw.size,
		    root_addr, &root_addr_size, readonly));
		if (creation || root_addr_size == 0)
			WT_ERR(__btree_tree_open_empty(
			    session, creation, readonly));
		else {
			WT_ERR(__wt_btree_tree_open(
			    session, root_addr, root_addr_size));

			/* Warm the cache, if possible. */
			WT_ERR(__btree_preload(session));

			/* Get the last record number in a column-store file. */
			if (btree->type != BTREE_ROW)
				WT_ERR(__btree_get_last_recno(session));
		}
	}

	if (0) {
err:		WT_TRET(__wt_btree_close(session));
	}
	__wt_meta_checkpoint_free(session, &ckpt);

	return (ret);
}

/*
 * __wt_btree_close --
 *	Close a Btree.
 */
int
__wt_btree_close(WT_SESSION_IMPL *session)
{
	WT_BM *bm;
	WT_BTREE *btree;
	WT_DATA_HANDLE *dhandle;
	WT_DECL_RET;

	dhandle = session->dhandle;
	btree = S2BT(session);

	if ((bm = btree->bm) != NULL) {
		/* Unload the checkpoint, unless it's a special command. */
		if (F_ISSET(dhandle, WT_DHANDLE_OPEN) &&
		    !F_ISSET(btree,
		    WT_BTREE_SALVAGE | WT_BTREE_UPGRADE | WT_BTREE_VERIFY))
			WT_TRET(bm->checkpoint_unload(bm, session));

		/* Close the underlying block manager reference. */
		WT_TRET(bm->close(bm, session));

		btree->bm = NULL;
	}

	/* Close the Huffman tree. */
	__wt_btree_huffman_close(session);

	/* Destroy locks. */
	WT_TRET(__wt_rwlock_destroy(session, &btree->ovfl_lock));

	/* Free allocated memory. */
	__wt_free(session, btree->key_format);
	__wt_free(session, btree->value_format);

	btree->bulk_load_ok = 0;

	return (ret);
}

/*
 * __btree_conf --
 *	Configure a WT_BTREE structure.
 */
static int
__btree_conf(WT_SESSION_IMPL *session, WT_CKPT *ckpt)
{
	WT_BTREE *btree;
	WT_CONFIG_ITEM cval;
	WT_CONNECTION_IMPL *conn;
	WT_NAMED_COMPRESSOR *ncomp;
	int64_t maj_version, min_version;
	uint32_t bitcnt;
	int fixed;
	const char **cfg;

	btree = S2BT(session);
	conn = S2C(session);
	cfg = btree->dhandle->cfg;

	/* Dump out format information. */
	if (WT_VERBOSE_ISSET(session, version)) {
		WT_RET(__wt_config_gets(session, cfg, "version.major", &cval));
		maj_version = cval.val;
		WT_RET(__wt_config_gets(session, cfg, "version.minor", &cval));
		min_version = cval.val;
		WT_VERBOSE_RET(session, version,
		    "%" PRIu64 ".%" PRIu64, maj_version, min_version);
	}

	/* Get the file ID. */
	WT_RET(__wt_config_gets(session, cfg, "id", &cval));
	btree->id = (uint32_t)cval.val;

	/* Validate file types and check the data format plan. */
	WT_RET(__wt_config_gets(session, cfg, "key_format", &cval));
	WT_RET(__wt_struct_check(session, cval.str, cval.len, NULL, NULL));
	if (WT_STRING_MATCH("r", cval.str, cval.len))
		btree->type = BTREE_COL_VAR;
	else
		btree->type = BTREE_ROW;
	WT_RET(__wt_strndup(session, cval.str, cval.len, &btree->key_format));

	WT_RET(__wt_config_gets(session, cfg, "value_format", &cval));
	WT_RET(__wt_struct_check(session, cval.str, cval.len, NULL, NULL));
	WT_RET(__wt_strndup(session, cval.str, cval.len, &btree->value_format));

	/* Row-store key comparison and key gap for prefix compression. */
	if (btree->type == BTREE_ROW) {
		WT_RET(__wt_collator_config(session, cfg, &btree->collator));

		WT_RET(__wt_config_gets(session, cfg, "key_gap", &cval));
		btree->key_gap = (uint32_t)cval.val;
	}

	/* Column-store: check for fixed-size data. */
	if (btree->type == BTREE_COL_VAR) {
		WT_RET(__wt_struct_check(
		    session, cval.str, cval.len, &fixed, &bitcnt));
		if (fixed) {
			if (bitcnt == 0 || bitcnt > 8)
				WT_RET_MSG(session, EINVAL,
				    "fixed-width field sizes must be greater "
				    "than 0 and less than or equal to 8");
			btree->bitcnt = (uint8_t)bitcnt;
			btree->type = BTREE_COL_FIX;
		}
	}

	/* Page sizes */
	WT_RET(__btree_page_sizes(session));

	/* Eviction; the metadata file is never evicted. */
	if (WT_IS_METADATA(btree->dhandle))
		F_SET(btree, WT_BTREE_NO_EVICTION | WT_BTREE_NO_HAZARD);
	else {
		WT_RET(__wt_config_gets(session, cfg, "cache_resident", &cval));
		if (cval.val)
			F_SET(btree, WT_BTREE_NO_EVICTION | WT_BTREE_NO_HAZARD);
		else
			F_CLR(btree, WT_BTREE_NO_EVICTION);
	}

	/* Checksums */
	WT_RET(__wt_config_gets(session, cfg, "checksum", &cval));
	if (WT_STRING_MATCH("on", cval.str, cval.len))
		btree->checksum = CKSUM_ON;
	else if (WT_STRING_MATCH("off", cval.str, cval.len))
		btree->checksum = CKSUM_OFF;
	else
		btree->checksum = CKSUM_UNCOMPRESSED;

	/* Huffman encoding */
	WT_RET(__wt_btree_huffman_open(session));

	/*
	 * Reconciliation configuration:
	 *	Block compression (all)
	 *	Dictionary compression (variable-length column-store, row-store)
	 *	Page-split percentage
	 *	Prefix compression (row-store)
	 *	Suffix compression (row-store)
	 */
	switch (btree->type) {
	case BTREE_COL_FIX:
		break;
	case BTREE_ROW:
		WT_RET(__wt_config_gets(
		    session, cfg, "internal_key_truncate", &cval));
		btree->internal_key_truncate = cval.val == 0 ? 0 : 1;

		WT_RET(__wt_config_gets(
		    session, cfg, "prefix_compression", &cval));
		btree->prefix_compression = cval.val == 0 ? 0 : 1;
		WT_RET(__wt_config_gets(
		    session, cfg, "prefix_compression_min", &cval));
		btree->prefix_compression_min = (u_int)cval.val;
		/* FALLTHROUGH */
	case BTREE_COL_VAR:
		WT_RET(__wt_config_gets(session, cfg, "dictionary", &cval));
		btree->dictionary = (u_int)cval.val;
		break;
	}

	WT_RET(__wt_config_gets(session, cfg, "block_compressor", &cval));
	if (cval.len > 0) {
		TAILQ_FOREACH(ncomp, &conn->compqh, q)
			if (WT_STRING_MATCH(ncomp->name, cval.str, cval.len)) {
				btree->compressor = ncomp->compressor;
				break;
			}
		if (btree->compressor == NULL)
			WT_RET_MSG(session, EINVAL,
			    "unknown block compressor '%.*s'",
			    (int)cval.len, cval.str);
	}

	/* Overflow lock. */
	WT_RET(__wt_rwlock_alloc(
	    session, "btree overflow lock", &btree->ovfl_lock));

	__wt_stat_init_dsrc_stats(&btree->dhandle->stats);

	btree->write_gen = ckpt->write_gen;		/* Write generation */
	btree->modified = 0;				/* Clean */

	return (0);
}

/*
 * __wt_btree_tree_open --
 *	Read in a tree from disk.
 */
int
__wt_btree_tree_open(
    WT_SESSION_IMPL *session, const uint8_t *addr, size_t addr_size)
{
	WT_BTREE *btree;
	WT_DECL_RET;
	WT_ITEM dsk;
	WT_PAGE *page;

	btree = S2BT(session);

	/*
	 * A buffer into which we read a root page; don't use a scratch buffer,
	 * the buffer's allocated memory becomes the persistent in-memory page.
	 */
	WT_CLEAR(dsk);

	/* Read the page, then build the in-memory version of the page. */
	WT_ERR(__wt_bt_read(session, &dsk, addr, addr_size));
	WT_ERR(__wt_page_inmem(session, NULL, NULL, dsk.mem,
	    F_ISSET(&dsk, WT_ITEM_MAPPED) ?
	    WT_PAGE_DISK_MAPPED : WT_PAGE_DISK_ALLOC, &page));
	btree->root_page = page;

	if (0) {
err:		__wt_buf_free(session, &dsk);
	}
	return (ret);
}

/*
 * __btree_tree_open_empty --
 *	Create an empty in-memory tree.
 */
static int
__btree_tree_open_empty(WT_SESSION_IMPL *session, int creation, int readonly)
{
	WT_BTREE *btree;
	WT_DECL_RET;
	WT_PAGE *root, *leaf;
	WT_REF *ref;

	btree = S2BT(session);
	root = leaf = NULL;

	/*
	 * Newly created objects can be used for cursor inserts or for bulk
	 * loads; set a flag that's cleared when a row is inserted into the
	 * tree.
	 */
	if (creation)
		btree->bulk_load_ok = 1;

	/*
	 * A note about empty trees: the initial tree is a root page and a leaf
	 * page.  We need a pair of pages instead of just a single page because
	 * we can reconcile the leaf page while the root stays pinned in memory.
	 * If the pair is evicted without being modified, that's OK, nothing is
	 * ever written.
	 *
	 * Create the root and leaf pages.
	 *
	 * !!!
	 * Be cautious about changing the order of updates in this code: to call
	 * __wt_page_out on error, we require a correct page setup at each point
	 * where we might fail.
	 */
	switch (btree->type) {
	case BTREE_COL_FIX:
	case BTREE_COL_VAR:
		WT_ERR(__wt_page_alloc(session, WT_PAGE_COL_INT, 1, 1, &root));
		root->parent = NULL;

		ref = root->pg_intl_index->index[0];
		WT_ERR(__wt_btree_new_leaf_page(session, root, ref, &leaf));
		ref->addr = NULL;
		ref->state = WT_REF_MEM;
		ref->key.recno = 1;
		break;
	case BTREE_ROW:
		WT_ERR(__wt_page_alloc(session, WT_PAGE_ROW_INT, 0, 1, &root));
		root->parent = NULL;

		ref = root->pg_intl_index->index[0];
		WT_ERR(__wt_btree_new_leaf_page(session, root, ref, &leaf));
		ref->addr = NULL;
		ref->state = WT_REF_MEM;
		WT_ERR(__wt_row_ikey_incr(
		    session, root, 0, "", 1, &ref->key.ikey));
		break;
	WT_ILLEGAL_VALUE_ERR(session);
	}

	/*
	 * Mark the leaf page dirty: we didn't create an entirely valid root
	 * page (specifically, the root page's disk address isn't set, and it's
	 * the act of reconciling the leaf page that makes it work, we don't
	 * try and use the original disk address of modified pages).  We could
	 * get around that by leaving the leaf page clean and building a better
	 * root page, but then we get into trouble because a checkpoint marks
	 * the root page dirty to force a write, and without reconciling the
	 * leaf page we won't realize there's no records to write, we'll write
	 * a root page, which isn't correct for an empty tree.
	 *
	 * Earlier versions of this code kept the leaf page clean, but with the
	 * "empty" flag set in the leaf page's modification structure; in that
	 * case, checkpoints works (forced reconciliation of a root with a
	 * single "empty" page wouldn't write any blocks). That version had
	 * memory leaks because the eviction code didn't correctly handle pages
	 * that were "clean" (and so never reconciled), yet "modified" with an
	 * "empty" flag.  The goal of this code is to mimic a real tree that
	 * simply has no records, for whatever reason, and trust reconciliation
	 * to figure out it's empty and not write any blocks.
	 *
	 * We do not set the tree's modified flag because the checkpoint code
	 * skips unmodified files in closing checkpoints (checkpoints that
	 * don't require a write unless the file is actually dirty).  There's
	 * no need to reconcile this file unless the application does a real
	 * checkpoint or it's actually modified.
	 *
	 * Only do this for a live tree, not for checkpoints.  If we open an
	 * empty checkpoint, the leaf page cannot be dirty or eviction may try
	 * to write it, which will fail because checkpoints are read-only.
	 */
	if (!readonly) {
		WT_ERR(__wt_page_modify_init(session, leaf));
		__wt_page_only_modify_set(session, leaf);
	}

	btree->root_page = root;

	return (0);

err:	if (leaf != NULL)
		__wt_page_out(session, &leaf);
	if (root != NULL)
		__wt_page_out(session, &root);
	return (ret);
}

/*
<<<<<<< HEAD
=======
 * __wt_btree_new_modified_page --
 *	Create a new in-memory page could be an internal or leaf page. Setup
 *	the page modify structure.
 */
int
__wt_btree_new_modified_page(WT_SESSION_IMPL *session,
    uint8_t type, uint32_t entries, int merge, WT_PAGE **pagep)
{
	WT_DECL_RET;
	WT_PAGE *newpage;

	/* Allocate a new page and fill it in. */
	WT_RET(__wt_page_alloc(session, type, entries, &newpage));
	newpage->read_gen = WT_READGEN_NOTSET;
	newpage->entries = entries;

	WT_ERR(__wt_page_modify_init(session, newpage));
	if (merge)
		F_SET(newpage->modify, WT_PM_REC_SPLIT_MERGE);
	else
		__wt_page_modify_set(session, newpage);

	*pagep = newpage;
	return (0);

err:	__wt_page_out(session, &newpage);
	return (ret);
}

/*
>>>>>>> e1dd7c6b
 * __wt_btree_new_leaf_page --
 *	Create an empty leaf page and link it into a reference in its parent.
 */
int
__wt_btree_new_leaf_page(
    WT_SESSION_IMPL *session, WT_PAGE *parent, WT_REF *ref, WT_PAGE **pagep)
{
	WT_BTREE *btree;
	WT_PAGE *leaf;

	btree = S2BT(session);

	switch (btree->type) {
	case BTREE_COL_FIX:
		WT_RET(__wt_page_alloc(session, WT_PAGE_COL_FIX, 1, 0, &leaf));
		break;
	case BTREE_COL_VAR:
		WT_RET(__wt_page_alloc(session, WT_PAGE_COL_VAR, 1, 0, &leaf));
		break;
	case BTREE_ROW:
		WT_RET(__wt_page_alloc(session, WT_PAGE_ROW_LEAF, 0, 0, &leaf));
		break;
	WT_ILLEGAL_VALUE(session);
	}
	WT_LINK_PAGE(parent, ref, leaf);

	*pagep = leaf;
	return (0);
}

/*
 * __wt_btree_evictable --
 *      Setup or release a cache-resident tree.
 */
void
__wt_btree_evictable(WT_SESSION_IMPL *session, int on)
{
	if (on)
		F_CLR(S2BT(session), WT_BTREE_NO_EVICTION);
	else
		F_SET(S2BT(session), WT_BTREE_NO_EVICTION);
}

/*
 * __btree_preload --
 *	Pre-load internal pages.
 */
static int
__btree_preload(WT_SESSION_IMPL *session)
{
	WT_BM *bm;
	WT_BTREE *btree;
	WT_REF *ref;
	size_t addr_size;
	const uint8_t *addr;

	btree = S2BT(session);
	bm = btree->bm;

	/* Pre-load the second-level internal pages. */
	WT_INTL_FOREACH_BEGIN(btree->root_page, ref) {
		WT_RET(__wt_ref_info(session,
		    btree->root_page, ref, &addr, &addr_size, NULL));
		if (addr != NULL)
			WT_RET(bm->preload(bm, session, addr, addr_size));
	} WT_INTL_FOREACH_END;
	return (0);
}

/*
 * __btree_get_last_recno --
 *	Set the last record number for a column-store.
 */
static int
__btree_get_last_recno(WT_SESSION_IMPL *session)
{
	WT_BTREE *btree;
	WT_PAGE *page;

	btree = S2BT(session);

	page = NULL;
	WT_RET(__wt_tree_walk(session, &page, WT_READ_PREV));
	if (page == NULL)
		return (WT_NOTFOUND);

	btree->last_recno = page->type == WT_PAGE_COL_VAR ?
	    __col_var_last_recno(page) : __col_fix_last_recno(page);

	return (__wt_page_release(session, page));
}

/*
 * __btree_page_sizes --
 *	Verify the page sizes. Some of these sizes are automatically checked
 *	using limits defined in the API, don't duplicate the logic here.
 */
static int
__btree_page_sizes(WT_SESSION_IMPL *session)
{
	WT_BTREE *btree;
	WT_CONFIG_ITEM cval;
	uint32_t intl_split_size, leaf_split_size;
	const char **cfg;

	btree = S2BT(session);
	cfg = btree->dhandle->cfg;

	WT_RET(__wt_direct_io_size_check(
	    session, cfg, "allocation_size", &btree->allocsize));
	WT_RET(__wt_direct_io_size_check(
	    session, cfg, "internal_page_max", &btree->maxintlpage));
	WT_RET(__wt_config_gets(session, cfg, "internal_item_max", &cval));
	btree->maxintlitem = (uint32_t)cval.val;
	WT_RET(__wt_direct_io_size_check(
	    session, cfg, "leaf_page_max", &btree->maxleafpage));
	WT_RET(__wt_config_gets(session, cfg, "leaf_item_max", &cval));
	btree->maxleafitem = (uint32_t)cval.val;

	WT_RET(__wt_config_gets(session, cfg, "split_pct", &cval));
	btree->split_pct = (int)cval.val;
	WT_RET(__wt_config_gets(session, cfg, "split_deepen", &cval));
	btree->split_deepen = (int)cval.val;

	/*
	 * When a page is forced to split, we want at least 50 entries on its
	 * parent.
	 */
	WT_RET(__wt_config_gets(session, cfg, "memory_page_max", &cval));
	btree->maxmempage = WT_MAX((uint64_t)cval.val, 50 * btree->maxleafpage);

	/* Allocation sizes must be a power-of-two, nothing else makes sense. */
	if (!__wt_ispo2(btree->allocsize))
		WT_RET_MSG(session,
		    EINVAL, "the allocation size must be a power of two");

	/* All page sizes must be in units of the allocation size. */
	if (btree->maxintlpage < btree->allocsize ||
	    btree->maxintlpage % btree->allocsize != 0 ||
	    btree->maxleafpage < btree->allocsize ||
	    btree->maxleafpage % btree->allocsize != 0)
		WT_RET_MSG(session, EINVAL,
		    "page sizes must be a multiple of the page allocation "
		    "size (%" PRIu32 "B)", btree->allocsize);

	/*
	 * Set the split percentage: reconciliation splits to a smaller-than-
	 * maximum page size so we don't split every time a new entry is added.
	 */
	intl_split_size = __wt_split_page_size(btree, btree->maxintlpage);
	leaf_split_size = __wt_split_page_size(btree, btree->maxleafpage);

	/*
	 * Default values for internal and leaf page items: make sure at least
	 * 8 items fit on split pages.
	 */
	if (btree->maxintlitem == 0)
		    btree->maxintlitem = intl_split_size / 8;
	if (btree->maxleafitem == 0)
		    btree->maxleafitem = leaf_split_size / 8;

	/*
	 * If raw compression is configured, the application owns page layout,
	 * it's not our problem.   Hopefully the application chose well.
	 */
	if (btree->compressor != NULL &&
	    btree->compressor->compress_raw != NULL)
		return (0);

	/* Check we can fit at least 2 items on a page. */
	if (btree->maxintlitem > btree->maxintlpage / 2)
		return (pse1(session, "internal",
		    btree->maxintlpage, btree->maxintlitem));
	if (btree->maxleafitem > btree->maxleafpage / 2)
		return (pse1(session, "leaf",
		    btree->maxleafpage, btree->maxleafitem));

	/*
	 * Take into account the size of a split page:
	 *
	 * Make it a separate error message so it's clear what went wrong.
	 */
	if (btree->maxintlitem > intl_split_size / 2)
		return (pse2(session, "internal",
		    btree->maxintlpage, btree->maxintlitem, btree->split_pct));
	if (btree->maxleafitem > leaf_split_size / 2)
		return (pse2(session, "leaf",
		    btree->maxleafpage, btree->maxleafitem, btree->split_pct));

	return (0);
}

/*
 * __wt_split_page_size --
 *	Split page size calculation: we don't want to repeatedly split every
 * time a new entry is added, so we split to a smaller-than-maximum page size.
 */
uint32_t
__wt_split_page_size(WT_BTREE *btree, uint32_t maxpagesize)
{
	uintmax_t a;
	uint32_t split_size;

	/*
	 * Ideally, the split page size is some percentage of the maximum page
	 * size rounded to an allocation unit (round to an allocation unit so
	 * we don't waste space when we write).
	 */
	a = maxpagesize;			/* Don't overflow. */
	split_size = (uint32_t)
	    WT_ALIGN((a * (u_int)btree->split_pct) / 100, btree->allocsize);

	/*
	 * If the result of that calculation is the same as the allocation unit
	 * (that happens if the maximum size is the same size as an allocation
	 * unit, use a percentage of the maximum page size).
	 */
	if (split_size == btree->allocsize)
		split_size = (uint32_t)((a * (u_int)btree->split_pct) / 100);

	return (split_size);
}

/*
 * pse1 --
 *	Page size error message 1.
 */
static int
pse1(WT_SESSION_IMPL *session, const char *type, uint32_t max, uint32_t ovfl)
{
	WT_RET_MSG(session, EINVAL,
	    "%s page size (%" PRIu32 "B) too small for the maximum item size "
	    "(%" PRIu32 "B); the page must be able to hold at least 2 items",
	    type, max, ovfl);
}

/*
 * pse2 --
 *	Page size error message 2.
 */
static int
pse2(WT_SESSION_IMPL *session,
    const char *type, uint32_t max, uint32_t ovfl, int pct)
{
	WT_RET_MSG(session, EINVAL,
	    "%s page size (%" PRIu32 "B) too small for the maximum item size "
	    "(%" PRIu32 "B), because of the split percentage (%d %%); a split "
	    "page must be able to hold at least 2 items",
	    type, max, ovfl, pct);
}<|MERGE_RESOLUTION|>--- conflicted
+++ resolved
@@ -462,39 +462,6 @@
 }
 
 /*
-<<<<<<< HEAD
-=======
- * __wt_btree_new_modified_page --
- *	Create a new in-memory page could be an internal or leaf page. Setup
- *	the page modify structure.
- */
-int
-__wt_btree_new_modified_page(WT_SESSION_IMPL *session,
-    uint8_t type, uint32_t entries, int merge, WT_PAGE **pagep)
-{
-	WT_DECL_RET;
-	WT_PAGE *newpage;
-
-	/* Allocate a new page and fill it in. */
-	WT_RET(__wt_page_alloc(session, type, entries, &newpage));
-	newpage->read_gen = WT_READGEN_NOTSET;
-	newpage->entries = entries;
-
-	WT_ERR(__wt_page_modify_init(session, newpage));
-	if (merge)
-		F_SET(newpage->modify, WT_PM_REC_SPLIT_MERGE);
-	else
-		__wt_page_modify_set(session, newpage);
-
-	*pagep = newpage;
-	return (0);
-
-err:	__wt_page_out(session, &newpage);
-	return (ret);
-}
-
-/*
->>>>>>> e1dd7c6b
  * __wt_btree_new_leaf_page --
  *	Create an empty leaf page and link it into a reference in its parent.
  */
