/*-
 * Copyright (c) 2014-present MongoDB, Inc.
 * Copyright (c) 2008-2014 WiredTiger, Inc.
 *	All rights reserved.
 *
 * See the file LICENSE for redistribution information.
 */

#include "wt_internal.h"

/*
 * Walking backwards through skip lists.
 *
 * The skip list stack is an array of pointers set up by a search. It points to the position a node
 * should go in the skip list. In other words, the skip list search stack always points *after* the
 * search item (that is, into the search item's next array).
 *
 * Helper macros to go from a stack pointer at level i, pointing into a next array, back to the
 * insert node containing that next array.
 */
#undef PREV_ITEM
#define PREV_ITEM(ins_head, insp, i)                      \
    (((insp) == &(ins_head)->head[i] || (insp) == NULL) ? \
        NULL :                                            \
        (WT_INSERT *)((char *)((insp) - (i)) - offsetof(WT_INSERT, next)))

#undef PREV_INS
#define PREV_INS(cbt, i) PREV_ITEM((cbt)->ins_head, (cbt)->ins_stack[(i)], (i))

/*
 * __cursor_skip_prev --
 *     Move back one position in a skip list stack (aka "finger").
 */
static inline int
__cursor_skip_prev(WT_CURSOR_BTREE *cbt)
{
    WT_INSERT *current, *ins;
    WT_ITEM key;
    WT_SESSION_IMPL *session;
    uint64_t recno;
    int i;

    session = CUR2S(cbt);

restart:
    /*
     * If the search stack does not point at the current item, fill it in with a search.
     */
    recno = WT_INSERT_RECNO(cbt->ins);
    while ((current = cbt->ins) != PREV_INS(cbt, 0)) {
        if (CUR2BT(cbt)->type == BTREE_ROW) {
            key.data = WT_INSERT_KEY(current);
            key.size = WT_INSERT_KEY_SIZE(current);
            WT_RET(__wt_search_insert(session, cbt, cbt->ins_head, &key));
        } else
            cbt->ins = __col_insert_search(cbt->ins_head, cbt->ins_stack, cbt->next_stack, recno);
    }

    /*
     * Find the first node up the search stack that does not move.
     *
     * The depth of the current item must be at least this level, since we
     * see it in that many levels of the stack.
     *
     * !!! Watch these loops carefully: they all rely on the value of i,
     * and the exit conditions to end up with the right values are
     * non-trivial.
     */
    ins = NULL; /* -Wconditional-uninitialized */
    for (i = 0; i < WT_SKIP_MAXDEPTH - 1; i++)
        if ((ins = PREV_INS(cbt, i + 1)) != current)
            break;

    /*
     * Find a starting point for the new search. That is either at the non-moving node if we found a
     * valid node, or the beginning of the next list down that is not the current node.
     *
     * Since it is the beginning of a list, and we know the current node is has a skip depth at
     * least this high, any node we find must sort before the current node.
     */
    if (ins == NULL || ins == current)
        for (; i >= 0; i--) {
            cbt->ins_stack[i] = NULL;
            cbt->next_stack[i] = NULL;
            ins = cbt->ins_head->head[i];
            if (ins != NULL && ins != current)
                break;
        }

    /* Walk any remaining levels until just before the current node. */
    while (i >= 0) {
        /*
         * If we get to the end of a list without finding the current item, we must have raced with
         * an insert. Restart the search.
         */
        if (ins == NULL) {
            cbt->ins_stack[0] = NULL;
            cbt->next_stack[0] = NULL;
            goto restart;
        }
        if (ins->next[i] != current) /* Stay at this level */
            ins = ins->next[i];
        else { /* Drop down a level */
            cbt->ins_stack[i] = &ins->next[i];
            cbt->next_stack[i] = ins->next[i];
            --i;
        }
    }

    /* If we found a previous node, the next one must be current. */
    if (cbt->ins_stack[0] != NULL && *cbt->ins_stack[0] != current)
        goto restart;

    cbt->ins = PREV_INS(cbt, 0);
    return (0);
}

/*
 * __cursor_fix_append_prev --
 *     Return the previous fixed-length entry on the append list.
 */
static inline int
__cursor_fix_append_prev(WT_CURSOR_BTREE *cbt, bool newpage, bool restart)
{
    WT_SESSION_IMPL *session;
<<<<<<< HEAD
=======

>>>>>>> a4cf382c
    session = CUR2S(cbt);

    /* If restarting after a prepare conflict, jump to the right spot. */
    if (restart)
        goto restart_read;

    if (newpage) {
        if ((cbt->ins = WT_SKIP_LAST(cbt->ins_head)) == NULL)
            return (WT_NOTFOUND);
    } else {
        /* Move to the previous record in the append list, if any. */
        if (cbt->ins != NULL && cbt->recno <= WT_INSERT_RECNO(cbt->ins))
            WT_RET(__cursor_skip_prev(cbt));

        /*
         * Handle the special case of leading implicit records, that is,
         * there aren't any records in the page not on the append list,
         * and the append list's first record isn't the first record on
         * the page. (Although implemented as a test of the page values,
         * this is really a test for a tree where the first inserted
         * record wasn't record 1, any other page with only an append
         * list will have a first page record number matching the first
         * record in the append list.)
         *
         * The "right" place to handle this is probably in our caller.
         * The high-level cursor-previous routine would:
         *    -- call this routine to walk the append list
         *    -- call the routine to walk the standard page items
         *    -- call the tree walk routine looking for a previous page
         * Each of them returns WT_NOTFOUND, at which point our caller
         * checks the cursor record number, and if it's larger than 1,
         * returns the implicit records.  Instead, I'm trying to detect
         * the case here, mostly because I don't want to put that code
         * into our caller.  Anyway, if this code breaks for any reason,
         * that's the way I'd go.
         *
         * If we're not pointing to a WT_INSERT entry (we didn't find a
         * WT_INSERT record preceding our record name-space), check if
         * we've reached the beginning of this page, a possibility if a
         * page had a large number of items appended, and then split.
         * If not, check if there are any records on the page. If there
         * aren't, then we're in the magic zone, keep going until we get
         * to a record number matching the first record on the page.
         */
        if (cbt->ins == NULL &&
          (cbt->recno == cbt->ref->ref_recno || __col_fix_last_recno(cbt->ref) != 0))
            return (WT_NOTFOUND);
    }

    /*
     * This code looks different from the cursor-next code. The append list may be preceded by other
     * rows. If we're iterating through the tree, starting at the last record in the tree, by
     * definition we're starting a new iteration and we set the record number to the last record
     * found on the page. Otherwise, decrement the record.
     */
    if (newpage)
        __cursor_set_recno(cbt, WT_INSERT_RECNO(cbt->ins));
    else
        __cursor_set_recno(cbt, cbt->recno - 1);

    if (F_ISSET(&cbt->iface, WT_CURSTD_KEY_ONLY))
        return (0);

<<<<<<< HEAD
    /*
     * If a lower bound has been set ensure that the key is within the range, otherwise early exit.
     */
    if (F_ISSET(&cbt->iface, WT_CURSTD_BOUND_LOWER))
        WT_RET(__wt_bounds_early_exit(session, cbt, false, key_out_of_bounds));

=======
>>>>>>> a4cf382c
    /*
     * Fixed-width column store appends are inherently non-transactional. Even a non-visible update
     * by a concurrent or aborted transaction changes the effective end of the data. The effect is
     * subtle because of the blurring between deleted and empty values, but ideally we would skip
     * all uncommitted changes at the end of the data. This doesn't apply to variable-width column
     * stores because the implicitly created records written by reconciliation are deleted and so
     * can be never seen by a read.
     */
    if (cbt->ins == NULL || cbt->recno > WT_INSERT_RECNO(cbt->ins)) {
        cbt->v = 0;
        cbt->iface.value.data = &cbt->v;
        cbt->iface.value.size = 1;
    } else {
restart_read:
        WT_RET(__wt_txn_read_upd_list(session, cbt, cbt->ins->upd));
        if (cbt->upd_value->type == WT_UPDATE_INVALID ||
          cbt->upd_value->type == WT_UPDATE_TOMBSTONE) {
            cbt->v = 0;
            cbt->iface.value.data = &cbt->v;
            cbt->iface.value.size = 1;
        } else
            __wt_value_return(cbt, cbt->upd_value);
    }
    return (0);
}

/*
 * __cursor_fix_prev --
 *     Move to the previous, fixed-length column-store item.
 */
static inline int
__cursor_fix_prev(WT_CURSOR_BTREE *cbt, bool newpage, bool restart)
{
    WT_PAGE *page;
    WT_SESSION_IMPL *session;

    session = CUR2S(cbt);
    page = cbt->ref->page;

    /* If restarting after a prepare conflict, jump to the right spot. */
    if (restart)
        goto restart_read;

    /* Initialize for each new page. */
    if (newpage) {
        /*
         * Be paranoid and set the slot out of bounds when moving to a new page.
         */
        cbt->slot = UINT32_MAX;
        cbt->last_standard_recno = __col_fix_last_recno(cbt->ref);
        if (cbt->last_standard_recno == 0)
            return (WT_NOTFOUND);
        __cursor_set_recno(cbt, cbt->last_standard_recno);
        goto new_page;
    }

    /* Move to the previous entry and return the item. */
    if (cbt->recno == cbt->ref->ref_recno)
        return (WT_NOTFOUND);
    __cursor_set_recno(cbt, cbt->recno - 1);

new_page:
restart_read:
    /* We only have one slot. */
    cbt->slot = 0;

    /* Check any insert list for a matching record. */
    cbt->ins_head = WT_COL_UPDATE_SINGLE(page);
    cbt->ins = __col_insert_search(cbt->ins_head, cbt->ins_stack, cbt->next_stack, cbt->recno);
    if (cbt->ins != NULL && cbt->recno != WT_INSERT_RECNO(cbt->ins))
        cbt->ins = NULL;

    if (F_ISSET(&cbt->iface, WT_CURSTD_KEY_ONLY))
        return (0);

<<<<<<< HEAD
    /*
     * If a lower bound has been set ensure that the key is within the range, otherwise early exit.
     */
    if (F_ISSET(&cbt->iface, WT_CURSTD_BOUND_LOWER))
        WT_RET(__wt_bounds_early_exit(session, cbt, false, key_out_of_bounds));

=======
>>>>>>> a4cf382c
    __wt_upd_value_clear(cbt->upd_value);
    if (cbt->ins != NULL)
        /* Check the update list. */
        WT_RET(__wt_txn_read_upd_list(session, cbt, cbt->ins->upd));
    if (cbt->upd_value->type == WT_UPDATE_INVALID)
        /*
         * Read the on-disk value and/or history. Pass an update list: the update list may contain
         * the base update for a modify chain after rollback-to-stable, required for correctness.
         */
        WT_RET(__wt_txn_read(session, cbt, NULL, cbt->recno, cbt->ins ? cbt->ins->upd : NULL));
    if (cbt->upd_value->type == WT_UPDATE_TOMBSTONE || cbt->upd_value->type == WT_UPDATE_INVALID) {
        /*
         * Deleted values read as 0.
         *
         * Getting an invalid update back means that there was no update, the on-disk value isn't
         * visible, and there isn't anything in history either. This means this chunk of the tree
         * didn't exist yet for us (given our read timestamp), so we can either return NOTFOUND or
         * produce a zero value depending on the desired end-of-tree semantics. For now, we produce
         * zero so as not to change the preexisting end-of-tree behavior.
         */
        cbt->v = 0;
        cbt->iface.value.data = &cbt->v;
        cbt->iface.value.size = 1;
    } else
        __wt_value_return(cbt, cbt->upd_value);

    return (0);
}

/*
 * __cursor_var_append_prev --
 *     Return the previous variable-length entry on the append list.
 */
static inline int
__cursor_var_append_prev(
  WT_CURSOR_BTREE *cbt, bool newpage, bool restart, size_t *skippedp, bool *key_out_of_bounds)
{
    WT_SESSION_IMPL *session;

    session = CUR2S(cbt);
    *skippedp = 0;

    /* If restarting after a prepare conflict, jump to the right spot. */
    if (restart)
        goto restart_read;

    if (newpage) {
        cbt->ins = WT_SKIP_LAST(cbt->ins_head);
        goto new_page;
    }

    for (;;) {
        WT_RET(__cursor_skip_prev(cbt));
new_page:
        if (cbt->ins == NULL)
            return (WT_NOTFOUND);

        __cursor_set_recno(cbt, WT_INSERT_RECNO(cbt->ins));

        if (F_ISSET(&cbt->iface, WT_CURSTD_KEY_ONLY))
            return (0);

restart_read:
        /*
         * If a lower bound has been set ensure that the key is within the range, otherwise early
         * exit.
         */
        if (F_ISSET(&cbt->iface, WT_CURSTD_BOUND_LOWER))
            WT_RET(__wt_bounds_early_exit(session, cbt, false, key_out_of_bounds));
        WT_RET(__wt_txn_read_upd_list(session, cbt, cbt->ins->upd));
        if (cbt->upd_value->type == WT_UPDATE_INVALID) {
            ++*skippedp;
            continue;
        }
        if (cbt->upd_value->type == WT_UPDATE_TOMBSTONE) {
            if (cbt->upd_value->tw.stop_txn != WT_TXN_NONE &&
              __wt_txn_upd_value_visible_all(session, cbt->upd_value))
                ++cbt->page_deleted_count;
            ++*skippedp;
            continue;
        }
        __wt_value_return(cbt, cbt->upd_value);
        return (0);
    }
    /* NOTREACHED */
}

/*
 * __cursor_var_prev --
 *     Move to the previous, variable-length column-store item.
 */
static inline int
__cursor_var_prev(
  WT_CURSOR_BTREE *cbt, bool newpage, bool restart, size_t *skippedp, bool *key_out_of_bounds)
{
    WT_CELL *cell;
    WT_CELL_UNPACK_KV unpack;
    WT_COL *cip;
    WT_INSERT *ins;
    WT_PAGE *page;
    WT_SESSION_IMPL *session;
    uint64_t rle, rle_start;

    session = CUR2S(cbt);
    page = cbt->ref->page;

    rle_start = 0; /* -Werror=maybe-uninitialized */
    *skippedp = 0;

    /* If restarting after a prepare conflict, jump to the right spot. */
    if (restart)
        goto restart_read;

    /* Initialize for each new page. */
    if (newpage) {
        /*
         * Be paranoid and set the slot out of bounds when moving to a new page.
         */
        cbt->slot = UINT32_MAX;
        cbt->last_standard_recno = __col_var_last_recno(cbt->ref);
        if (cbt->last_standard_recno == 0)
            return (WT_NOTFOUND);
        __cursor_set_recno(cbt, cbt->last_standard_recno);
        cbt->cip_saved = NULL;
        F_CLR(cbt, WT_CBT_CACHEABLE_RLE_CELL);
        goto new_page;
    }

    /* Move to the previous entry and return the item. */
    for (;;) {
        __cursor_set_recno(cbt, cbt->recno - 1);

new_page:
        if (cbt->recno < cbt->ref->ref_recno)
            return (WT_NOTFOUND);

restart_read:
        /*
         * If a lower bound has been set ensure that the key is within the range, otherwise early
         * exit.
         */
        if (F_ISSET(&cbt->iface, WT_CURSTD_BOUND_LOWER))
            WT_RET(__wt_bounds_early_exit(session, cbt, false, key_out_of_bounds));
        /* Find the matching WT_COL slot. */
        if ((cip = __col_var_search(cbt->ref, cbt->recno, &rle_start)) == NULL)
            return (WT_NOTFOUND);
        cbt->slot = WT_COL_SLOT(page, cip);

        /* Check any insert list for a matching record. */
        cbt->ins_head = WT_COL_UPDATE_SLOT(page, cbt->slot);
        cbt->ins = __col_insert_search_match(cbt->ins_head, cbt->recno);
        __wt_upd_value_clear(cbt->upd_value);
        if (cbt->ins != NULL) {
            if (F_ISSET(&cbt->iface, WT_CURSTD_KEY_ONLY))
                return (0);

            WT_RET(__wt_txn_read_upd_list(session, cbt, cbt->ins->upd));
        }
        if (cbt->upd_value->type != WT_UPDATE_INVALID) {
            if (cbt->upd_value->type == WT_UPDATE_TOMBSTONE) {
                if (cbt->upd_value->tw.stop_txn != WT_TXN_NONE &&
                  __wt_txn_upd_value_visible_all(session, cbt->upd_value))
                    ++cbt->page_deleted_count;
                ++*skippedp;
                continue;
            }
            __wt_value_return(cbt, cbt->upd_value);
            return (0);
        }

        /*
         * There's no matching insert list item. If we're on the same slot as the last reference,
         * and the cell is cacheable (it might not be if it's not globally visible), reuse the
         * previous return data to avoid repeatedly decoding items.
         */
        if (cbt->cip_saved == cip && F_ISSET(cbt, WT_CBT_CACHEABLE_RLE_CELL)) {
            F_CLR(&cbt->iface, WT_CURSTD_VALUE_EXT);
            F_SET(&cbt->iface, WT_CURSTD_VALUE_INT);
            cbt->iface.value.data = cbt->tmp->data;
            cbt->iface.value.size = cbt->tmp->size;
            return (0);
        }

        /* Unpack the cell and build the return information. */
        cell = WT_COL_PTR(page, cip);
        __wt_cell_unpack_kv(session, page->dsk, cell, &unpack);
        rle = __wt_cell_rle(&unpack);
        if (unpack.type == WT_CELL_DEL) {
            if (rle == 1) {
                ++*skippedp;
                continue;
            }

            /*
             * There can be huge gaps in the variable-length column-store name space appearing as
             * deleted records. If more than one deleted record, do the work of finding the next
             * record to return instead of looping through the records.
             *
             * First, find the largest record in the update list that's smaller than the current
             * record.
             */
            ins = __col_insert_search_lt(cbt->ins_head, cbt->recno);

            /*
             * Second, for records with RLEs greater than 1, the above call to __col_var_search
             * located this record in the page's list of repeating records, and returned the
             * starting record. The starting record - 1 is the record to which we could skip, if
             * there was no larger record in the update list.
             */
            cbt->recno = rle_start - 1;
            if (ins != NULL && WT_INSERT_RECNO(ins) > cbt->recno)
                cbt->recno = WT_INSERT_RECNO(ins);

            /* Adjust for the outer loop decrement. */
            ++cbt->recno;
            ++*skippedp;
            continue;
        }

        if (F_ISSET(&cbt->iface, WT_CURSTD_KEY_ONLY))
            return (0);

        /*
         * Read the on-disk value and/or history. Pass an update list: the update list may contain
         * the base update for a modify chain after rollback-to-stable, required for correctness.
         */
        WT_RET(__wt_txn_read(session, cbt, NULL, cbt->recno, cbt->ins ? cbt->ins->upd : NULL));
        if (cbt->upd_value->type == WT_UPDATE_INVALID ||
          cbt->upd_value->type == WT_UPDATE_TOMBSTONE) {
            ++*skippedp;
            continue;
        }
        __wt_value_return(cbt, cbt->upd_value);

        /*
         * It is only safe to cache the value for other keys in the same RLE cell if it is globally
         * visible. Otherwise, there might be some older timestamp where the value isn't uniform
         * across the cell. Always set cip_saved so it's easy to tell when we change cells.
         *
         * Note: it's important that we're checking the on-disk value for global visibility, and not
         * whatever __wt_txn_read returned, which might be something else. (If it's something else,
         * we can't cache it; but in that case the on-disk value cannot be globally visible.)
         */
        cbt->cip_saved = cip;
        if (rle > 1 &&
          __wt_txn_visible_all(session, unpack.tw.start_txn, unpack.tw.durable_start_ts)) {
            /*
             * Copy the value into cbt->tmp to cache it. This is perhaps unfortunate, because
             * copying isn't free, but it's currently necessary. The memory we're copying might be
             * on the disk page (which is safe because the page is pinned as long as the cursor is
             * sitting on it) but if not it belongs to cbt->upd_value, and that (though it belongs
             * to the cursor and won't disappear arbitrarily) might be invalidated or changed by
             * other paths through this function on a subsequent call but before we are done with
             * this RLE cell. In principle those paths could clear WT_CBT_CACHEABLE_RLE_CELL, but
             * the code is currently structured in a way that makes that difficult.
             */
            WT_RET(__wt_buf_set(session, cbt->tmp, cbt->iface.value.data, cbt->iface.value.size));
            F_SET(cbt, WT_CBT_CACHEABLE_RLE_CELL);
        } else
            F_CLR(cbt, WT_CBT_CACHEABLE_RLE_CELL);
        return (0);
    }
    /* NOTREACHED */
}

/*
 * __cursor_row_prev --
 *     Move to the previous row-store item.
 */
static inline int
__cursor_row_prev(
  WT_CURSOR_BTREE *cbt, bool newpage, bool restart, size_t *skippedp, bool *key_out_of_bounds)
{
    WT_CELL_UNPACK_KV kpack;
    WT_INSERT *ins;
    WT_ITEM *key;
    WT_PAGE *page;
    WT_ROW *rip;
    WT_SESSION_IMPL *session;

    key = &cbt->iface.key;
    page = cbt->ref->page;
    session = CUR2S(cbt);
    *skippedp = 0;

    /* If restarting after a prepare conflict, jump to the right spot. */
    if (restart) {
        if (cbt->iter_retry == WT_CBT_RETRY_INSERT)
            goto restart_read_insert;
        if (cbt->iter_retry == WT_CBT_RETRY_PAGE)
            goto restart_read_page;
    }
    cbt->iter_retry = WT_CBT_RETRY_NOTSET;

    /*
     * For row-store pages, we need a single item that tells us the part of the page we're walking
     * (otherwise switching from next to prev and vice-versa is just too complicated), so we map the
     * WT_ROW and WT_INSERT_HEAD insert array slots into a single name space: slot 1 is the
     * "smallest key insert list", slot 2 is WT_ROW[0], slot 3 is WT_INSERT_HEAD[0], and so on. This
     * means WT_INSERT lists are odd-numbered slots, and WT_ROW array slots are even-numbered slots.
     *
     * Initialize for each new page.
     */
    if (newpage) {
        /* Check if keys need to be instantiated before we walk the page. */
        WT_RET(__wt_row_leaf_key_instantiate(session, page));

        /*
         * Be paranoid and set the slot out of bounds when moving to a new page.
         */
        cbt->slot = UINT32_MAX;
        if (page->entries == 0)
            cbt->ins_head = WT_ROW_INSERT_SMALLEST(page);
        else
            cbt->ins_head = WT_ROW_INSERT_SLOT(page, page->entries - 1);
        cbt->ins = WT_SKIP_LAST(cbt->ins_head);
        cbt->row_iteration_slot = page->entries * 2 + 1;
        cbt->rip_saved = NULL;
        goto new_insert;
    }

    /* Move to the previous entry and return the item. */
    for (;;) {
        /*
         * Continue traversing any insert list. Maintain the reference to the current insert element
         * in case we switch to a cursor next movement.
         */
        if (cbt->ins != NULL)
            WT_RET(__cursor_skip_prev(cbt));

new_insert:
        cbt->iter_retry = WT_CBT_RETRY_INSERT;
restart_read_insert:
        if ((ins = cbt->ins) != NULL) {
            key->data = WT_INSERT_KEY(ins);
            key->size = WT_INSERT_KEY_SIZE(ins);

            if (F_ISSET(&cbt->iface, WT_CURSTD_KEY_ONLY))
                return (0);

            /*
             * If a lower bound has been set ensure that the key is within the range, otherwise
             * early exit.
             */
            if (F_ISSET(&cbt->iface, WT_CURSTD_BOUND_LOWER))
                WT_RET(__wt_bounds_early_exit(session, cbt, false, key_out_of_bounds));
            WT_RET(__wt_txn_read_upd_list(session, cbt, ins->upd));
            if (cbt->upd_value->type == WT_UPDATE_INVALID) {
                ++*skippedp;
                continue;
            }
            if (cbt->upd_value->type == WT_UPDATE_TOMBSTONE) {
                if (cbt->upd_value->tw.stop_txn != WT_TXN_NONE &&
                  __wt_txn_upd_value_visible_all(session, cbt->upd_value))
                    ++cbt->page_deleted_count;
                ++*skippedp;
                continue;
            }
            __wt_value_return(cbt, cbt->upd_value);
            return (0);
        }

        /* Check for the beginning of the page. */
        if (cbt->row_iteration_slot == 1)
            return (WT_NOTFOUND);
        --cbt->row_iteration_slot;

        /*
         * Odd-numbered slots configure as WT_INSERT_HEAD entries, even-numbered slots configure as
         * WT_ROW entries.
         */
        if (cbt->row_iteration_slot & 0x01) {
            cbt->ins_head = cbt->row_iteration_slot == 1 ?
              WT_ROW_INSERT_SMALLEST(page) :
              WT_ROW_INSERT_SLOT(page, cbt->row_iteration_slot / 2 - 1);
            cbt->ins = WT_SKIP_LAST(cbt->ins_head);
            goto new_insert;
        }
        cbt->ins_head = NULL;
        cbt->ins = NULL;

        cbt->iter_retry = WT_CBT_RETRY_PAGE;
        cbt->slot = cbt->row_iteration_slot / 2 - 1;
restart_read_page:
        rip = &page->pg_row[cbt->slot];
        /*
         * The saved cursor key from the slot is used later to get the value from the history store
         * if the on-disk data is not visible.
         */
        WT_RET(__cursor_row_slot_key_return(cbt, rip, &kpack));

        if (F_ISSET(&cbt->iface, WT_CURSTD_KEY_ONLY))
            return (0);

        /*
         * If a lower bound has been set ensure that the key is within the range, otherwise early
         * exit.
         */
        if (F_ISSET(&cbt->iface, WT_CURSTD_BOUND_LOWER))
            WT_RET(__wt_bounds_early_exit(session, cbt, false, key_out_of_bounds));
        /*
         * Read the on-disk value and/or history. Pass an update list: the update list may contain
         * the base update for a modify chain after rollback-to-stable, required for correctness.
         */
        WT_RET(
          __wt_txn_read(session, cbt, &cbt->iface.key, WT_RECNO_OOB, WT_ROW_UPDATE(page, rip)));
        if (cbt->upd_value->type == WT_UPDATE_INVALID) {
            ++*skippedp;
            continue;
        }
        if (cbt->upd_value->type == WT_UPDATE_TOMBSTONE) {
            if (cbt->upd_value->tw.stop_txn != WT_TXN_NONE &&
              __wt_txn_upd_value_visible_all(session, cbt->upd_value))
                ++cbt->page_deleted_count;
            ++*skippedp;
            continue;
        }
        __wt_value_return(cbt, cbt->upd_value);
        return (0);
    }
    /* NOTREACHED */
}

/*
 * __wt_btcur_prev --
 *     Move to the previous record in the tree.
 */
int
__wt_btcur_prev(WT_CURSOR_BTREE *cbt, bool truncating)
{
    WT_BTREE *btree;
    WT_CURSOR *cursor;
    WT_DECL_RET;
    WT_PAGE *page;
    WT_SESSION_IMPL *session;
    size_t total_skipped, skipped;
    uint32_t flags;
    int exact;
    bool newpage, key_out_of_bounds, restart;

    cursor = &cbt->iface;
    session = CUR2S(cbt);
    btree = S2BT(session);
    exact = 0;
    total_skipped = 0;
    key_out_of_bounds = false;

    /*
     * Checks if the cursor is currently positioned and positions it according to the bounds set. If
     * the cursor is unpositioned, it will be positioned on the lower bound.
     */
    if ((&cbt->ref->page) == NULL && F_ISSET(cursor, WT_CURSTD_BOUND_UPPER) &&
      !(F_ISSET(cursor, WT_CURSTD_BOUND_ENTRY))) {
        WT_ASSERT(session, WT_DATA_IN_ITEM(&cursor->upper_bound));

        __wt_cursor_set_raw_key(cursor, &cursor->upper_bound);
        F_SET(cursor, WT_CURSTD_BOUND_ENTRY);
        ret = cursor->search_near(cursor, &exact);
        F_CLR(cursor, WT_CURSTD_BOUND_ENTRY);
        WT_RET(ret);

        /*
         * When search_near_bounded is implemented then remove this. If search near returns a higher
         * value, ensure it's within the upper bound.
         */
        if (exact == 0 && F_ISSET(cursor, WT_CURSTD_BOUND_UPPER_INCLUSIVE)) {
            return (0);
        } else if (exact < 0 && F_ISSET(cursor, WT_CURSTD_BOUND_LOWER)) {
            /*
             * If search near returns a key less than upper bound, check the returned key against
             * the lower bound to ensure that the key is within bounds. Else there are no visible
             * records, return WT_NOTFOUND.
             */
            WT_RET(
              __wt_btree_compare_bounds(session, cbt, btree->collator, false, &key_out_of_bounds));
            if (key_out_of_bounds)
                return (WT_NOTFOUND);
            return (0);
        }
    }

    WT_STAT_CONN_DATA_INCR(session, cursor_prev);

    /* tree walk flags */
    flags = WT_READ_NO_SPLIT | WT_READ_PREV | WT_READ_SKIP_INTL;
    if (truncating)
        LF_SET(WT_READ_TRUNCATE);

    F_CLR(cursor, WT_CURSTD_KEY_SET | WT_CURSTD_VALUE_SET);

    WT_ERR(__wt_cursor_func_init(cbt, false));

    /*
     * If we aren't already iterating in the right direction, there's some setup to do.
     */
    if (!F_ISSET(cbt, WT_CBT_ITERATE_PREV))
        __wt_btcur_iterate_setup(cbt);

    /*
     * Walk any page we're holding until the underlying call returns not-found. Then, move to the
     * previous page, until we reach the start of the file.
     */
    restart = F_ISSET(cbt, WT_CBT_ITERATE_RETRY_PREV);
    F_CLR(cbt, WT_CBT_ITERATE_RETRY_PREV);
    for (newpage = false;; newpage = true, restart = false) {
        /* Calls with key only flag should never restart. */
        WT_ASSERT(session, !F_ISSET(&cbt->iface, WT_CURSTD_KEY_ONLY) || !restart);
        page = cbt->ref == NULL ? NULL : cbt->ref->page;

        /*
         * Column-store pages may have appended entries. Handle it separately from the usual cursor
         * code, it's in a simple format.
         */
        if (newpage && page != NULL && page->type != WT_PAGE_ROW_LEAF &&
          (cbt->ins_head = WT_COL_APPEND(page)) != NULL)
            F_SET(cbt, WT_CBT_ITERATE_APPEND);

        if (F_ISSET(cbt, WT_CBT_ITERATE_APPEND)) {
            /* The page cannot be NULL if the above flag is set. */
            WT_ASSERT(session, page != NULL);
            switch (page->type) {
            case WT_PAGE_COL_FIX:
                ret = __cursor_fix_append_prev(cbt, newpage, restart);
                break;
            case WT_PAGE_COL_VAR:
                ret = __cursor_var_append_prev(cbt, newpage, restart, &skipped, &key_out_of_bounds);
                total_skipped += skipped;
                break;
            default:
                WT_ERR(__wt_illegal_value(session, page->type));
            }
            if (ret == 0 || ret == WT_PREPARE_CONFLICT)
                break;
            F_CLR(cbt, WT_CBT_ITERATE_APPEND);
            if (ret != WT_NOTFOUND)
                break;
            /*
             * If we are doing a search near with prefix key configured, we need to check if we have
             * exited the cursor prev function due to a prefix key mismatch. If so, we can
             * immediately return WT_NOTFOUND and we do not have to walk onto the previous page.
             */
            if (key_out_of_bounds) {
                WT_ASSERT(session, ret == WT_NOTFOUND);
                break;
            }
            newpage = true;
        }
        if (page != NULL) {
            switch (page->type) {
            case WT_PAGE_COL_FIX:
                ret = __cursor_fix_prev(cbt, newpage, restart);
                break;
            case WT_PAGE_COL_VAR:
                ret = __cursor_var_prev(cbt, newpage, restart, &skipped, &key_out_of_bounds);
                total_skipped += skipped;
                break;
            case WT_PAGE_ROW_LEAF:
                ret = __cursor_row_prev(cbt, newpage, restart, &skipped, &key_out_of_bounds);
                total_skipped += skipped;
                break;
            default:
                WT_ERR(__wt_illegal_value(session, page->type));
            }
            if (ret != WT_NOTFOUND)
                break;

            /*
             * If we are doing a search near with prefix key configured, we need to check if we have
             * exited the cursor prev function due to a prefix key mismatch. If so, we can
             * immediately return WT_NOTFOUND and we do not have to walk onto the previous page.
             */
            if (key_out_of_bounds) {
                WT_ASSERT(session, ret == WT_NOTFOUND);
                break;
            }
        }
        /*
         * If we saw a lot of deleted records on this page, or we went all the way through a page
         * and only saw deleted records, try to evict the page when we release it. Otherwise
         * repeatedly deleting from the beginning of a tree can have quadratic performance. Take
         * care not to force eviction of pages that are genuinely empty, in new trees.
         *
         * A visible stop timestamp could have been treated as a tombstone and accounted in the
         * deleted count. Such a page might not have any new updates and be clean, but could benefit
         * from reconciliation getting rid of the obsolete content. Hence mark the page dirty to
         * force it through reconciliation.
         */
        if (page != NULL &&
          (cbt->page_deleted_count > WT_BTREE_DELETE_THRESHOLD ||
            (newpage && cbt->page_deleted_count > 0))) {
            WT_ERR(__wt_page_dirty_and_evict_soon(session, cbt->ref));
            WT_STAT_CONN_INCR(session, cache_eviction_force_delete);
        }
        cbt->page_deleted_count = 0;

        if (F_ISSET(cbt, WT_CBT_READ_ONCE))
            LF_SET(WT_READ_WONT_NEED);

        if (!F_ISSET(session->txn, WT_TXN_HAS_SNAPSHOT))
            LF_SET(WT_READ_VISIBLE_ALL);

        /*
         * If we are running with snapshot isolation, and not interested in returning tombstones, we
         * could potentially skip pages. The skip function looks at the aggregated timestamp
         * information to determine if something is visible on the page. If nothing is, the page is
         * skipped.
         */
        if (!F_ISSET(&cbt->iface, WT_CURSTD_KEY_ONLY) &&
          session->txn->isolation == WT_ISO_SNAPSHOT &&
          !F_ISSET(&cbt->iface, WT_CURSTD_IGNORE_TOMBSTONE))
            WT_ERR(
              __wt_tree_walk_custom_skip(session, &cbt->ref, __wt_btcur_skip_page, NULL, flags));
        else
            WT_ERR(__wt_tree_walk(session, &cbt->ref, flags));
        WT_ERR_TEST(cbt->ref == NULL, WT_NOTFOUND, false);
    }

err:
    if (total_skipped < 100)
        WT_STAT_CONN_DATA_INCR(session, cursor_prev_skip_lt_100);
    else
        WT_STAT_CONN_DATA_INCR(session, cursor_prev_skip_ge_100);

    WT_STAT_CONN_DATA_INCRV(session, cursor_prev_skip_total, total_skipped);

    switch (ret) {
    case 0:
        if (F_ISSET(&cbt->iface, WT_CURSTD_KEY_ONLY))
            F_SET(cursor, WT_CURSTD_KEY_INT);
        else
            F_SET(cursor, WT_CURSTD_KEY_INT | WT_CURSTD_VALUE_INT);
#ifdef HAVE_DIAGNOSTIC
        /*
         * Skip key order check, if next is called after a prev returned a prepare conflict error,
         * i.e cursor has changed direction at a prepared update, hence current key returned could
         * be same as earlier returned key.
         *
         * eg: Initial data set : (2,3,...10) insert key 1 in a prepare transaction. loop on prev
         * will return 10,...3,2 and subsequent call to prev will return a prepare conflict. Now if
         * we call next key 2 will be returned which will be same as earlier returned key.
         */
        if (!F_ISSET(cbt, WT_CBT_ITERATE_RETRY_NEXT))
            ret = __wt_cursor_key_order_check(session, cbt, false);
#endif
        break;
    case WT_PREPARE_CONFLICT:
        /*
         * If prepare conflict occurs, cursor should not be reset, as current cursor position will
         * be reused in case of a retry from user.
         */
        F_SET(cbt, WT_CBT_ITERATE_RETRY_PREV);
        break;
    default:
        WT_TRET(__cursor_reset(cbt));
    }
    F_CLR(cbt, WT_CBT_ITERATE_RETRY_NEXT);

    if (ret == 0)
        WT_RET(__wt_btcur_evict_reposition(cbt));

    return (ret);
}<|MERGE_RESOLUTION|>--- conflicted
+++ resolved
@@ -123,10 +123,6 @@
 __cursor_fix_append_prev(WT_CURSOR_BTREE *cbt, bool newpage, bool restart)
 {
     WT_SESSION_IMPL *session;
-<<<<<<< HEAD
-=======
-
->>>>>>> a4cf382c
     session = CUR2S(cbt);
 
     /* If restarting after a prepare conflict, jump to the right spot. */
@@ -190,15 +186,6 @@
     if (F_ISSET(&cbt->iface, WT_CURSTD_KEY_ONLY))
         return (0);
 
-<<<<<<< HEAD
-    /*
-     * If a lower bound has been set ensure that the key is within the range, otherwise early exit.
-     */
-    if (F_ISSET(&cbt->iface, WT_CURSTD_BOUND_LOWER))
-        WT_RET(__wt_bounds_early_exit(session, cbt, false, key_out_of_bounds));
-
-=======
->>>>>>> a4cf382c
     /*
      * Fixed-width column store appends are inherently non-transactional. Even a non-visible update
      * by a concurrent or aborted transaction changes the effective end of the data. The effect is
@@ -274,15 +261,6 @@
     if (F_ISSET(&cbt->iface, WT_CURSTD_KEY_ONLY))
         return (0);
 
-<<<<<<< HEAD
-    /*
-     * If a lower bound has been set ensure that the key is within the range, otherwise early exit.
-     */
-    if (F_ISSET(&cbt->iface, WT_CURSTD_BOUND_LOWER))
-        WT_RET(__wt_bounds_early_exit(session, cbt, false, key_out_of_bounds));
-
-=======
->>>>>>> a4cf382c
     __wt_upd_value_clear(cbt->upd_value);
     if (cbt->ins != NULL)
         /* Check the update list. */
