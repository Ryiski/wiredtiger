--- conflicted
+++ resolved
@@ -1101,18 +1101,10 @@
     WT_DECL_RET;
     WT_ITEM las_key, las_value, remove_key;
     WT_ITEM *sweep_key;
-<<<<<<< HEAD
-    WT_TXN_ISOLATION saved_isolation;
     wt_timestamp_t durable_timestamp, las_timestamp, remove_timestamp, saved_timestamp;
     uint64_t cnt, remove_cnt, pending_remove_cnt, visit_cnt;
     uint64_t las_txnid, remove_txnid, saved_txnid;
     uint32_t las_btree_id, remove_btree_id, saved_btree_id, session_flags;
-=======
-    wt_timestamp_t durable_timestamp, las_timestamp;
-    uint64_t cnt, remove_cnt, las_pageid, saved_pageid, visit_cnt;
-    uint64_t las_counter, las_txnid;
-    uint32_t las_id, session_flags;
->>>>>>> bb77fe68
     uint8_t prepare_state, upd_type;
     int cmp, notused;
     bool globally_visible_ondisk_value, key_change, local_txn, locked, prev_rec_verified;
@@ -1139,11 +1131,6 @@
     __wt_las_cursor(session, &cursor, &session_flags);
     WT_ASSERT(session, cursor->session == &session->iface);
     WT_ERR(__wt_txn_begin(session, NULL));
-<<<<<<< HEAD
-    __las_set_isolation(session, &saved_isolation);
-
-=======
->>>>>>> bb77fe68
     local_txn = true;
 
     /* Encourage a race */
