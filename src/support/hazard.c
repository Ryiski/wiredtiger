--- conflicted
+++ resolved
@@ -124,14 +124,8 @@
     /*
      * Do the dance:
      *
-<<<<<<< HEAD
-     * The memory location which makes a page "real" is the WT_REF's state
-     * of WT_REF_MEM, which can be set to WT_REF_LOCKED at any time by the
-     * page eviction server.
-=======
-     * The memory location which makes a page "real" is the WT_REF's state of WT_REF_LIMBO or
-     * WT_REF_MEM, which can be set to WT_REF_LOCKED at any time by the page eviction server.
->>>>>>> 39738f32
+     * The memory location which makes a page "real" is the WT_REF's state of WT_REF_MEM, which can
+     * be set to WT_REF_LOCKED at any time by the page eviction server.
      *
      * Add the WT_REF reference to the session's hazard list and flush the write, then see if the
      * page's state is still valid. If so, we can use the page because the page eviction server will
